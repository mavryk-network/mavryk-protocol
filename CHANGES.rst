--- conflicted
+++ resolved
@@ -25,225 +25,8 @@
 Node
 ----
 
-<<<<<<< HEAD
-- Added optional parameter ``--media-type`` and its corresponding field
-  in the configuration file. It defines which format of data serialisation
-  must be used for RPC requests to the node. The value can be  ``json``,
-  ``binary`` or ``any``. By default, the value is set to ``any``.
-
-- Added an option ``--listen-prometheus <PORT>`` to ``tezos-node run`` to
-  expose some metrics using the Prometheus format.
-
-- Fixed missing removal of replaced operation in the plugin when another better
-  one takes its place (when the mempool is full).
-
-- The output of ``tezos-client get ledger high watermark for <ledger>``
-  now also displays the high-water mark for the round, if available.
-  Rounds are introduced in Tenderbake.
-
-- The node no longer stores large metadata. To this end, a new storage
-  version was introduced: 0.0.7 (previously 0.0.6). Upgrading from
-  0.0.6 to 0.0.7 is done automatically by the node the first time you
-  run it. This upgrade is instantaneous. However, be careful that
-  previous versions of Octez will refuse to run on a data directory
-  which was used with Octez 12.0.
-
-- **Breaking change**: Prevent too large operation metadata from being
-  stored. RPC requesting these kind of metadata will return
-  ```"too large"``.
-
-- Added ``--metadata-size-limit`` option to the node to configure the
-  operation metadata size limit. This default to 10MB but can be
-  overriden by providing the value ``unlimited``.
-
-Client
-------
-
-- A new ``--force`` option was added to the ``transfer`` command. It
-  makes the client inject the transaction in a node even if the
-  simulation of the transaction fails.
-
-- A new ``--self-address`` option was added to the ``run script``
-  command. It makes the given address be considered the address of
-  the contract being run. The address must actually exist in the
-  context. If ``--balance`` wasn't specified, the script also
-  inherits the given contract's balance.
-
-Baker / Endorser / Accuser
---------------------------
-
-Proxy server
-------------
-
-Protocol Compiler And Environment
----------------------------------
-
-Codec
------
-
-Docker Images
--------------
-
-Miscellaneous
--------------
-
-Version 12.0
-============
-
-Node
-----
-
-- The tezos-node configuration file parameter
-  ``shell.prevalidator.limits.max_refused_operations`` is now
-  deprecated and may be removed starting from version 13.0.
-
-- Fixed missing removal of replaced operation in the plugin when another better
-  one takes its place (when the mempool is full).
-
-- The output of ``tezos-client get ledger high watermark for <ledger>``
-  now also displays the high-water mark for the round, if available.
-  Rounds are introduced in Tenderbake.
-
-- Optimized global CPU usage. This can save up to a third of CPU usage.
-
-- RPC ``/helpers/scripts/simulate_operations`` now takes protocol
-  activation into account: the cache is considered empty three levels
-  before activation.
-
-- Added an optional field to the RPC
-  ``/helpers/scripts/simulate_operations`` named
-  ``blocks_before_activation`` (int32, measured in number of blocks)
-  which allows to override the number of blocks before activation,
-  which can be useful in case of user-activated upgrade.
-
-Miscellaneous
--------------
-
-- Updated the build system to use a patched version of the OCaml compiler
-  to fix a bug that could cause compilation to fail on newer versions of gcc and glibc.
-
-- Optimized memory consumption of the block validator.
-  This improves memory usage of the node, the external validator process,
-  and the baker. Memory usage should be lower and more predictable.
-
-Baker / Endorser / Accuser
---------------------------
-
-- Improved the log messages of the Ithaca baker for the default
-  (``Notice``) and ``Info`` logging levels.
-
-- Fixed a corner case where the baker could include redundant endorsements
-  when a delegate was double baking.
-
-Version 12.0~rc2
-================
-
-- Replaced protocol Ithaca (``PsiThaCa``) with protocol Ithaca2 (``Psithaca2``).
-
-Node
-----
-
-- (backport from 11.1) Fixed an incorrect behaviour of the store which
-  could cause the node to freeze for a few seconds.
-
-- The ``ithacanet`` network alias now denotes the configuration for
-  the Ithacanet test network that uses Ithaca2 (``Psithaca2``)
-  instead of the initial Ithacanet test network that used Ithaca (``PsiThaCa``).
-
-- The RPC GET ``/chains/main/mempool/pending_operations`` does not
-  output unparsable operations anymore. Previously, they were in the
-  ``Refused`` field with a parsing error.
-
-- The output format for RPC ``/chains/<chain_id>/mempool/filter`` changed.
-  The field ``backlog`` was removed. This change is similar to other RPC changes
-  introduced in 12.0~rc1.
-
-- Added two optional fields, ``now`` and ``level`` as input to the
-  ``run_view``, ``run_code``, and ``trace_code`` RPCs (under
-  ``/chains/<chain_id>/blocks/<block>/helpers/scripts/``). These
-  fields can be used to override the values normally returned by the
-  ``NOW`` and ``LEVEL`` instructions.
-
-- Pending operations in the mempool are now sorted, and propagated with the following
-  priority in decreasing order (operations with the highest priority are
-  propagated first):
-
-  - consensus operations;
-
-  - anonymous and voting (governance) operations;
-
-  - manager operations where the priority is given by the ratio of the operation
-    fees over gas limit or operation size.
-
-- Fixed an issue where storage failed to restore its consistency after
-  corrupted metadata files.
-
-Client
-------
-
-- Renamed the ``--mempool`` option into ``--operations-pool``.
-  The format of the file passed as parameter has changed from the one of RPC
-  ``pending_operations`` (that is, a key-value dictionary whose values are lists
-  of operations) to a single list of operations to be considered for inclusion.
-
-- ``--operations-pool`` option supports URL parameters to fetch remote mempools
-  through HTTP.  Environment variable ``TEZOS_CLIENT_REMOTE_OPERATIONS_POOL_HTTP_HEADERS``
-  may be set to specify custom HTTP headers. Only the Host header is supported
-  as of now (see description in `rfc2616, section 14.23
-  <https://datatracker.ietf.org/doc/html/rfc2616#section-14.23>`_)
-
-- Added new option ``--ignore-node-mempool`` to the ``bake for`` command
-  to avoid querying the node's mempool when baking a block.
-
-Baker / Endorser / Accuser
---------------------------
-
-- Ported the ``--operations-pool`` option of the ``bake for`` command of the client
-  to the baker daemon.
-
-- Fixed the Ithaca baker to allow it to fallback to an RPC (instead of
-  relying on direct access to the local context) when baking the
-  migration block to its successor. This necessary mechanism was
-  present in all bakers except for the Ithaca baker of Octez 12.0~rc1.
-
-- Improved the log messages of the Ithaca baker for the default
-  (`Notice`) and `Info` logging levels.
-
-- Fixed an incorrect behaviour that could make the baker crash under
-  certain circumstances.
-
-Version 12.0~rc1
-================
-
-Node
-----
-
-- UNIX errors are now displayed using human-friendly English instead of error codes.
-
-- Manager operations do no longer need to be executed before being
-  propagated over the network. This feature will be available from
-  protocol `I`, provided the latter is activated. The aim is to
-  increase the throughput of transactions gossiped over the network,
-  while reducing the load on the Octez node's prevalidator
-  (aka the mempool).
-
-- The following RPCs output format changed:
-
-  1. ``/workers/block_validator``
-  2. ``/workers/chain_validators``
-  3. ``/workers/chain_validators/<chain_id>``
-  4. ``/workers/chain_validator/<chain_id>/peer_validators``
-  5. ``/workers/chain_validator/<chain_id>/peer_validators/<peer_id>``
-  6. ``/workers/prevalidators``
-
-  The field ``backlog`` is removed. Those logs can be obtained via the
-  node itself. Logging can be redirected to a file via the option
-  ``--log-file``. External tools such as ``logrotate`` can be used to
-  remove entries that are too old.
-=======
 - Added Jakarta, a protocol proposal for Mainnet featuring, among others,
   Transaction Optimistic Rollups, Tickets Hardening and Liquidity Baking Toggle.
->>>>>>> 55b3bab8
 
 - **Breaking change**:
   Restored the encoding of events corresponding to "completed
@@ -263,14 +46,8 @@
   must be used for RPC requests to the node. The value can be  ``json``,
   ``binary`` or ``any``. By default, the value is set to ``any``.
 
-<<<<<<< HEAD
-- Added version ``1`` to RPC ``GET /chains/main/mempool/pending_operations``.
-  It can be used by calling the RPC with the parameter ``?version=1``
-  (default version is still ``0``).
-=======
 - Added an option ``--metrics-addr <ADDR>:<PORT>`` to ``tezos-node`` to
   expose some metrics using the Prometheus format.
->>>>>>> 55b3bab8
 
 - Adds ``tezos-node storage head-commmit`` command to print the current
   context head commit hash to stdout.
@@ -298,9 +75,6 @@
   carrying a field ``trace`` with the relevant economic-protocol errors, the
   relevant economic-protocol errors are included in the main trace itself.
 
-<<<<<<< HEAD
-- Add a new CLI & config option ``advertised-net-port``.
-=======
 - Exported snapshots now have version number 4 (previously 3).
   Snapshots of version 2 and 3 exported with previous versions of
   Octez can still be imported. Snapshots of version 4 cannot be
@@ -313,175 +87,18 @@
   considered as too large, even if they exceed the configured limit. The
   re-computed metadata are not stored on disk after this call, they are
   just returned.
->>>>>>> 55b3bab8
 
 - Added ``--progress-display-mode`` option to the ``tezos-node`` commands
   that display progress animation. This option allows to redirect progress
   animation to non-TTY file descriptors.
 
-<<<<<<< HEAD
-- Fix the comparison operator of history modes to avoid considering
-  the default history modes as not equal to an history mode manually
-  set to the same default value.
-
-- The prevalidator (which handles operations which have been received but not
-  yet included in a block) was made more restrictive: it now accepts a single
-  manager operation from a given manager for a given block. This limitation
-  was already present implicitly if you were using the ``tezos-client`` commands.
-  Batches of operations can be used to get around this restriction, see the
-  ``multiple transfers`` command to learn more. In addition, operations
-  rejected because of this limitation are solely delayed to a future block.
-
-- Removed support for store versions 0.0.4 (used by Octez 9.7) or below.
-  It is no longer possible to run ``tezos-node upgrade storage`` to upgrade
-  from those older versions. It is also no longer possible to import
-  snapshots that were exported using this version.
-
-- Fixed an inconsistency of the cache: the shell now reloads the cache
-  from scratch if the application fails because of a hash
-  inconsistency.
-
-- Removed the ``granadanet`` built-in network alias.
-
-- Added the ``ithacanet`` built-in network alias.
-=======
 - Added the ``jakartanet`` built-in network alias.
   You can now configure your node with ``--network jakartanet`` to run the
   Jakartanet test network.
->>>>>>> 55b3bab8
-
-- Added two optional fields, ``replace_by_fee_factor`` and
-  ``max_prechecked_manager_operations`` to ``/chains/<chain_id>/mempool/filter``
-  in order to control when the mempool accepts a manager operation replacement,
-  and how many manager operations we keep in the prechecked classification.
 
 Client
 ------
 
-<<<<<<< HEAD
-- Expanded the number of product ids searched with the HID API when
-  looking for a ledger device.
-
-- Added an optional parameter ``--media-type`` to control the
-  ``Accept`` header for RPC requests to the node. This header
-  indicates to the node which format of data serialisation is
-  supported. Possible values are ``json``, ``binary`` and ``any``.
-
-- Added two options, ``--now`` and ``--level`` to the ``run script``
-  and ``run view`` commands simulating execution of Michelson
-  code. These options can be used to override the values normally
-  returned by the ``NOW`` and ``LEVEL`` instructions.
-
-- Added new option ``--replace`` to ``transfer`` and ``multiple transfers`` commands.
-  This option allows a manager to inject a transfer or a smart contract call
-  operation (with more fees) to replace an existing one in the node's mempool.
-  This option should only be used to inject in nodes whose prevalidators use
-  the new validation scheme of manager operations (called ``operations
-  precheck``) instead of fully applying the operation in a prevalidation block.
-  Note that there are no guarantees on which operation will possibly be
-  included in a block. For instance, the second operation may arrive too late to
-  the baker, in which case, the latter might includes the first operation and
-  the second one becomes invalid.
-
-`
-Baker / Endorser / Accuser
---------------------------
-
-- Added an optional parameter ``--media-type`` to control the
-  ``Accept`` header for RPC requests to the node. This header
-  indicates to the node which format of data serialisation is
-  supported. Possible values are ``json``, ``binary`` and ``any``.
-
--  Removed baker, endorser and accuser for Granada.
-
-Miscellaneous
--------------
-
--  Made the ``file-descriptor-{path,stdout,stderr}://`` event-logging
-   sink more configurable (e.g. filtering per level and per section). The
-   environment variable ``TEZOS_NODE_HOSTNAME`` used for the output of events
-   was renamed to the more appropriate ``TEZOS_EVENT_HOSTNAME``.
-
--  Added specific documentation pages about logging for users and
-   developers.
-
--  Some RPC entry points are stricter about their inputs. Specifically, some
-   RPCs where only positive integers would make sense will now error when
-   provided negative values (instead of, e.g., returning empty results).
-
--  Added diffing functionality to the Micheline library. It allows to compare
-   Micheline expressions whose primitives are ``strings``. The difference is
-   returned as another Micheline expression annotated appropriately in places
-   where compared values differ.
-
-Version 11.1
-============
-
--  Octez can now be compiled using opam 2.1 instead of requiring opam 2.0.
-
--  ADX instructions have been disabled in Docker images and static binaries.
-   This makes it possible to use them on older CPUs.
-
--  Fixed an incorrect behaviour of the store which could cause the node
-   to freeze for a few seconds.
-
--  Reduced the memory consumption of the snapshot import.
-
-Version 11.0
-============
-
-No changes compared to 11.0~rc2.
-
-Version 11.0~rc2
-================
-
--  Included fixes from version 10.3.
-
-Node
-----
-
--  Added protocol Hangzhou2 (``PtHangz2``), which is a modified version
-   of Hangzhou (``PtHangzH``) with a number of critical bug fixes.
-
--  Added a user-activated protocol override from Hangzhou
-   (``PtHangzH``) to Hangzhou2 (``PtHangz2``) on Mainnet. This
-   means that nodes using version 11.0~rc2 will activate Hangzhou2
-   instead of Hangzhou if Hangzhou was to be activated by the on-chain
-   governance process.
-
--  As the Hangzhounet test network was restarted to use ``PtHangz2``
-   instead of ``PtHangzH``, the ``hangzhounet`` network alias now
-   contains the configuration to connect to this restarted
-   Hangzhounet.
-
--  Bumped the network version to 2.
-
--  Added early block advertisement based on a precheck mechanism to
-   improve the propagation time in the network. This mechanism is only
-   available for nodes with a network version of 2.
-
--  The default allocation policy for the OCaml runtime is now ``2``
-   (also called ``best-fit``). The previous value was ``0``. This new
-   policy gives the best compromise in terms of performances and memory
-   consumption. This policy can be changed using the ``OCAMLRUNPARAM``
-   environment variable. For example, to set back this value to ``0``,
-   one can do ``OCAMLRUNPARAM="a=0"``. More information on this
-   environment variable can be found `here <https://ocaml.org/manual/runtime.html>`__.
-
--  Improved the performance of the ``raw/bytes`` RPC call.
-   In particular, this prevents stack overflows that could happen
-   because of the flattened context if Hangzhou2 is activated.
-
--  Improved the performance of the context flattening migration that
-   will happen if Hangzhou2 is activated. In particular, this reduces
-   how much memory is needed by this operation.
-
--  Fixed issue #1930: during decoding, the validity of Micheline
-   annotations is enforced.
-
--  Improved the snapshot export mechanism by reducing both the export
-   time and the memory footprint.
-=======
 - The client no longer computes the description of RPCs by default.
   This makes the client run faster at the cost of possibly getting
   less informative error messages. You can switch back to the previous
@@ -507,7 +124,6 @@
 
 - The ``--liquidity-baking-escape-vote`` command-line has been renamed
   to ``--liquidity-baking-toggle-vote``.
->>>>>>> 55b3bab8
 
 - The ``--liquidity-baking-toggle-vote`` command-line option is made
   mandatory. The ``--votefile`` option can still be used to change
@@ -551,120 +167,7 @@
 Protocol Compiler And Environment
 ---------------------------------
 
-<<<<<<< HEAD
--  Added a new version of the protocol environment (V3).
-
-   -  Updated some dependency libraries that have had releases since V2.
-
-   -  Improved safety by removing access to some potentially dangerous functions
-      (functions that make assumptions about their input, functions that rely on
-      implicit comparison, etc.).
-
-   -  Added new features: ``Timelock`` and ``FallbackArray``.
-
-   -  Added new feature: RPC outputs can now be chunked.
-      RPCs that use this feature in the protocol can now respond without blocking
-      during the encoding of the output.
-
-Docker Images
--------------
-
--  The entrypoint script now starts the node with ``--allow-all-rpc``.
-   This means that ACLs are inactive in the Docker image on the default RPC port.
-   Note that the Docker image does not expose this port by default.
-   If you use ``tezos-docker-manager.sh``, it will expose this port only to
-   other Octez containers.
-   In summary, you can now call all RPCs if you use Docker images, without
-   compromising security as long as you do not explicitly expose the RPC port.
-
-Version 10.3
-============
-
-Node
-----
-
--  Fixed wrong behaviour when updating the additional cycles of the
-   node's history mode.
-
--  Removed redundant event while setting a new head.
-
--  Fixed wrong behaviour when merging the store after a rolling
-   snapshot import.
-
--  Fixed an issue when reconstructing a storage with missing block or
-   operations metadata hashes.
-
--  Fixed an issue in the store were the table in charge of maintaining
-   the associations between a protocol and its activation block was not
-   well updated.
-
--  Prevented some store files from being written only partially,
-   which could result in store corruptions.
-
-Docker Images
--------------
-
--  The ``--force-history-mode-switch`` option is now available for
-   ``tezos-node`` entrypoint. It allows the user to switch the history
-   mode of the node's storage.
-
-Version 10.2
-============
-
-- Fixed a critical issue in the chain storage layer.
-
-Version 10.1
-============
-
--  Really added the CLI option ``--allow-all-rpc`` to enable full
-   access to all RPC endpoints on a given listening address.
-
--  Fixed recycling of operations in the mempool when the node changes
-   its head. Broadcasting of endorsements received earlier than the
-   end of the validation of the endorsed block is restored.
-
-Version 10.0
-============
-
--  Improved some error messages related to P2P initialization.
-
-Version 10.0~rc3
-================
-
-Node
-----
-
--  Included fixes from versions 9.6 and 9.7.
-
--  Fixed an issue in the store that prevented some blocks from being queried,
-   resulting in "block not found" errors.
-
--  Store version is now 0.0.6.
-   If you were previously using Octez 10.0~rc1 or 10.0~rc2, you were using
-   store version 0.0.5. If you were previously using Octez 9.x, you were
-   using store version 0.0.4. In both cases, use command
-   ``tezos-node upgrade storage`` to upgrade to 0.0.6.
-
--  Added an upgrade procedure to upgrade from ``v0.0.5`` to ``v0.0.6``. The
-   procedure is implemented through the ``tezos-node upgrade storage``
-   command.
-
--  Added an ``integrity-check-index`` subcommand to ``tezos-node
-   storage``, which can be used to check for corruptions (missing
-   entries) in the index of the store. This command also accepts an
-   optional flag ``--auto-repair`` to fix those specific corruptions
-   by adding back missing entries.
-
--  Fixed an RPC inconsistency where, after a migration occurred, the
-   metadata from blocks returned by RPCs would return inconsistent
-   data (blocks prior to a migration from a protocol A to B would
-   return that their current protocol is A and next protocol is B
-   instead of A and A).
-
-Baker
-=======
 Codec
->>>>>>> 55b3bab8
 -----
 
 - Added command ``slice`` which splits a binary, hex-encoded blob into its
@@ -673,149 +176,10 @@
 Docker Images
 -------------
 
-<<<<<<< HEAD
--  Running the node with the ``--version`` flag now correctly returns the commit date.
-
-Version 10.0~rc1
-================
-
-Node
-----
-
--  **Breaking change**:
-   Introduced Access Control Lists for RPC servers, which allow to restrict
-   access to selected RPC endpoints for different listening addresses. The
-   default Access Control List is quite restrictive. RPC endpoints that are
-   considered unsafe will now be blocked by default for all requests coming from
-   default Access Control List is quite restrictive. Requests from remote hosts
-   to unsafe RPC endpoints are now blocked by default.
-   Among other things, this breaks bakers and endorsers running
-   remotely. For processes operating on the same host as the node, nothing
-   changes. If necessary, the old behaviour can be restored by editing the
-   node's configuration file, but it is discouraged due to security concerns
-   of open unsafe endpoints on public networks. See Node Configuration section
-   of the Tezos documentation for details.
-
--  Replaced the chain storage layer with a more efficient backend in
-   terms of both performance and storage size.
-
--  Added an upgrade procedure to upgrade from the previous store to the
-   new one. The procedure is implemented through the
-   ``tezos-node upgrade storage`` command. This command is
-   non-destructive: the previous store is preserved at
-   ``<data_dir>/lmdb_store_to_be_removed`` and needs to be manually
-   removed when the user made sure the upgrade process went well.
-
--  Reworked the storage snapshots:
-
-   -  Introduced a new snapshot format (v2)
-   -  Improved the snapshot export/import process in both terms of
-      duration and memory usage
-   -  Added ``--export-format`` option:
-
-      -  ``--export-format tar`` (default) creates a snapshot as a
-         portable tar archive
-      -  ``--export-format raw`` creates a snapshot as a raw directory
-         suitable for IPFS sharing
-
-   -  The argument ``[output_file]`` in
-      ``tezos-node export snapshot [output_file]`` becomes optional and
-      defaults to a file whose name follows this pattern
-      ``<NETWORK>-<BLOCK_HASH>-<BLOCK_LEVEL>.<SNAPSHOT_HISTORY_MODE>``
-   -  Improved the metadata of snasphots which can be displayed using
-      ``tezos-node snapshot info``
-   -  The ``tezos-node snapshot import`` command is retro-compatible
-      with the previous snapshot format (v1) but legacy snapshots cannot
-      be exported anymore
-
--  Interrupted context reconstruction can now be resumed.
-
--  Promoted the ``experimental-rolling`` history mode to ``rolling``.
-   The node’s option ``--history-mode experimental-rolling`` is now
-   deprecated and is equivalent to ``--history-mode rolling``.
-
--  Reworked the nodes rolling and full history modes. Previously, these
-   two modes were maintaining a window of ``<preserved cycles>`` cycles
-   of metadata (``5`` on mainnet). These modes may now be configured to
-   keep a larger window of metadata. E.g.
-   ``tezos-node run --history-mode full+2`` will maintain 2 extra cycles
-   of metadata, in addition to the network’s preserved cycles. This may
-   become useful for users that want to keep more data from the past:
-   for instance, to compute rewards payouts. The default number of extra
-   preserved cycles is 5 (``5 + 5`` on mainnet).
-
--  Updated the semantics of the history mode configuration parameter/option
-   of the node in full and rolling modes. If the number of additional cycles
-   is not explicitly specified, the default value is used. The default
-   number of additional cycles to keep is set to 5.
-
--  Updated the RPC ``chains/main/checkpoint`` by renaming the
-   ``save_point`` field into ``savepoint`` to be consistent to the
-   ``v0.0.5`` store naming.
-
--  Improved the shutdown procedure for external validator process.
-
--  Added command ``replay`` which takes a list of block levels, hashes
-   or aliases, revalidate those blocks in the context of their
-   predecessor, and check that the result is the same as what is
-   currently stored. This is mostly useful for debugging and
-   benchmarking purposes.
-
--  Reduced the maximum allowed timestamp drift to 5 seconds.
-
--  The file descriptor sink, which can be used to output node events to
-   a file using JSON format, now outputs events with an additional field
-   ``"hostname"``. This field can be used to identify the node when
-   aggregating events from multiple nodes. Its default value is the
-   hostname of the device the node is running on, and it can be
-   customized with environment variable ``TEZOS_NODE_HOSTNAME``.
-
--  Fixed a bug that caused the lack of connection in private network
-   with ``--connections`` set to 1.
-
--  Fixed a potential interleaving of distinct events written to a file
-   descriptor sink simultaneously.
-
--  You can now control the verbosity of the logs of the context
-   storage backend using the ``TEZOS_CONTEXT`` environment
-   variable. Set it to ``v`` to display log messages with level "info"
-   or to ``vv`` to also display log messages with level "debug".
-
--  The ``TEZOS_STORAGE`` variable now has no effect. Use
-   ``TEZOS_CONTEXT`` instead (see previous item).
-
--  Added an RPC to run `TZIP-4
-   views <https://gitlab.com/tezos/tzip/-/blob/master/proposals/tzip-4/tzip-4.md#view-entrypoints>`__
-   offchain, accessible via ``../<block_id>/helpers/scripts/run_view``.
-
-- Added a CLI option ``--allow-all-rpc`` to enable full access to all RPC
-  endpoints on a given listening address.
-
-Client
-------
-
--  Changed to 5 the recommended number of blocks after which an
-   operation can be considered final. Under normal network conditions
-   and an attacker with less than 33% of stake, an operation can be
-   considered final with quasi-certainty if there are at least 5 blocks
-   built on top of it. See Emmy\* TZIP for more detailed explanations.
-
--  Added ``--mode light`` which makes the client execute some RPCs
-   locally (to lower the load of nodes and to avoid having to trust
-   the nodes). This mode is akin to light clients and SPV clients:
-   it uses Merkle proofs to make the light mode super safe.
-
--  Added commands to display the hash of Michelson script from files
-   (``tezos-client hash script``) and from addresses (``tezos-client
-   get contract script hash``).
-
--  Added support for a new generic version of the multisig contract.
-=======
 - Script ``tezos_docker_manager.sh`` (also known as ``mainnet.sh``) is now deprecated.
   It may be removed from Octez starting from version 14.0.
   It is recommended to write your own Docker Compose files instead.
   To this end, you can take inspiration from ``scripts/docker/docker-compose-generic.yml``.
->>>>>>> 55b3bab8
 
 - ``tezos_docker_manager.sh`` no longer starts the endorser.
   As a reminder, starting from Ithaca, which is the active protocol on Mainnet,
