--- conflicted
+++ resolved
@@ -55,9 +55,6 @@
           Log.info "%s is not a merge commit, skipping" (commit_hash commit) ;
           aux (commit_parent :: commits))
   in
-<<<<<<< HEAD
-  aux commits
-=======
   aux commits
 
 let get_last_schedule_pipeline ?status ?matching ~project () =
@@ -99,5 +96,4 @@
       let id = JSON.(pipeline |-> "id" |> as_int) in
       let name = JSON.(pipeline |-> "name" |> as_string) in
       Log.info "Selected pipeline: %d (%s)" id name ;
-      return id
->>>>>>> 1a991a03
+      return id