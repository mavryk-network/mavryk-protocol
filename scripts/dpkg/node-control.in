Package: @PKG@
Version: @VERSION@
Architecture: @ARCH@
Maintainer: @MAINT@
<<<<<<< HEAD
Description: The Mavkit node server
Depends: bash, adduser, @DPKG@-client (>=@VERSION@), @DEPENDS@
=======
Description: The Octez node server
Recommends: @DPKG@-client (>=@VERSION@)
Depends: bash, adduser, @DEPENDS@
>>>>>>> 1a991a03
<|MERGE_RESOLUTION|>--- conflicted
+++ resolved
@@ -2,11 +2,6 @@
 Version: @VERSION@
 Architecture: @ARCH@
 Maintainer: @MAINT@
-<<<<<<< HEAD
 Description: The Mavkit node server
-Depends: bash, adduser, @DPKG@-client (>=@VERSION@), @DEPENDS@
-=======
-Description: The Octez node server
 Recommends: @DPKG@-client (>=@VERSION@)
-Depends: bash, adduser, @DEPENDS@
->>>>>>> 1a991a03
+Depends: bash, adduser, @DEPENDS@