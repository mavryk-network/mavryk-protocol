--- conflicted
+++ resolved
@@ -2,11 +2,6 @@
 Version: @VERSION@
 Architecture: @ARCH@
 Maintainer: @MAINT@
-<<<<<<< HEAD
 Description: The Mavkit Smart Rollup daemons
-Depends: @DPKG@-client (>=@VERSION@), @DEPENDS@
-=======
-Description: The Octez Smart Rollup daemons
 Recommends: @DPKG@-client (>=@VERSION@)
-Depends: adduser, @DEPENDS@
->>>>>>> 1a991a03
+Depends: adduser, @DEPENDS@