--- conflicted
+++ resolved
@@ -35,9 +35,6 @@
 
 declare -a source_directories
 
-<<<<<<< HEAD
-source_directories=(src docs/doc_gen tezt devtools contrib etherlink)
-=======
 # Make sure that the set of source_directories here are also reflected in
 # [changeset_lint_files] in [ci/bin/common.ml].
 source_directories=(src docs/doc_gen tezt devtools contrib etherlink client-libs)
@@ -47,7 +44,6 @@
 .*_generated.ml
 EOF
 )
->>>>>>> 1a991a03
 
 update_all_dot_ocamlformats () {
     if ! type ocamlformat > /dev/null 2>&-; then
@@ -82,25 +78,6 @@
     done
 }
 
-<<<<<<< HEAD
-function shellcheck_script () {
-    shellcheck --external-sources "$1"
-}
-
-check_scripts () {
-    # Gather scripts
-    scripts=$(find "${source_directories[@]}" scripts/ docs/ -name "*.sh" -type f -print)
-    exit_code=0
-
-    # Check scripts do not contain the tab character
-    tab="$(printf '%b' '\t')"
-    for f in $scripts ; do
-        if grep -q "$tab" "$f"; then
-            say "$f has tab character(s)"
-            exit_code=1
-        fi
-    done
-=======
 function shfmt_script() {
   shfmt -i 2 -sr -d "$1"
 }
@@ -173,7 +150,6 @@
     fi
   done
   # Done executing shellcheck
->>>>>>> 1a991a03
 
     # Execute shellcheck
     ./scripts/shellcheck_version.sh || return 1  # Check shellcheck's version
@@ -294,14 +270,6 @@
             grep '\.ml\(i\|\)$' |
             xargs --no-run-if-empty ocaml scripts/check_license/main.ml --verbose; then
 
-<<<<<<< HEAD
-        echo "/!\\ Some files .ml(i) does not have a correct license header /!\\" ;
-        echo "/!\\ See https://protocol.mavryk.org/developer/guidelines.html#license /!\\" ;
-        exit 1 ;
-    else
-        echo "OCaml file license headers OK!"
-    fi
-=======
 check_licenses_git_new() {
   if [ -z "${CHECK_LICENSES_DIFF_BASE:-}" ]; then
     echo 'Action --check-licenses-git-new requires that CHECK_LICENSES_DIFF_BASE is set in the environment.'
@@ -346,7 +314,6 @@
 
   rm -f "$diff"
   return $res
->>>>>>> 1a991a03
 }
 
 if [ $# -eq 0 ] || [[ "$1" != --* ]]; then
@@ -362,31 +329,6 @@
 on_files=false
 
 case "$action" in
-<<<<<<< HEAD
-    "--update-ocamlformat" )
-        action=update_all_dot_ocamlformats
-        commit="Update .ocamlformat files" ;;
-    "--check-ocamlformat" )
-        action=update_all_dot_ocamlformats
-        check_clean=true ;;
-    "--check-gitlab-ci-yml" )
-        action=check_gitlab_ci_yml ;;
-    "--check-scripts" )
-        action=check_scripts ;;
-    "--check-redirects" )
-        action=check_redirects ;;
-    "--check-rust-toolchain" )
-        action=check_rust_toolchain_files ;;
-    "--check-licenses-git-new" )
-        action=check_licenses_git_new ;;
-    "help" | "-help" | "--help" | "-h" )
-        usage
-        exit 0 ;;
-    * )
-        say "Error no action (arg 1 = '$action') provided"
-        usage
-        exit 2 ;;
-=======
 "--update-ocamlformat")
   action=update_all_dot_ocamlformats
   commit="Update .ocamlformat files"
@@ -422,7 +364,6 @@
   usage
   exit 2
   ;;
->>>>>>> 1a991a03
 esac
 
 if $on_files; then
