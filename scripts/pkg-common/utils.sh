#!/bin/sh

# Common packaging routines for Mavkit
#

# A better way to do this would be to build the package from source
# but given the various hurdles of Rust and OPAM during the build
# we construct packages afterwards. Which is not best practice :-)
#
# A better strategy would be to extract the version number, build a
# master spec file, build Mavkit and then make the packages from the
# master spec file.
#
# Place files in the dpkg directory to declare a package. e.g.
#
# baker-control.in      - a template for the Debian control file
#
# Place files in the rpm directory to declare packages similarly:
#
# baker-spec.in         - a template for the RPM SPEC file
# cf. https://rpm-packaging-guide.github.io/#binary-rpms
#
# These files are shared with the Debian package build in pkg-common
#
# baker.conf            - an example configuration file (optional)
# baker-binaries.in        - the list of binaries to include
# baker.initd.in           - System V init script (optional)
#
# Where Protocol variations are needed use @PROTOCOL@ and @PROTOCOLS@
#
# You can set MAVKIT_PKGMAINTAINER and MAVKIT_PKGNAME in the environment
# to change from the defaults.
#


# Initialise from active protocol versions
#
proto_file="script-inputs/active_protocol_versions_without_number"

if [ ! -f $proto_file ]; then
        echo "Cannot find active protocol list"
        exit 2
fi
protocols=$(tr '\n' ' ' < $proto_file | sed -e 's/ $//g')

# Variables
#
# Where the zcash files are
zcashdir="_opam/share/zcash-params"
#
# Package maintainer
MAVKIT_PKGMAINTAINER=${MAVKIT_PKGMAINTAINER:-package@nomadic-labs.com}
#
# Package name used in dpkg or rpm name
MAVKIT_PKGNAME=${MAVKIT_PKGNAME:-mavkit}
#
# Real name used in scripts (usually mavkit)
MAVKIT_REALNAME=${MAVKIT_REALNAME:-mavkit}
#
# Revision
MAVKIT_PKGREV=${MAVKIT_PKGREV:-1}

export MAVKIT_PKGMAINTAINER
export MAVKIT_PKGNAME
export MAVKIT_REALNAME
export MAVKIT_PKGREV

# Expand protocols in configuration and init files
#
expand_PROTOCOL() {
    file="$1"
    protocols_formatted=""
    protocols_list=""

    for i in $protocols; do

  if [ "$protocols_list" = "" ]; then
    protocols_list="$i";
  else
    protocols_list="$protocols_list $i"
  fi

        if [ "$i" != "alpha" ]; then
    # Alpha is handled in an experimental package
    #shellcheck disable=SC1003
    protocols_formatted=$protocols_formatted'\'"1${i}"'\'"2\n"
  fi

    done

    sed -e "s/@PROTOCOLS@/$protocols_list/g" \
      -e "/@PROTOCOL@/ { s/^\(.*\)@PROTOCOL@\(.*\)$/$protocols_formatted/; s/\\n$//; }" \
      "$file"

}

# Issue Warnings
#

warnings() {
  # BETA WARNING
  echo "WARNING: This build script should be considered beta for now"

  # Generic warning about BLST_PORTABLE=yes
  #
  BLST_PORTABLE=${BLST_PORTABLE:-notused}
  if [ "$BLST_PORTABLE" != "yes" ]; then
          echo "WARNING: BLST_PORTABLE is not set to yes in your environment"
          echo "If the binaries were not made with BLST_PORTABLE=yes then they"
          echo "might not run on some platforms."
  fi
}

# Get Mavkit version from the build
#

getMavkitVersion() {

<<<<<<< HEAD
  if ! _vers=$(dune exec mavkit-version 2>/dev/null); then
=======
  if ! version=$(dune exec src/lib_version/exe/octez_print_version.exe -- --json 2> /dev/null); then
>>>>>>> 1a991a03
    echo "Cannot get version. Try eval \`opam env\`?" >&2
    exit 1
  fi
  major=$(echo "$version" | jq -r .major)
  minor=$(echo "$version" | jq -r .minor)
  info=$(echo "$version" | jq -r .info)
  short_hash=$(echo "$version" | jq -r .hash)

  case $info in
  *dev)
    RET="$major.$minor$info+$short_hash"
    ;;
  *)
    RET="$major.$minor$info"
    ;;
  esac

  echo "$RET"

}

# Build init.d scripts
#

initdScripts() {
  _initin=$1  # Init script
  _inittarget=$2  # The target (e.g. mavkit-node)
  _stagedir=$3  # The staging area
        _initd="${_stagedir}/etc/init.d"

  if [ -f "${_initin}" ]; then
                mkdir -p "${_initd}"
    expand_PROTOCOL "${_initin}" \
      > "${_initd}/${_inittarget}"
                chmod +x "${_initd}/${_inittarget}"
        fi

}

# Fix up the binary lists
#
fixBinaryList() {
  _binlist=$1
  _binaries=""
  if [ -f "${_binlist}.in" ]; then
            expand_PROTOCOL "${_binlist}.in" > "${_binlist}"
        fi

        if [ -f "${_binlist}" ]; then
                _binaries=$(cat "${_binlist}" 2>/dev/null)
        fi
  echo "$_binaries"
}

# Deal with Zcash parameters
#
zcashParams() {
  _pkgzcash=$1
  _zcashtgt=$2

  if [ -f "${_pkgzcash}" ]; then
    zcashstuff=$(cat "${_pkgzcash}" 2>/dev/null)
    echo "=> Zcash"
    mkdir -p "${_zcashtgt}"
    for shr in ${zcashstuff}; do
                        cp "${zcashdir}/${shr}" \
        "${_zcashtgt}"
                done
  fi
}
<|MERGE_RESOLUTION|>--- conflicted
+++ resolved
@@ -116,11 +116,7 @@
 
 getMavkitVersion() {
 
-<<<<<<< HEAD
-  if ! _vers=$(dune exec mavkit-version 2>/dev/null); then
-=======
-  if ! version=$(dune exec src/lib_version/exe/octez_print_version.exe -- --json 2> /dev/null); then
->>>>>>> 1a991a03
+  if ! version=$(dune exec src/lib_version/exe/mavkit_print_version.exe -- --json 2> /dev/null); then
     echo "Cannot get version. Try eval \`opam env\`?" >&2
     exit 1
   fi
