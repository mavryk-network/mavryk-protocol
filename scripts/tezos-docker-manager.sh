#! /usr/bin/env bash

set -e

if ! which docker > /dev/null 2>&1 ; then
    echo "Docker does not seem to be installed."
    exit 1
fi

if ! which docker-compose > /dev/null 2>&1 ; then
    echo "Docker-compose does not seem to be installed."
    exit 1
fi

docker_version="$(docker version -f "{{ .Server.Version }}")"
docker_major="$(echo "$docker_version" | cut -d . -f 1)"
docker_minor="$(echo "$docker_version" | cut -d . -f 2)"

if ([ "$docker_major" -gt 1 ] ||
    ( [ "$docker_major" -eq 1 ] && [ "$docker_minor" -ge 13 ] )) ; then
    docker_1_13=true
else
    docker_1_13=false
fi

current_dir="$(pwd -P)"
src_dir="$(cd "$(dirname "$0")" && echo "$current_dir/")"
cd "$src_dir"

update_compose_file() {

    update_active_protocol_version

    if [ "$#" -ge 4 ] && [ "$1" = "--rpc-port" ] ; then
        export_rpc="
      - \"$2:8732\""
        shift 2
    fi

    cat > "$docker_compose_yml" <<EOF
version: "2"

volumes:
  node_data:
  client_data:

services:

  node:
    image: $docker_image
    hostname: node
    command: tezos-node --net-addr :$port $@
    ports:
      - "$port:$port"$export_rpc
    expose:
      - "8732"
    volumes:
      - node_data:/var/run/tezos/node
      - client_data:/var/run/tezos/client
    restart: on-failure

  upgrader:
    image: $docker_image
    hostname: node
    command: tezos-upgrade-storage
    volumes:
      - node_data:/var/run/tezos/node
      - client_data:/var/run/tezos/client
    restart: on-failure

EOF

if [ -n "$local_snapshot_path" ]; then
    cat >> "$docker_compose_yml" <<EOF

  importer:
    image: $docker_image
    hostname: node
    command: tezos-snapshot-import $@
    volumes:
      - node_data:/var/run/tezos/node
      - client_data:/var/run/tezos/client
      - $local_snapshot_path:/snapshot
    restart: on-failure

EOF

fi

for proto in $(cat "$active_protocol_versions") ; do

    cat >> "$docker_compose_yml" <<EOF
  baker-$proto:
    image: $docker_image
    hostname: baker-$proto
    environment:
      - PROTOCOL=$proto
    command: tezos-baker
    links:
      - node
    volumes:
      - node_data:/var/run/tezos/node:ro
      - client_data:/var/run/tezos/client
    restart: on-failure

  endorser-$proto:
    image: $docker_image
    hostname: endorser-$proto
    environment:
      - PROTOCOL=$proto
    command: tezos-endorser
    links:
      - node
    volumes:
      - client_data:/var/run/tezos/client
    restart: on-failure

  accuser-$proto:
    image: $docker_image
    hostname: accuser-$proto
    environment:
      - PROTOCOL=$proto
    command: tezos-accuser
    links:
      - node
    volumes:
      - client_data:/var/run/tezos/client
    restart: on-failure

  baker-$proto-test:
    image: $docker_image
    hostname: baker-$proto-test
    environment:
      - PROTOCOL=$proto
    command: tezos-baker-test
    links:
      - node
    volumes:
      - node_data:/var/run/tezos/node:ro
      - client_data:/var/run/tezos/client
    restart: on-failure

  endorser-$proto-test:
    image: $docker_image
    hostname: endorser-$proto-test
    environment:
      - PROTOCOL=$proto
    command: tezos-endorser-test
    links:
      - node
    volumes:
      - client_data:/var/run/tezos/client
    restart: on-failure

  accuser-$proto-test:
    image: $docker_image
    hostname: accuser-$proto-test
    environment:
      - PROTOCOL=$proto
    command: tezos-accuser-test
    links:
      - node
    volumes:
      - client_data:/var/run/tezos/client
    restart: on-failure

EOF

done

}

call_docker_compose() {
    docker-compose -f "$docker_compose_yml" -p "$docker_compose_name" "$@"
}

exec_docker() {
    if [ -t 0 ] && [ -t 1 ] && [ -t 2 ] && [ -z "$ALPHANET_EMACS" ]; then
        local interactive_flags="-it"
    else
        local interactive_flags="-t"
    fi
    local node_container="$(container_name "$docker_node_container")"
    declare -a container_args=();
    tmpdir="/tmp"
    for arg in "$@"; do
        if [[ "$arg" == 'container:'* ]]; then
            local_path="${arg#container:}"
            if [[ "$local_path" != '/'* ]]; then
                local_path="$current_dir/$local_path"
            fi
            file_name=$(basename "${local_path}")
            docker_path="$tmpdir/$file_name"
            docker cp "${local_path}" "$node_container:${docker_path}"
            docker exec "$interactive_flags" "$node_container" sudo chown tezos "${docker_path}"
            container_args+=("file:$docker_path");
        else
            container_args+=("${arg}");
        fi
    done
    docker exec "$interactive_flags" -e 'TEZOS_CLIENT_UNSAFE_DISABLE_DISCLAIMER' "$node_container" "${container_args[@]}"
}

## Container ###############################################################

update_active_protocol_version() {
    docker run --entrypoint /bin/cat "$docker_image" \
           /usr/local/share/tezos/active_protocol_versions > "$active_protocol_versions"
}

may_update_active_protocol_version() {
    if [ ! -f "$active_protocol_versions" ] ; then
        update_active_protocol_version
    fi
}

pull_image() {
    if [ "$TEZOS_ALPHANET_DO_NOT_PULL" = "yes" ] \
           || [ "$ALPHANET_EMACS" ] \
           || [ "$docker_image" = "$(echo $docker_image | tr -d '/')" ] ; then
        return ;
    fi
    docker pull "$docker_image"
    update_active_protocol_version
    date "+%s" > "$docker_pull_timestamp"
}

may_pull_image() {
    if [ ! -f "$docker_pull_timestamp" ] \
         || [ 3600 -le $(($(date "+%s") - $(cat $docker_pull_timestamp))) ]; then
        pull_image
    fi
}

uptodate_container() {
    running_image=$(docker inspect \
                           --format="{{ .Image }}" \
                           --type=container "$(container_name "$1")")
    latest_image=$(docker inspect \
                          --format="{{ .Id }}" \
                          --type=image "$docker_image")
    [ "$latest_image" = "$running_image" ]
}

uptodate_containers() {
    container=$1
    if [ ! -z "$container" ]; then
        shift 1
        uptodate_container $container && uptodate_containers $@
    fi
}

assert_container() {
    call_docker_compose up --no-start
}

container_name() {
    local name="$(docker ps --filter "name=$1" --format "{{.Names}}")"
    if [ -n "$name" ]; then echo "$name"; else echo "$1"; fi
}

## Node ####################################################################

check_node_volume() {
    docker volume inspect "$docker_node_volume" > /dev/null 2>&1
}

clear_node_volume() {
    if check_node; then
        echo -e "\033[31mCannot clear data while the node is running.\033[0m"
        exit 1
    fi
    if check_node_volume ; then
        docker volume rm "$docker_node_volume" > /dev/null
        echo -e "\033[32mThe chain data has been removed from the disk.\033[0m"
    else
        echo -e "\033[32mNo remaining data to be removed from the disk.\033[0m"
    fi
}

check_node() {
    res=$(docker inspect \
                 --format="{{ .State.Running }}" \
                 --type=container "$(container_name "$docker_node_container")" 2>/dev/null || echo false)
    [ "$res" = "true" ]
}

assert_node() {
    if ! check_node; then
        echo -e "\033[31mNode is not running!\033[0m"
        exit 0
    fi
}

warn_node_uptodate() {
    if ! uptodate_container "$docker_node_container"; then
        echo -e "\033[33mThe current node is not the latest available.\033[0m"
    fi
}

assert_node_uptodate() {
    may_pull_image
    assert_node
    if ! uptodate_container "$docker_node_container"; then
        echo -e "\033[33mThe current node is not the latest available.\033[0m"
        exit 1
    fi
}

status_node() {
    may_pull_image
    if check_node; then
        echo -e "\033[32mNode is running\033[0m"
        warn_node_uptodate
    else
        echo -e "\033[33mNode is not running\033[0m"
    fi
}

start_node() {
    pull_image
    if check_node; then
        echo -e "\033[31mNode is already running\033[0m"
        exit 1
    fi
    update_compose_file "$@"
    call_docker_compose up --no-start
    call_docker_compose start node
    echo -e "\033[32mThe node is now running.\033[0m"
}

log_node() {
    may_pull_image
    assert_node_uptodate
    call_docker_compose logs -f node
}

stop_node() {
    if ! check_node; then
        echo -e "\033[31mNo node to kill!\033[0m"
        exit 1
    fi
    echo -e "\033[32mStopping the node...\033[0m"
    call_docker_compose stop node
}


## Baker ###################################################################

check_baker() {
    update_active_protocol_version
    bakers="$(sed "s/^\(.*\)$/baker-\1 baker-\1-test/g" "$active_protocol_versions")"
    docker_baker_containers="$(sed "s/^\(.*\)$/${docker_compose_name}_baker-\1_1 ${docker_compose_name}_baker-\1-test_1/g" "$active_protocol_versions")"
    for docker_baker_container in $docker_baker_containers; do
        res=$(docker inspect \
                     --format="{{ .State.Running }}" \
                     --type=container "$(container_name "$docker_baker_container")" 2>/dev/null || echo false)
        if ! [ "$res" = "true" ]; then return 1; fi
    done
}

assert_baker() {
    if ! check_baker; then
        echo -e "\033[31mBaker is not running!\033[0m"
        exit 0
    fi
}

assert_baker_uptodate() {
    assert_baker
    if ! uptodate_containers $docker_baker_containers; then
        echo -e "\033[33mThe current baker is not the latest available.\033[0m"
        exit 1
    fi
}

status_baker() {
    if check_baker; then
        echo -e "\033[32mBaker is running\033[0m"
        may_pull_image
        if ! uptodate_containers $docker_baker_containers; then
            echo -e "\033[33mThe current baker is not the latest available.\033[0m"
        fi
    else
        echo -e "\033[33mBaker is not running\033[0m"
    fi
}

start_baker() {
    if check_baker; then
        echo -e "\033[31mBaker is already running\033[0m"
        exit 1
    fi
    pull_image
    assert_node_uptodate
    call_docker_compose start $bakers
    echo -e "\033[32mThe baker is now running.\033[0m"
}

log_baker() {
    may_pull_image
    assert_baker_uptodate
    call_docker_compose logs -f $bakers
}

stop_baker() {
    if ! check_baker; then
        echo -e "\033[31mNo baker to kill!\033[0m"
        exit 1
    fi
    echo -e "\033[32mStopping the baker...\033[0m"
    call_docker_compose stop $bakers
}

## Endorser ###################################################################

check_endorser() {
    update_active_protocol_version
    endorsers="$(sed "s/^\(.*\)$/endorser-\1 endorser-\1-test/g" "$active_protocol_versions")"
    docker_endorser_containers="$(sed "s/^\(.*\)$/${docker_compose_name}_endorser-\1_1 ${docker_compose_name}_endorser-\1-test_1/g" "$active_protocol_versions")"
    for docker_endorser_container in $docker_endorser_containers; do
        res=$(docker inspect \
                     --format="{{ .State.Running }}" \
                     --type=container "$(container_name "$docker_endorser_container")" 2>/dev/null || echo false)
        if ! [ "$res" = "true" ]; then return 1; fi
    done
}

assert_endorser() {
    if ! check_endorser; then
        echo -e "\033[31mEndorser is not running!\033[0m"
        exit 0
    fi
}

assert_endorser_uptodate() {
    assert_endorser
    if ! uptodate_containers $docker_endorser_containers; then
        echo -e "\033[33mThe current endorser is not the latest available.\033[0m"
        exit 1
    fi
}

status_endorser() {
    if check_endorser; then
        echo -e "\033[32mEndorser is running\033[0m"
        may_pull_image
        if ! uptodate_containers $docker_endorser_containers; then
            echo -e "\033[33mThe current endorser is not the latest available.\033[0m"
        fi
    else
        echo -e "\033[33mEndorser is not running\033[0m"
    fi
}

start_endorser() {
    if check_endorser; then
        echo -e "\033[31mEndorser is already running\033[0m"
        exit 1
    fi
    pull_image
    assert_node_uptodate
    call_docker_compose start $endorsers
    echo -e "\033[32mThe endorser is now running.\033[0m"
}

log_endorser() {
    may_pull_image
    assert_endorser_uptodate
    call_docker_compose logs -f $endorsers
}

stop_endorser() {
    if ! check_endorser; then
        echo -e "\033[31mNo endorser to kill!\033[0m"
        exit 1
    fi
    echo -e "\033[32mStopping the endorser...\033[0m"
    call_docker_compose stop $endorsers
}

## Accuser ###################################################################

check_accuser() {
    update_active_protocol_version
    accusers="$(sed "s/^\(.*\)$/accuser-\1 accuser-\1-test/g" "$active_protocol_versions")"
    docker_accuser_containers="$(sed "s/^\(.*\)$/${docker_compose_name}_accuser-\1_1 ${docker_compose_name}_accuser-\1-test_1/g" "$active_protocol_versions")"
    for docker_accuser_container in $docker_accuser_containers; do
        res=$(docker inspect \
                     --format="{{ .State.Running }}" \
                     --type=container "$(container_name "$docker_accuser_container")" 2>/dev/null || echo false)
        if ! [ "$res" = "true" ]; then return 1; fi
    done
}

assert_accuser() {
    if ! check_accuser; then
        echo -e "\033[31mAccuser is not running!\033[0m"
        exit 0
    fi
}

assert_accuser_uptodate() {
    assert_accuser
    if ! uptodate_containers $docker_accuser_containers; then
        echo -e "\033[33mThe current accuser is not the latest available.\033[0m"
        exit 1
    fi
}

status_accuser() {
    if check_accuser; then
        echo -e "\033[32mAccuser is running\033[0m"
        may_pull_image
        if ! uptodate_containers $docker_accuser_containers; then
            echo -e "\033[33mThe current accuser is not the latest available.\033[0m"
        fi
    else
        echo -e "\033[33mAccuser is not running\033[0m"
    fi
}

start_accuser() {
    if check_accuser; then
        echo -e "\033[31mAccuser is already running\033[0m"
        exit 1
    fi
    pull_image
    assert_node_uptodate
    call_docker_compose start $accusers
    echo -e "\033[32mThe accuser is now running.\033[0m"
}

log_accuser() {
    may_pull_image
    assert_accuser_uptodate
    call_docker_compose logs -f $accusers
}

stop_accuser() {
    if ! check_accuser; then
        echo -e "\033[31mNo accuser to kill!\033[0m"
        exit 1
    fi
    echo -e "\033[32mStopping the accuser...\033[0m"
    call_docker_compose stop $accusers
}

## Misc ####################################################################

run_client() {
    assert_node_uptodate
    exec_docker "tezos-client" "$@"
}

run_admin_client() {
    assert_node_uptodate
    exec_docker "tezos-admin-client" "$@"
}

run_shell() {
    assert_node_uptodate
    if [ $# -eq 0 ]; then
        exec_docker /bin/sh
    else
        exec_docker /bin/sh -c "$@"
    fi
}

display_head() {
    assert_node_uptodate
    exec_docker tezos-client rpc get /chains/main/blocks/head/header
}

## Main ####################################################################

start() {
    pull_image
    update_compose_file "$@"
    call_docker_compose up -d --remove-orphans
    warn_script_uptodate
}

stop() {
    call_docker_compose down
}

kill_() {
    call_docker_compose kill
    stop
}

status() {
    status_node
    status_baker
    status_endorser
    warn_script_uptodate verbose
}

snapshot_import() {
    pull_image
    local_snapshot_path="$1"
    shift
    update_compose_file "$@"
    call_docker_compose up importer
    warn_script_uptodate
}

warn_script_uptodate() {
    if [[ $ALPHANET_EMACS ]]; then
       return
    fi
    docker run --entrypoint /bin/cat "$docker_image" \
       "/usr/local/share/tezos/tezos-docker-manager.sh" > ".tezos-docker-manager.sh.new"
    if ! diff .tezos-docker-manager.sh.new  "$0" >/dev/null 2>&1 ; then
        echo -e "\033[33mWarning: the container contains a new version of 'tezos-docker-manager.sh'.\033[0m"
        echo -e "\033[33mYou might run '$0 update_script' to synchronize.\033[0m"
    elif [ "$1" = "verbose" ] ; then
        echo -e "\033[32mThe script is up to date.\033[0m"
    fi
    rm .tezos-docker-manager.sh.new
}

update_script() {
    docker run --entrypoint /bin/cat "$docker_image" \
       "/usr/local/share/tezos/tezos-docker-manager.sh" > ".tezos-docker-manager.sh.new"
    if ! diff .tezos-docker-manager.sh.new  "$0" >/dev/null 2>&1 ; then
        mv .tezos-docker-manager.sh.new "$0"
        echo -e "\033[32mThe script has been updated.\033[0m"
    else
        rm .tezos-docker-manager.sh.new
        echo -e "\033[32mThe script is up to date.\033[0m"
    fi
}

upgrade_node_storage() {
    pull_image
    local_snapshot_path="$1"
    update_compose_file
    call_docker_compose up upgrader
    warn_script_uptodate
}

usage() {
    echo "Usage: $0 [GLOBAL_OPTIONS] <command> [OPTIONS]"
    echo "  Main commands:"
    echo "    $0 start [--rpc-port <int>] [OPTIONS]"
    echo "       Launch a full Tezos alphanet node in a docker container"
    echo "       automatically generating a new network identity."
    echo "       OPTIONS (others than --rpc-port) are directly passed to the"
    echo "       Tezos node, see '$0 shell tezos-node config --help'"
    echo "       for more details."
    echo "       By default, the RPC port is not exported outside the docker"
    echo "       container. WARNING: when exported some RPCs could be harmful"
    echo "       (e.g. 'inject_block', 'force_validation', ...), it is"
    echo "       advised not to export them publicly."
    echo "    $0 <stop|kill>"
    echo "       Friendly or brutally stop the node."
    echo "    $0 restart"
    echo "       Friendly stop the node, fetch the latest docker image and "
    echo "       update this script, then start the node again."
    echo "       The blockchain data are preserved."
    echo "    $0 clear"
    echo "       Remove all the blockchain data from the disk (except"
    echo "       for secret keys and other configuration backup)."
    echo "    $0 status"
    echo "       Check that the running node is running and up to date."
    echo "       Upgrade is automatically done by the start command."
    echo "    $0 head"
    echo "       Display info about the current head of the blockchain."
    echo "    $0 client <COMMAND>"
    echo "       Pass a command to the tezos client."
    echo "    $0 update_script"
    echo "       Replace 'tezos-docker-manager.sh' with the one found in the docker image."
    echo "  Advanced commands:"
    echo "    $0 node <start|stop|status|log>"
    echo "    $0 node upgrade"
    echo "    $0 snapshot import <snapshot_file>"
    echo "    $0 baker <start|stop|status|log>"
    echo "    $0 endorser <start|stop|status|log>"
    echo "    $0 shell"
    echo "Node configuration backup directory: $data_dir"
    echo "Global options are currently limited to:"
    echo "  --port <int>"
    echo "      change public the port Tezos node"
    echo "Container prefix:"
    echo "    container:<FILE>"
    echo "      can be used anywhere 'file:<FILE>' is permitted in client commands."
    echo "      It will cause the referenced file to be copied into the docker container."
    echo "      Files will be renamed, which may make errors difficult to read"
}

## Dispatch ################################################################

if [ "$#" -ge 2 ] && [ "$1" = "--port" ] ; then
    port="$2"
    suffix="$port"
    shift 2
fi

command="$1"
if [ "$#" -eq 0 ] ; then usage ; exit 1;  else shift ; fi

case $(basename "$0") in
<<<<<<< HEAD
    granadanet.sh)
        docker_base_dir="$HOME/.tezos-granadanet"
        docker_image=tezos/tezos:v11.1
        docker_compose_base_name=granadanet
        default_port=9732
        network=granadanet
        ;;
    hangzhounet.sh)
        docker_base_dir="$HOME/.tezos-hangzhounet"
        docker_image=tezos/tezos:v11.1
=======
    hangzhounet.sh)
        docker_base_dir="$HOME/.tezos-hangzhounet"
        docker_image=tezos/tezos:v12.0
>>>>>>> e445371a
        docker_compose_base_name=hangzhounet
        default_port=9732
        network=hangzhounet
        ;;
    ithacanet.sh)
        docker_base_dir="$HOME/.tezos-ithacanet"
        docker_image=tezos/tezos:v12.0
        docker_compose_base_name=ithacanet
        default_port=9732
        network=ithacanet
        ;;
    *)
        docker_base_dir="$HOME/.tezos-mainnet"
<<<<<<< HEAD
        docker_image=tezos/tezos:v11.1
=======
        docker_image=tezos/tezos:v12.0
>>>>>>> e445371a
        docker_compose_base_name="mainnet"
        default_port=9732
        network=mainnet
        ;;
esac

if [ -n "$suffix" ] ; then
    mkdir -p "$docker_base_dir"
    echo "$port" > "$docker_base_dir/default_port"
elif [ -f "$docker_base_dir/default_port" ]; then
    port=$(cat "$docker_base_dir/default_port")
    suffix="$port"
else
    port=$default_port
fi

docker_dir="$docker_base_dir$suffix"
docker_compose_yml="$docker_dir/docker-compose.yml"
docker_pull_timestamp="$docker_dir/docker_pull.timestamp"
active_protocol_versions="$docker_dir/active_protocol_versions"
docker_compose_name="$docker_compose_base_name$suffix"

docker_node_container=${docker_compose_name}_node_1

docker_node_volume=${docker_compose_name}_node_data
docker_client_volume=${docker_compose_name}_client_data

mkdir -p "$docker_dir"

case "$command" in

    ## Main

    start)
        start "$@" --network $network
        ;;
    restart)
        stop
        update_script
        export TEZOS_ALPHANET_DO_NOT_PULL=yes
        exec "$0" start "$@"
        ;;
    clear)
        clear_node_volume
        ;;
    status)
        status
        ;;
    stop)
        stop
        ;;
    kill)
        kill_
        ;;

    ## Node

    node)
        subcommand="$1"
        if [ "$#" -eq 0 ] ; then usage ; exit 1;  else shift ; fi
        case "$subcommand" in
            start)
                start_node "$@" --network $network
                ;;
            status)
                status_node
                ;;
            log)
                log_node
                ;;
            upgrade)
                upgrade_node_storage
                ;;
            stop)
                stop_node
                ;;
            *)
                usage
                exit 1
        esac ;;

    ## Snapshot import

    snapshot)
        subcommand="$1"
        if [ "$#" -ne 2 ] ; then usage ; exit 1;  else shift ; fi
        snapshot_file="$1"
        case "$subcommand" in
            import)
                snapshot_import "$snapshot_file" --network $network
                ;;
            *)
                usage
                exit 1
        esac ;;

    ## Baker

    baker)
        subcommand="$1"
        if [ "$#" -eq 0 ] ; then usage ; exit 1;  else shift ; fi
        case "$subcommand" in
            status)
                status_baker
                ;;
            start)
                start_baker
                ;;
            log)
                log_baker
                ;;
            stop)
                stop_baker
                ;;
            *)
                usage
                exit 1
        esac ;;

    ## Endorser

    endorser)
        subcommand="$1"
        if [ "$#" -eq 0 ] ; then usage ; exit 1;  else shift ; fi
        case "$subcommand" in
            status)
                status_endorser
                ;;
            start)
                start_endorser
                ;;
            log)
                log_endorser
                ;;
            stop)
                stop_endorser
                ;;
            *)
                usage
                exit 1
        esac ;;

    ## Accuser

    accuser)
        subcommand="$1"
        if [ "$#" -eq 0 ] ; then usage ; exit 1;  else shift ; fi
        case "$subcommand" in
            status)
                status_accuser
                ;;
            start)
                start_accuser
                ;;
            log)
                log_accuser
                ;;
            stop)
                stop_accuser
                ;;
            *)
                usage
                exit 1
        esac ;;

    ## Misc.

    head)
        display_head
        ;;
    shell)
        run_shell "$@"
        ;;
    client)
        run_client "$@"
        ;;
    admin-client)
        run_admin_client "$@"
        ;;
    check_script)
        warn_script_uptodate verbose
        ;;
    update_script)
        update_script
        ;;
    *)
        usage
        exit 1
        ;;
esac<|MERGE_RESOLUTION|>--- conflicted
+++ resolved
@@ -702,22 +702,9 @@
 if [ "$#" -eq 0 ] ; then usage ; exit 1;  else shift ; fi
 
 case $(basename "$0") in
-<<<<<<< HEAD
-    granadanet.sh)
-        docker_base_dir="$HOME/.tezos-granadanet"
-        docker_image=tezos/tezos:v11.1
-        docker_compose_base_name=granadanet
-        default_port=9732
-        network=granadanet
-        ;;
-    hangzhounet.sh)
-        docker_base_dir="$HOME/.tezos-hangzhounet"
-        docker_image=tezos/tezos:v11.1
-=======
     hangzhounet.sh)
         docker_base_dir="$HOME/.tezos-hangzhounet"
         docker_image=tezos/tezos:v12.0
->>>>>>> e445371a
         docker_compose_base_name=hangzhounet
         default_port=9732
         network=hangzhounet
@@ -731,11 +718,7 @@
         ;;
     *)
         docker_base_dir="$HOME/.tezos-mainnet"
-<<<<<<< HEAD
-        docker_image=tezos/tezos:v11.1
-=======
         docker_image=tezos/tezos:v12.0
->>>>>>> e445371a
         docker_compose_base_name="mainnet"
         default_port=9732
         network=mainnet
