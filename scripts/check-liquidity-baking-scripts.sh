#!/usr/bin/env sh

set -e

usage () {
  echo "usage:"
  echo "  ./scripts/check-liquidity-baking-scripts.sh COMMIT_HASH PROTOCOL_DIR"
}

# This script checks that the serialized versions of the Liquidity Baking
# LIGO scripts
#
#   https://gitlab.com/dexter2tz/dexter2tz/-/blob/"$COMMIT_HASH"/dexter.liquidity_baking.mligo
#   https://gitlab.com/dexter2tz/dexter2tz/-/blob/"$COMMIT_HASH"/lqt_fa12.mligo
#
#   are correctly embedded in the source tree in
#
#   "$PROTOCOL_DIR"/lib_protocol/liquidity_baking_cpmm.ml
#   "$PROTOCOL_DIR"/lib_protocol/liquidity_baking_lqt.ml
#

<<<<<<< HEAD
if [ "$#" -ne 2 ]; then
    usage
    exit 1
=======
if [ "$#" -ne 3 ]; then
  usage
  exit 1
>>>>>>> 1a991a03
fi

COMMIT_HASH="${1}"
PROTOCOL_DIR="${2}"
LINE_OFFSET="${3}"

# --------------------
echo "* Configuration"
# --------------------

SCRIPT_DIR="$(cd "$(dirname "$0")" && echo "$(pwd -P)/")"
TOP_DIR="$SCRIPT_DIR"/..
cd "$TOP_DIR" || exit

MOCKUP_DIR=$(mktemp -d)
"$TOP_DIR"/mavkit-client --mode mockup --base-dir "$MOCKUP_DIR" create mockup \
                      1> /tmp/create-mockup.log 2>&1

MAVRYK_CLIENT="$TOP_DIR/mavkit-client --base-dir $MOCKUP_DIR \
                    --protocol ProtoALphaALphaALphaALphaALphaALphaALphaALphaDdp3zK \
                    --mode mockup"

cd /tmp || exit

# --------------------------------------
echo "* Step 1: Setup the LIGO compiler"
# --------------------------------------

# This is the exact version of the compiler used to compile the scripts:
#
#   https://gitlab.com/ligolang/ligo/-/releases/0.9.0-liquidity-baking
#
rm -fr ligo
curl --silent https://gitlab.com/ligolang/ligo/-/jobs/1291756399/artifacts/raw/ligo --output ligo
chmod a+rx ligo
LIGO=$(pwd)/ligo

# ----------------------------------------------------
echo "* Step 2: Retrieve and compile the LIGO scripts"
# ----------------------------------------------------

retrieve () {
  curl --silent https://gitlab.com/dexter2tz/dexter2tz/-/raw/"$COMMIT_HASH"/"$1" --output "$2"
}

retrieve dexter.liquidity_baking.mligo cpmm.mligo
retrieve lqt_fa12.mligo lqt.mligo

"$LIGO" compile-contract cpmm.mligo main > cpmm.tz
"$LIGO" compile-contract lqt.mligo main > lqt.tz

# ------------------------------------------------------------------------------
echo "* Step 3: Compute the binary representations of the two Michelson scripts"
# ------------------------------------------------------------------------------

serialize () {
  CONTRACT="$1"
  $MAVRYK_CLIENT convert script "$CONTRACT.tz" from michelson to binary --legacy > "$CONTRACT.bin"
}

serialize cpmm
serialize lqt

# -----------------------------------------------------------------------------------------
echo "* Step 4: Compare each binary representations with the ones found in the source code"
# ----------------------------------------------------------------------------------------

source_hex () {
    file=$1
    line=$2
    output=$3
    printf '0x' > "$output"
    sed -n "${line}"p "$file" | tr -d '"' | tr -d ' ' >> "$output"
}

compare () {
  WHAT="$1"
  SOURCE="$2"
  BIN="$3"
  if diff -q "$SOURCE" "$BIN"; then
      echo "  - $WHAT is correctly embedded in the source."
  else
      echo "  - $WHAT is not correctly embedded in the source."
      exit 1
  fi
}

source_hex "$TOP_DIR"/"$PROTOCOL_DIR"/lib_protocol/liquidity_baking_lqt.ml "${LINE_OFFSET}" source.lqt.bin
compare lqt source.lqt.bin lqt.bin

source_hex "$TOP_DIR"/"$PROTOCOL_DIR"/lib_protocol/liquidity_baking_cpmm.ml "${LINE_OFFSET}" source.cpmm.bin
compare cpmm source.cpmm.bin cpmm.bin<|MERGE_RESOLUTION|>--- conflicted
+++ resolved
@@ -19,15 +19,9 @@
 #   "$PROTOCOL_DIR"/lib_protocol/liquidity_baking_lqt.ml
 #
 
-<<<<<<< HEAD
-if [ "$#" -ne 2 ]; then
-    usage
-    exit 1
-=======
 if [ "$#" -ne 3 ]; then
   usage
   exit 1
->>>>>>> 1a991a03
 fi
 
 COMMIT_HASH="${1}"
