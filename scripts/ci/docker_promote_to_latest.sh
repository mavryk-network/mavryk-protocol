#!/bin/sh
set -eu

### Promote a specificied image to tag 'latest' (Docker default)

current_dir=$(cd "$(dirname "${0}")" && pwd)

. scripts/ci/docker.env

# shellcheck source=./scripts/ci/docker.sh
. "${current_dir}/docker.sh"

# shellcheck source=./scripts/ci/octez-release.sh
. ./scripts/ci/octez-release.sh

## The goal of this script is to retag existing Docker images (do not rebuild them)
target_tag='latest'

<<<<<<< HEAD
# Find tag with format vX.Y at branch HEAD
tag_to_promote=$(git tag --points-at HEAD | grep -oE '^v[0-9]{1,3}\.[0-9]{1,3}$' ||:)

if [ -z "${tag_to_promote}" ]
then
  echo "Error: could not find valid tag like vX.Y at branch HEAD"
=======
if [ -z "${gitlab_release}" ]; then
  echo "Error: could not find valid tag like octez-vX.Y at branch HEAD"
>>>>>>> 1a991a03
  exit 1
fi

echo "### Promoting docker images with tag '${gitlab_release}' to tag '${target_tag}'"

# Loop over images
for docker_image in ${docker_images}
do
  echo "### Merging tags for docker image: ${docker_image}"

  # Loop over architectures
  amends=''
<<<<<<< HEAD
  for docker_architecture in ${docker_architectures}
  do
    docker pull "${docker_image}:${docker_architecture}_${tag_to_promote}"
    amends="${amends} --amend ${docker_image}:${docker_architecture}_${tag_to_promote}"
=======
  for docker_architecture in ${docker_architectures}; do
    docker pull "${docker_image}:${docker_architecture}_${gitlab_release}"
    amends="${amends} --amend ${docker_image}:${docker_architecture}_${gitlab_release}"
>>>>>>> 1a991a03
  done

  # Because of the variable amends, we use eval here to first construct the command
  # by concatenating all the arguments together (space separated), then read and execute it
  eval "docker manifest create ${docker_image}:${target_tag}${amends}"
  docker manifest push "${docker_image}:${target_tag}"
done<|MERGE_RESOLUTION|>--- conflicted
+++ resolved
@@ -10,45 +10,28 @@
 # shellcheck source=./scripts/ci/docker.sh
 . "${current_dir}/docker.sh"
 
-# shellcheck source=./scripts/ci/octez-release.sh
-. ./scripts/ci/octez-release.sh
+# shellcheck source=./scripts/ci/mavkit-release.sh
+. ./scripts/ci/mavkit-release.sh
 
 ## The goal of this script is to retag existing Docker images (do not rebuild them)
 target_tag='latest'
 
-<<<<<<< HEAD
-# Find tag with format vX.Y at branch HEAD
-tag_to_promote=$(git tag --points-at HEAD | grep -oE '^v[0-9]{1,3}\.[0-9]{1,3}$' ||:)
-
-if [ -z "${tag_to_promote}" ]
-then
-  echo "Error: could not find valid tag like vX.Y at branch HEAD"
-=======
 if [ -z "${gitlab_release}" ]; then
-  echo "Error: could not find valid tag like octez-vX.Y at branch HEAD"
->>>>>>> 1a991a03
+  echo "Error: could not find valid tag like mavkit-vX.Y at branch HEAD"
   exit 1
 fi
 
 echo "### Promoting docker images with tag '${gitlab_release}' to tag '${target_tag}'"
 
 # Loop over images
-for docker_image in ${docker_images}
-do
+for docker_image in ${docker_images}; do
   echo "### Merging tags for docker image: ${docker_image}"
 
   # Loop over architectures
   amends=''
-<<<<<<< HEAD
-  for docker_architecture in ${docker_architectures}
-  do
-    docker pull "${docker_image}:${docker_architecture}_${tag_to_promote}"
-    amends="${amends} --amend ${docker_image}:${docker_architecture}_${tag_to_promote}"
-=======
   for docker_architecture in ${docker_architectures}; do
     docker pull "${docker_image}:${docker_architecture}_${gitlab_release}"
     amends="${amends} --amend ${docker_image}:${docker_architecture}_${gitlab_release}"
->>>>>>> 1a991a03
   done
 
   # Because of the variable amends, we use eval here to first construct the command
