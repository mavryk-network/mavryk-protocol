#!/bin/sh
set -eu

current_dir=$(cd "$(dirname "${0}")" && pwd)

# Setup Docker registry authentication for either Docker Hub (release) or GitLab registry (dev).
# Also setup Docker names such that they are valid for the target (Docker Hub or GitLab).
# Docker constraints on tags:
# https://docs.docker.com/engine/reference/commandline/tag/

#  A tag name must be valid ASCII and may contain lowercase and
#  uppercase letters, digits, underscores, periods and dashes. A tag
#  name may not start with a period or a dash and may contain a maximum
#  of 128 characters.

# GitLab constraints on images:
# https://docs.gitlab.com/ee/user/packages/container_registry/#image-naming-convention

# /!\ CI_REGISTRY is overriden to use AWS ECR in `nomadic-labs` and `mavryk-network` GitLab namespaces

# Create directory for Docker JSON configuration (if does not exist)
mkdir -pv ~/.docker

echo '### Input variables'
echo "CI_COMMIT_REF_NAME=${CI_COMMIT_REF_NAME}"
echo "CI_DOCKER_HUB=${CI_DOCKER_HUB:-}"
echo "CI_PROJECT_NAME=${CI_PROJECT_NAME}"
echo "CI_PROJECT_NAMESPACE=${CI_PROJECT_NAMESPACE}"
echo "IMAGE_ARCH_PREFIX=${IMAGE_ARCH_PREFIX:-}"
echo "DOCKER_BUILD_TARGET=${DOCKER_BUILD_TARGET:-}"
echo "RUST_TOOLCHAIN_IMAGE=${RUST_TOOLCHAIN_IMAGE:-}"

# CI_DOCKER_HUB is used to switch to Docker Hub if credentials are available with CI_DOCKER_AUTH
# /!\ CI_DOCKER_HUB can be unset, CI_DOCKER_AUTH is only available on protected branches
if [ "${CI_DOCKER_HUB:-}" = 'true' ] && [ "${CI_PROJECT_NAMESPACE}" = "mavryk-network" ] && [ -n "${CI_DOCKER_AUTH:-}" ]
then
  # Docker Hub
  docker_image_name="docker.io/${CI_PROJECT_PATH}-"
  echo "{\"auths\":{\"https://index.docker.io/v1/\":{\"auth\":\"${CI_DOCKER_AUTH}\"}}}" > ~/.docker/config.json
else
  # GitLab container registry
  docker login -u "${CI_REGISTRY_USER}" -p "${CI_REGISTRY_PASSWORD}" registry.gitlab.com
  docker_image_name="registry.gitlab.com/${CI_PROJECT_NAMESPACE}/${CI_PROJECT_NAME}/"
fi

# Allow to pull from private AWS ECR if used as CI_REGISTRY
<<<<<<< HEAD
if echo "${CI_REGISTRY}" | grep -q '\.dkr\.ecr\.'
then
  # Make sure Amazon ECR Docker Credential Helper is installed
  docker-credential-ecr-login version > /dev/null
  # Merge with existing Docker client configuration
  jq ". + {\"credHelpers\": { \"${CI_REGISTRY}\": \"ecr-login\"}}" ~/.docker/config.json | sponge ~/.docker/config.json
=======
# CI_REGISTRY is defined by the Gitlab Runner
# shellcheck disable=SC2153
if echo "${CI_REGISTRY}" | grep -q '\.dkr\.ecr\.'; then
  echo "### Logging into Amazon ECR for pulling images"
  if [ ! -f "/secrets/.aws_ecr/CI_AWS_ECR_TOKEN" ]; then
    echo "Use Amazon ECR Docker Credential Helper"
    # Make sure Amazon ECR Docker Credential Helper is installed
    docker-credential-ecr-login version > /dev/null
    # Merge with existing Docker client configuration
    jq ". + {\"credHelpers\": { \"${CI_REGISTRY}\": \"ecr-login\"}}" ~/.docker/config.json | sponge ~/.docker/config.json
  else
    echo "Use the stored ECR token"
    docker login --username AWS --password-stdin "${CI_REGISTRY}" < /secrets/.aws_ecr/CI_AWS_ECR_TOKEN
  fi
>>>>>>> 1a991a03
  echo "### Amazon ECR Docker Credential Helper enabled for ${CI_REGISTRY}"
fi

# Allow to push to private GCP Artifact Registry if the CI/CD variable is defined
if [ -n "${GCP_REGISTRY:-}" ]; then
  echo "### Logging into GCP Artifact Registry for pushing images"
  GCP_ARTIFACT_REGISTRY_TOKEN=$(curl -s -H "Metadata-Flavor: Google" http://metadata.google.internal/computeMetadata/v1/instance/service-accounts/default/token | cut -d'"' -f4)
  echo "${GCP_ARTIFACT_REGISTRY_TOKEN}" | docker login us-central1-docker.pkg.dev -u oauth2accesstoken --password-stdin
fi

# shellcheck source=scripts/ci/docker_registry.inc.sh
. "$current_dir"/docker_registry.inc.sh

# /!\ IMAGE_ARCH_PREFIX can be unset
docker_image_tag=$(echo "${IMAGE_ARCH_PREFIX:-}${CI_COMMIT_REF_NAME}" | sanitizeTag)

## Write computed Docker environment variables to sourceable file for other shell scripts

echo "export DOCKER_IMAGE_NAME=${docker_image_name}" > "${current_dir}/docker.env"
echo "export DOCKER_IMAGE_TAG=${docker_image_tag}"  >> "${current_dir}/docker.env"

# shellcheck source=./scripts/ci/docker.env
. "${current_dir}/docker.env"
# shellcheck source=./scripts/ci/docker.sh
. "${current_dir}/docker.sh"

echo '### Docker image names:'

echo "${docker_build_image}:${DOCKER_IMAGE_TAG}"

for docker_image in ${docker_images}
do
  echo "${docker_image}:${DOCKER_IMAGE_TAG}"
done<|MERGE_RESOLUTION|>--- conflicted
+++ resolved
@@ -44,14 +44,6 @@
 fi
 
 # Allow to pull from private AWS ECR if used as CI_REGISTRY
-<<<<<<< HEAD
-if echo "${CI_REGISTRY}" | grep -q '\.dkr\.ecr\.'
-then
-  # Make sure Amazon ECR Docker Credential Helper is installed
-  docker-credential-ecr-login version > /dev/null
-  # Merge with existing Docker client configuration
-  jq ". + {\"credHelpers\": { \"${CI_REGISTRY}\": \"ecr-login\"}}" ~/.docker/config.json | sponge ~/.docker/config.json
-=======
 # CI_REGISTRY is defined by the Gitlab Runner
 # shellcheck disable=SC2153
 if echo "${CI_REGISTRY}" | grep -q '\.dkr\.ecr\.'; then
@@ -66,7 +58,6 @@
     echo "Use the stored ECR token"
     docker login --username AWS --password-stdin "${CI_REGISTRY}" < /secrets/.aws_ecr/CI_AWS_ECR_TOKEN
   fi
->>>>>>> 1a991a03
   echo "### Amazon ECR Docker Credential Helper enabled for ${CI_REGISTRY}"
 fi
 
