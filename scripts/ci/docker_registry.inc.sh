--- conflicted
+++ resolved
@@ -1,81 +1,67 @@
-#!/bin/bash
+#!/usr/bin/env bash
 
 registry_uri="https://registry.gitlab.com/v2"
 auth_uri="https://gitlab.com/jwt/auth"
 
-scope=push,pull
-
 getBearerToken() {
-    local headers
-    local username
-    local reponame
-    local basic_token
-    username="$1"
-    password="$2"
-    reponame="$3"
-    basic_token=$(echo -n "${username}:${password}" | base64)
-    headers="Authorization: Basic ${basic_token}"
-    curl -fs -H "${headers}" "${auth_uri}?service=container_registry&scope=repository:${reponame}:${scope}" | jq '.token' -r
+  local headers
+  local username
+  local reponame
+  local basic_token
+  username="$1"
+  password="$2"
+  reponame="$3"
+  scope=${4:-push,pull}
+  basic_token=$(echo -n "${username}:${password}" | base64)
+  headers="Authorization: Basic ${basic_token}"
+  curl -fs -H "${headers}" "${auth_uri}?service=container_registry&scope=repository:${reponame}:${scope}" | jq '.token' -r
 }
 
 getTagDigest() {
-    local token=$1
-    local reponame=$2
-    local tag=$3
-    local digest
-    digest="$(curl -fs -H "Authorization: Bearer ${token}" \
-                            -H "Accept: application/vnd.docker.distribution.manifest.v2+json" \
-                    --head  \
-                    "${registry_uri}/${reponame}/manifests/${tag}" | \
-                   grep Docker-Content-Digest | tr -d '\r')"
-    echo -n "${digest##Docker-Content-Digest: }"
+  local token=$1
+  local reponame=$2
+  local tag=$3
+  local digest
+  digest="$(curl -fs -H "Authorization: Bearer ${token}" \
+    -H "Accept: application/vnd.docker.distribution.manifest.v2+json" \
+    --head \
+    "${registry_uri}/${reponame}/manifests/${tag}" |
+    grep Docker-Content-Digest | tr -d '\r')"
+  echo -n "${digest##Docker-Content-Digest: }"
 }
 
 deleteDigest() {
-    local token=$1
-    local reponame=$2
-    local digest=$3
-    curl -fs -H "Authorization: Bearer ${token}" \
-         -D - -o - -X DELETE "${registry_uri}/${reponame}/manifests/${digest}"
+  local token=$1
+  local reponame=$2
+  local digest=$3
+  curl -fs -H "Authorization: Bearer ${token}" \
+    -D - -o - -X DELETE "${registry_uri}/${reponame}/manifests/${digest}"
 }
 
 deleteTag() {
-    local token=$1
-    local reponame=$2
-    local tag=$3
-    local digest
-    digest="$(getTagDigest "${token}" "${reponame}" "${tag}")"
-    if [ -z "$digest" ]; then
-        echo "Failed to locate the ${reponame}:${tag}"
-        exit 1
-    fi
-    deleteDigest "${token}" "${reponame}" "${digest}"
+  local token=$1
+  local reponame=$2
+  local tag=$3
+  local digest
+  digest="$(getTagDigest "${token}" "${reponame}" "${tag}")"
+  if [ -z "$digest" ]; then
+    echo "Failed to locate the ${reponame}:${tag}"
+    exit 1
+  fi
+  deleteDigest "${token}" "${reponame}" "${digest}"
 }
 
 readTag() {
-    local token=$1
-    local reponame=$2
-    local tag=$3
-    curl -fs -H "Authorization: Bearer ${token}" \
-         -H "Accept: application/vnd.docker.distribution.manifest.v2+json" \
-         --head "$registry_uri/$reponame/manifests/$tag" | \
-        grep Docker-Content-Digest
+  local token=$1
+  local reponame=$2
+  local tag=$3
+  curl -fs -H "Authorization: Bearer ${token}" \
+    -H "Accept: application/vnd.docker.distribution.manifest.v2+json" \
+    --head "$registry_uri/$reponame/manifests/$tag" |
+    grep Docker-Content-Digest
 }
 
 renameTag() {
-<<<<<<< HEAD
-    local token=$1
-    local reponame=$2
-    local old_tag=$3
-    local new_tag=$4
-    curl -fs -H "Authorization: Bearer ${token}" \
-         -H "Accept: application/vnd.docker.distribution.manifest.v2+json" \
-         -o MANIFEST "$registry_uri/$reponame/manifests/$old_tag"
-    curl -fs -H "Authorization: Bearer ${token}" \
-         -H "Content-type: application/vnd.docker.distribution.manifest.v2+json" \
-         -X PUT -d @MANIFEST "$registry_uri/$reponame/manifests/$new_tag"
-    rm MANIFEST
-=======
   local token=$1
   local reponame=$2
   local old_tag=$3
@@ -95,5 +81,4 @@
 # of 128 characters.
 sanitizeTag() {
   tr -c -- '-._\n[:alnum:]' '_'
->>>>>>> 1a991a03
 }