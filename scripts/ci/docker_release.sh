#!/usr/bin/env bash

set -eu

# Read environment variables written by 'docker_registry_auth.sh' in
# 'before_script'.
. scripts/ci/docker.env

<<<<<<< HEAD
if [ -z "${build_deps_image_name}" ]; then echo "build_deps_image_name is unset" && exit 3; fi
if [ -z "${build_deps_image_version}" ]; then echo "build_deps_image_version is unset" && exit 3; fi

cd "${CI_PROJECT_DIR}" || exit 1

# Environment variables from before_script
. ./scripts/ci/docker.env

if [ -z "$EXECUTABLE_FILES" ]; then
    echo "Error: environment variable EXECUTABLE_FILES is empty."
    echo "Set it to e.g. 'script-inputs/released-executables'"
    echo "or to 'script-inputs/released-executables script-inputs/experimental-executables'."
    exit 1
fi
=======
build_deps_image_name=${build_deps_image_name:?"build_deps_image_name is unset"}
build_deps_image_version=${build_deps_image_version:?"build_deps_image_version is unset"}
rust_toolchain_image_name=${rust_toolchain_image_name:?"rust_toolchain_image_name is unset"}
rust_toolchain_image_tag=${rust_toolchain_image_tag:?"rust_toolchain_image_tag is unset"}

cd "${CI_PROJECT_DIR}" || exit 1

EXECUTABLE_FILES=${EXECUTABLE_FILES:?"Error: environment variable EXECUTABLE_FILES is empty.
Set it to e.g. 'script-inputs/released-executables'
or to 'script-inputs/released-executables script-inputs/experimental-executables'."}
>>>>>>> 1a991a03

# shellcheck disable=SC2086
MAVKIT_EXECUTABLES="$(cat $EXECUTABLE_FILES)"

# Build minimal, bare and debug images
./scripts/create_docker_image.sh \
<<<<<<< HEAD
  "${DOCKER_IMAGE_NAME}" \
  "${DOCKER_IMAGE_TAG}" \
  "${build_deps_image_name}" \
  "${build_deps_image_version}" \
  "${MAVKIT_EXECUTABLES}" \
  "${CI_COMMIT_SHORT_SHA}" \
  "${DOCKER_BUILD_TARGET}"
=======
  --image-name "${DOCKER_IMAGE_NAME}" \
  --image-version "${DOCKER_IMAGE_TAG}" \
  --build-deps-image-name "${build_deps_image_name}" \
  --build-deps-image-version "${build_deps_image_version}" \
  --executables "${OCTEZ_EXECUTABLES}" \
  --commit-short-sha "${CI_COMMIT_SHORT_SHA}" \
  --docker-target "${DOCKER_BUILD_TARGET}" \
  --rust-toolchain-image "${rust_toolchain_image_name}" \
  --rust-toolchain-image-tag "${rust_toolchain_image_tag}"
>>>>>>> 1a991a03

# auth gitlab or dockerhub registry
# notice the different namespace for gitlab and that we remove the `-`
# Test bare image
./scripts/ci/docker_smoke_test.sh "${DOCKER_IMAGE_NAME}bare:${DOCKER_IMAGE_TAG}" "${CI_COMMIT_SHORT_SHA}" version

# Push minimal, bare and debug images
./scripts/ci/docker_push_all.sh<|MERGE_RESOLUTION|>--- conflicted
+++ resolved
@@ -6,22 +6,6 @@
 # 'before_script'.
 . scripts/ci/docker.env
 
-<<<<<<< HEAD
-if [ -z "${build_deps_image_name}" ]; then echo "build_deps_image_name is unset" && exit 3; fi
-if [ -z "${build_deps_image_version}" ]; then echo "build_deps_image_version is unset" && exit 3; fi
-
-cd "${CI_PROJECT_DIR}" || exit 1
-
-# Environment variables from before_script
-. ./scripts/ci/docker.env
-
-if [ -z "$EXECUTABLE_FILES" ]; then
-    echo "Error: environment variable EXECUTABLE_FILES is empty."
-    echo "Set it to e.g. 'script-inputs/released-executables'"
-    echo "or to 'script-inputs/released-executables script-inputs/experimental-executables'."
-    exit 1
-fi
-=======
 build_deps_image_name=${build_deps_image_name:?"build_deps_image_name is unset"}
 build_deps_image_version=${build_deps_image_version:?"build_deps_image_version is unset"}
 rust_toolchain_image_name=${rust_toolchain_image_name:?"rust_toolchain_image_name is unset"}
@@ -32,32 +16,21 @@
 EXECUTABLE_FILES=${EXECUTABLE_FILES:?"Error: environment variable EXECUTABLE_FILES is empty.
 Set it to e.g. 'script-inputs/released-executables'
 or to 'script-inputs/released-executables script-inputs/experimental-executables'."}
->>>>>>> 1a991a03
 
 # shellcheck disable=SC2086
 MAVKIT_EXECUTABLES="$(cat $EXECUTABLE_FILES)"
 
 # Build minimal, bare and debug images
 ./scripts/create_docker_image.sh \
-<<<<<<< HEAD
-  "${DOCKER_IMAGE_NAME}" \
-  "${DOCKER_IMAGE_TAG}" \
-  "${build_deps_image_name}" \
-  "${build_deps_image_version}" \
-  "${MAVKIT_EXECUTABLES}" \
-  "${CI_COMMIT_SHORT_SHA}" \
-  "${DOCKER_BUILD_TARGET}"
-=======
   --image-name "${DOCKER_IMAGE_NAME}" \
   --image-version "${DOCKER_IMAGE_TAG}" \
   --build-deps-image-name "${build_deps_image_name}" \
   --build-deps-image-version "${build_deps_image_version}" \
-  --executables "${OCTEZ_EXECUTABLES}" \
+  --executables "${MAVKIT_EXECUTABLES}" \
   --commit-short-sha "${CI_COMMIT_SHORT_SHA}" \
   --docker-target "${DOCKER_BUILD_TARGET}" \
   --rust-toolchain-image "${rust_toolchain_image_name}" \
   --rust-toolchain-image-tag "${rust_toolchain_image_tag}"
->>>>>>> 1a991a03
 
 # auth gitlab or dockerhub registry
 # notice the different namespace for gitlab and that we remove the `-`
