--- conflicted
+++ resolved
@@ -29,13 +29,6 @@
 let default_branch =
   Sys.getenv_opt "DEFAULT_BRANCH" |> Option.value ~default:"master"
 
-<<<<<<< HEAD
-let records_directory = "tezt/records"
-
-let fetch_record (uri, index, kind) =
-  let local_filename = index ^ ".json" in
-  let local_dir = records_directory // kind in
-=======
 let fetch_record records_directory (uri, index, variant) =
   let local_filename = string_of_int index ^ ".json" in
   let local_dir =
@@ -43,7 +36,6 @@
     | None -> records_directory
     | Some variant -> records_directory // variant
   in
->>>>>>> 1a991a03
   let local = local_dir // local_filename in
   if not @@ Sys.file_exists local_dir then Sys.mkdir local_dir 0o755 ;
   let* () = Gitlab.get_output uri ~output_path:local in
@@ -65,9 +57,6 @@
   in
   Array.iter remove_if_looks_like_an_old_record (Sys.readdir records_directory)
 
-<<<<<<< HEAD
-let fetch_pipeline_records_from_jobs pipeline =
-=======
 let parse_tezt_job_name =
   let with_no_variant = rex "^tezt (\\d+)/\\d+$" in
   let with_variant = rex "^tezt-([a-zA-Z0-9-_]*) (\\d+)/\\d+$" in
@@ -84,41 +73,11 @@
             | None -> None))
 
 let fetch_pipeline_records_from_jobs records_directory pipeline =
->>>>>>> 1a991a03
   Log.info "Fetching records from tezt executions in %d in %s" pipeline project ;
   let* jobs = Gitlab.(project_pipeline_jobs ~project ~pipeline () |> get_all) in
   let get_record job =
     let job_id = JSON.(job |-> "id" |> as_int) in
     let name = JSON.(job |-> "name" |> as_string) in
-<<<<<<< HEAD
-    match name =~* rex "^tezt (\\d+)/\\d+$" with
-    | None -> (
-        match name =~* rex "^tezt-greedy-4k (\\d+)/\\d+$" with
-        | None -> (
-            match name =~* rex "^tezt-greedy-3k (\\d+)/\\d+$" with
-            | None -> None
-            | Some index ->
-                Some
-                  ( Gitlab.project_job_artifact
-                      ~project
-                      ~job_id
-                      ~artifact_path:
-                        ("tezt-results-" ^ index ^ "-memory_3k" ^ ".json")
-                      (),
-                    index,
-                    "memory_3k" ))
-        | Some index ->
-            Some
-              ( Gitlab.project_job_artifact
-                  ~project
-                  ~job_id
-                  ~artifact_path:
-                    ("tezt-results-" ^ index ^ "-memory_4k" ^ ".json")
-                  (),
-                index,
-                "memory_4k" ))
-    | Some index ->
-=======
     match parse_tezt_job_name name with
     | None -> None
     | Some (variant, index) ->
@@ -132,7 +91,6 @@
                 "-" ^ String.map (function '-' -> '_' | c -> c) variant)
         in
         Log.info "Will fetch %s from job #%d (%s)" artifact_path job_id name ;
->>>>>>> 1a991a03
         Some
           ( Gitlab.project_job_artifact
               ~project
@@ -147,16 +105,6 @@
   (* Return the list of new records *)
   Lwt_list.map_p (fetch_record records_directory) records
 
-<<<<<<< HEAD
-type from = Pipeline of int | Last_merged_pipeline
-
-let cli_get_from =
-  match Cli.get ~default:None (fun s -> Some (Some s)) "from" with
-  | Some "last-merged-pipeline" -> Last_merged_pipeline
-  | Some s -> (
-      match int_of_string_opt s with Some i -> Pipeline i | None -> usage ())
-  | None -> usage ()
-=======
 type from =
   | Pipeline of int
   | Last_merged_pipeline
@@ -204,7 +152,6 @@
     false
 
 let schedule_extended_test_rex = rex "^\\[schedule_extended_test\\] "
->>>>>>> 1a991a03
 
 let () =
   (* Register a test to benefit from error handling of Test.run,
@@ -214,12 +161,6 @@
       match cli_get_from with
       | Pipeline pipeline_id -> fetch_pipeline_records_from_jobs pipeline_id
       | Last_merged_pipeline ->
-<<<<<<< HEAD
-          let* pipeline_id =
-            Gitlab_util.get_last_merged_pipeline ~project ~default_branch ()
-          in
-          fetch_pipeline_records_from_jobs pipeline_id
-=======
           Gitlab_util.get_last_merged_pipeline ~project ~default_branch ()
       | Last_schedule_extended_test ->
           Gitlab_util.get_last_schedule_pipeline
@@ -251,7 +192,6 @@
     let failure_count =
       List.filter (function None -> true | Some _ -> false) new_records
       |> List.length
->>>>>>> 1a991a03
     in
     remove_existing_records new_records ;
     unit ) ;
