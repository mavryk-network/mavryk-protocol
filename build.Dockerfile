--- conflicted
+++ resolved
@@ -47,15 +47,9 @@
 COPY --chown=tezos:nogroup kernels.mk etherlink.mk evm_kernel/
 COPY --chown=tezos:nogroup src evm_kernel/src
 COPY --chown=tezos:nogroup etherlink evm_kernel/etherlink
-<<<<<<< HEAD
-RUN make -C evm_kernel -f kernels.mk build-deps \
-  && make -C evm_kernel -f kernels.mk EVM_CONFIG=etherlink/kernel_evm/config/dailynet.yaml evm_installer.wasm \
-  && make -C evm_kernel -f kernels.mk evm_benchmark_installer.wasm
-=======
 RUN make -C evm_kernel -f etherlink.mk build-deps \
   && make -C evm_kernel -f etherlink.mk EVM_CONFIG=etherlink/config/dailynet.yaml evm_installer.wasm \
   && make -C evm_kernel -f etherlink.mk evm_benchmark_kernel.wasm
->>>>>>> 1a991a03
 
 # We move the EVM kernel in the final image in a dedicated stage to parallelize
 # the two builder stages.
