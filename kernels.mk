# SPDX-FileCopyrightText: 2023 Nomadic Labs <contact@nomadic-labs.com>
# SPDX-FileCopyrightText: 2023 TriliTech <contact@trili.tech>
# SPDX-FileCopyrightText: 2023 Functori <contact@functori.com>
#
# SPDX-License-Identifier: MIT

<<<<<<< HEAD
KERNELS=evm_kernel.wasm sequenced_kernel.wasm tx_kernel.wasm tx_kernel_dal.wasm dal_echo_kernel.wasm risc-v-dummy.elf
SDK_DIR=src/kernel_sdk
RISC_V_SANDBOX_DIR=src/risc_v/sandbox
RISC_V_INTERPRETER_DIR=src/risc_v/interpreter
RISC_V_DUMMY_DIR=src/risc_v/dummy_kernel
RISC_V_TESTS_DIR=src/risc_v/tests
EVM_DIR=etherlink/kernel_evm
DEMO_DIR=src/kernel_tx_demo
SEQUENCER_DIR=src/kernel_sequencer
EVM_KERNEL_PREIMAGES=_evm_installer_preimages
EVM_UNSTRIPPED_KERNEL_PREIMAGES=_evm_unstripped_installer_preimages
=======
KERNELS=tx_kernel.wasm tx_kernel_dal.wasm dal_echo_kernel.wasm
SDK_DIR=src/kernel_sdk
DEMO_DIR=src/kernel_tx_demo
>>>>>>> 1a991a03

.PHONY: all
all: build-dev-deps check test build
all: build-dev-deps check test build

.PHONY: kernel_sdk
kernel_sdk:
	@make -C src/kernel_sdk build
	@cp src/kernel_sdk/target/$(NATIVE_TARGET)/release/smart-rollup-installer .

<<<<<<< HEAD
.PHONY: risc-v-sandbox
risc-v-sandbox:
	@make -C $(RISC_V_SANDBOX_DIR) build
	@ln -f $(RISC_V_SANDBOX_DIR)/target/$(NATIVE_TARGET)/release/risc-v-sandbox $@

.PHONY: risc-v-interpreter
risc-v-interpreter:
	@make -C $(RISC_V_INTERPRETER_DIR) build

.PHONY: evm-execution
evm-execution:
	@make -C etherlink/kernel_evm build-evm-execution

.PHONY: evm-evaluation-assessor
evm-evaluation-assessor:
	@make -C etherlink/kernel_evm build-evm-evaluation
	@cp etherlink/kernel_evm/target/release/evm-evaluation $@

evm_kernel_unstripped.wasm::
	@make -C etherlink/kernel_evm build
	@cp etherlink/kernel_evm/target/wasm32-unknown-unknown/release/evm_kernel.wasm $@

evm_kernel.wasm:: evm_kernel_unstripped.wasm
	@cp evm_kernel_unstripped.wasm $@
	@wasm-strip $@

evm_installer.wasm:: kernel_sdk evm_kernel.wasm
ifdef EVM_CONFIG
	$(eval CONFIG := --setup-file ${EVM_CONFIG})
endif
	@./smart-rollup-installer get-reveal-installer \
	--upgrade-to evm_kernel.wasm \
	--preimages-dir ${EVM_KERNEL_PREIMAGES} \
	--output $@ \
	${CONFIG}

evm_unstripped_installer.wasm:: kernel_sdk evm_kernel_unstripped.wasm
ifdef EVM_CONFIG
	$(eval CONFIG := --setup-file ${EVM_CONFIG})
endif
	@./smart-rollup-installer get-reveal-installer \
	--upgrade-to evm_kernel_unstripped.wasm \
	--preimages-dir ${EVM_UNSTRIPPED_KERNEL_PREIMAGES} \
	--output $@ \
	${CONFIG}

evm_benchmark_installer.wasm::
	@${MAKE} -f kernels.mk \
	EVM_CONFIG=etherlink/kernel_evm/config/benchmarking.yaml \
	EVM_KERNEL_FEATURES=benchmark,debug \
	evm_unstripped_installer.wasm
	cp evm_unstripped_installer.wasm $@

evm_installer_dev.wasm::
	@${MAKE} -f kernels.mk EVM_CONFIG=etherlink/kernel_evm/config/dev.yaml evm_installer.wasm

sequencer.wasm::
	@${MAKE} -f kernels.mk EVM_CONFIG=etherlink/kernel_evm/config/sequencer.yaml evm_installer.wasm
	@cp evm_installer.wasm sequencer.wasm

sequenced_kernel.wasm:
	@make -C src/kernel_sequencer build
	@cp src/kernel_sequencer/target/wasm32-unknown-unknown/release/examples/sequenced_kernel.wasm $@
	@wasm-strip $@

=======
>>>>>>> 1a991a03
.PHONY: tx_demo_collector
tx_demo_collector:
	@make -C src/kernel_tx_demo build
	@cp src/kernel_tx_demo/target/$(NATIVE_TARGET)/release/tx-demo-collector .

tx_kernel.wasm: tx_demo_collector
	# TODO: https://gitlab.com/tezos/tezos/-/issues/6407
	# There is an issue where `wasm-strip` fails for `tx_kernel.wasm`.
	# Use `wasm-strip` once this issue is solved.
	@cp src/kernel_tx_demo/target/wasm32-unknown-unknown/release/tx_kernel.wasm $@

tx_kernel_dal.wasm: tx_demo_collector
	# TODO: https://gitlab.com/tezos/tezos/-/issues/6407
	# There is an issue where `wasm-strip` fails for `tx_kernel.wasm`.
	# Use `wasm-strip` once this issue is solved.
	@cp src/kernel_tx_demo/target/wasm32-unknown-unknown/release/tx_kernel_dal.wasm $@

dal_echo_kernel.wasm:
	@make -C src/kernel_dal_echo build
	@cp src/kernel_dal_echo/target/wasm32-unknown-unknown/release/dal_echo_kernel.wasm $@
	@wasm-strip $@

<<<<<<< HEAD
.PHONY: risc-v-dummy.elf
risc-v-dummy.elf:
	@make -C ${RISC_V_DUMMY_DIR} build
	@ln -f ${RISC_V_DUMMY_DIR}/target/riscv64gc-unknown-none-elf/release/risc-v-dummy $@

.PHONY: risc-v-tests
risc-v-tests:
	@make -C ${RISC_V_TESTS_DIR} build

.PHONY: build
build: ${KERNELS} evm-evaluation-assessor evm-execution kernel_sdk risc-v-sandbox risc-v-interpreter risc-v-tests
=======

.PHONY: build
build: ${KERNELS} kernel_sdk

.PHONY: clang-supports-wasm
clang-supports-wasm:
	./scripts/kernels_check_clang.sh
>>>>>>> 1a991a03

.PHONY: build-dev-deps
build-dev-deps: build-deps
	@make -C ${SDK_DIR} build-dev-deps
<<<<<<< HEAD
	@make -C ${EVM_DIR} build-dev-deps
	@make -C ${SEQUENCER_DIR} build-dev-deps
=======
>>>>>>> 1a991a03
	@make -C ${DEMO_DIR} build-dev-deps

.PHONY: build-deps
build-deps:
	@make -C ${SDK_DIR} build-deps
<<<<<<< HEAD
	@make -C ${RISC_V_SANDBOX_DIR} build-deps
	@make -C ${EVM_DIR} build-deps
	@make -C ${SEQUENCER_DIR} build-deps
=======
>>>>>>> 1a991a03
	@make -C ${DEMO_DIR} build-deps

	# Iterate through all the toolchains. 'rustup show' will install the
	# toolchain in addition to showing toolchain information.
	@find ${SDK_DIR} ${DEMO_DIR} -iname 'rust-toolchain*' -execdir rustup show active-toolchain \; 2>/dev/null

.PHONY: test
test:
	@make -C ${SDK_DIR} test
<<<<<<< HEAD
	@make -C ${RISC_V_SANDBOX_DIR} test
	@make -C ${RISC_V_INTERPRETER_DIR} test
	@make -C ${RISC_V_DUMMY_DIR} test
	@make -C ${EVM_DIR} test
	@make -C ${SEQUENCER_DIR} test
=======
>>>>>>> 1a991a03
	@make -C ${DEMO_DIR} test

.PHONY: check
check: build-dev-deps
	@make -C ${SDK_DIR} check
<<<<<<< HEAD
	@make -C ${RISC_V_SANDBOX_DIR} check
	@make -C ${RISC_V_INTERPRETER_DIR} check
	@make -C ${RISC_V_DUMMY_DIR} check
	@make -C ${EVM_DIR} check
	@make -C ${SEQUENCER_DIR} check
=======
>>>>>>> 1a991a03
	@make -C ${DEMO_DIR} check

	# Check formatting of all crates.
	@find src -iname Cargo.lock -execdir cargo fmt --check \;

.PHONY: publish-sdk-deps
publish-sdk-deps: build-deps
	@make -C ${SDK_DIR} publish-deps

.PHONY: publish-sdk
publish-sdk:
	@make -C ${SDK_DIR} publish

.PHONY: clean
clean:
	@rm -f ${KERNELS}
	@make -C ${SDK_DIR} clean
<<<<<<< HEAD
	@make -C ${RISC_V_SANDBOX_DIR} clean
	@make -C ${RISC_V_INTERPRETER_DIR} clean
	@make -C ${RISC_V_DUMMY_DIR} clean
	@make -C ${EVM_DIR} clean
	@make -C ${SEQUENCER_DIR} clean
=======
>>>>>>> 1a991a03
	@make -C ${DEMO_DIR} clean
	@rm -f smart-rollup-installer tx-demo-collector<|MERGE_RESOLUTION|>--- conflicted
+++ resolved
@@ -4,23 +4,9 @@
 #
 # SPDX-License-Identifier: MIT
 
-<<<<<<< HEAD
-KERNELS=evm_kernel.wasm sequenced_kernel.wasm tx_kernel.wasm tx_kernel_dal.wasm dal_echo_kernel.wasm risc-v-dummy.elf
-SDK_DIR=src/kernel_sdk
-RISC_V_SANDBOX_DIR=src/risc_v/sandbox
-RISC_V_INTERPRETER_DIR=src/risc_v/interpreter
-RISC_V_DUMMY_DIR=src/risc_v/dummy_kernel
-RISC_V_TESTS_DIR=src/risc_v/tests
-EVM_DIR=etherlink/kernel_evm
-DEMO_DIR=src/kernel_tx_demo
-SEQUENCER_DIR=src/kernel_sequencer
-EVM_KERNEL_PREIMAGES=_evm_installer_preimages
-EVM_UNSTRIPPED_KERNEL_PREIMAGES=_evm_unstripped_installer_preimages
-=======
 KERNELS=tx_kernel.wasm tx_kernel_dal.wasm dal_echo_kernel.wasm
 SDK_DIR=src/kernel_sdk
 DEMO_DIR=src/kernel_tx_demo
->>>>>>> 1a991a03
 
 .PHONY: all
 all: build-dev-deps check test build
@@ -31,74 +17,6 @@
 	@make -C src/kernel_sdk build
 	@cp src/kernel_sdk/target/$(NATIVE_TARGET)/release/smart-rollup-installer .
 
-<<<<<<< HEAD
-.PHONY: risc-v-sandbox
-risc-v-sandbox:
-	@make -C $(RISC_V_SANDBOX_DIR) build
-	@ln -f $(RISC_V_SANDBOX_DIR)/target/$(NATIVE_TARGET)/release/risc-v-sandbox $@
-
-.PHONY: risc-v-interpreter
-risc-v-interpreter:
-	@make -C $(RISC_V_INTERPRETER_DIR) build
-
-.PHONY: evm-execution
-evm-execution:
-	@make -C etherlink/kernel_evm build-evm-execution
-
-.PHONY: evm-evaluation-assessor
-evm-evaluation-assessor:
-	@make -C etherlink/kernel_evm build-evm-evaluation
-	@cp etherlink/kernel_evm/target/release/evm-evaluation $@
-
-evm_kernel_unstripped.wasm::
-	@make -C etherlink/kernel_evm build
-	@cp etherlink/kernel_evm/target/wasm32-unknown-unknown/release/evm_kernel.wasm $@
-
-evm_kernel.wasm:: evm_kernel_unstripped.wasm
-	@cp evm_kernel_unstripped.wasm $@
-	@wasm-strip $@
-
-evm_installer.wasm:: kernel_sdk evm_kernel.wasm
-ifdef EVM_CONFIG
-	$(eval CONFIG := --setup-file ${EVM_CONFIG})
-endif
-	@./smart-rollup-installer get-reveal-installer \
-	--upgrade-to evm_kernel.wasm \
-	--preimages-dir ${EVM_KERNEL_PREIMAGES} \
-	--output $@ \
-	${CONFIG}
-
-evm_unstripped_installer.wasm:: kernel_sdk evm_kernel_unstripped.wasm
-ifdef EVM_CONFIG
-	$(eval CONFIG := --setup-file ${EVM_CONFIG})
-endif
-	@./smart-rollup-installer get-reveal-installer \
-	--upgrade-to evm_kernel_unstripped.wasm \
-	--preimages-dir ${EVM_UNSTRIPPED_KERNEL_PREIMAGES} \
-	--output $@ \
-	${CONFIG}
-
-evm_benchmark_installer.wasm::
-	@${MAKE} -f kernels.mk \
-	EVM_CONFIG=etherlink/kernel_evm/config/benchmarking.yaml \
-	EVM_KERNEL_FEATURES=benchmark,debug \
-	evm_unstripped_installer.wasm
-	cp evm_unstripped_installer.wasm $@
-
-evm_installer_dev.wasm::
-	@${MAKE} -f kernels.mk EVM_CONFIG=etherlink/kernel_evm/config/dev.yaml evm_installer.wasm
-
-sequencer.wasm::
-	@${MAKE} -f kernels.mk EVM_CONFIG=etherlink/kernel_evm/config/sequencer.yaml evm_installer.wasm
-	@cp evm_installer.wasm sequencer.wasm
-
-sequenced_kernel.wasm:
-	@make -C src/kernel_sequencer build
-	@cp src/kernel_sequencer/target/wasm32-unknown-unknown/release/examples/sequenced_kernel.wasm $@
-	@wasm-strip $@
-
-=======
->>>>>>> 1a991a03
 .PHONY: tx_demo_collector
 tx_demo_collector:
 	@make -C src/kernel_tx_demo build
@@ -121,19 +39,6 @@
 	@cp src/kernel_dal_echo/target/wasm32-unknown-unknown/release/dal_echo_kernel.wasm $@
 	@wasm-strip $@
 
-<<<<<<< HEAD
-.PHONY: risc-v-dummy.elf
-risc-v-dummy.elf:
-	@make -C ${RISC_V_DUMMY_DIR} build
-	@ln -f ${RISC_V_DUMMY_DIR}/target/riscv64gc-unknown-none-elf/release/risc-v-dummy $@
-
-.PHONY: risc-v-tests
-risc-v-tests:
-	@make -C ${RISC_V_TESTS_DIR} build
-
-.PHONY: build
-build: ${KERNELS} evm-evaluation-assessor evm-execution kernel_sdk risc-v-sandbox risc-v-interpreter risc-v-tests
-=======
 
 .PHONY: build
 build: ${KERNELS} kernel_sdk
@@ -141,27 +46,15 @@
 .PHONY: clang-supports-wasm
 clang-supports-wasm:
 	./scripts/kernels_check_clang.sh
->>>>>>> 1a991a03
 
 .PHONY: build-dev-deps
-build-dev-deps: build-deps
+build-dev-deps: clang-supports-wasm build-deps
 	@make -C ${SDK_DIR} build-dev-deps
-<<<<<<< HEAD
-	@make -C ${EVM_DIR} build-dev-deps
-	@make -C ${SEQUENCER_DIR} build-dev-deps
-=======
->>>>>>> 1a991a03
 	@make -C ${DEMO_DIR} build-dev-deps
 
 .PHONY: build-deps
 build-deps:
 	@make -C ${SDK_DIR} build-deps
-<<<<<<< HEAD
-	@make -C ${RISC_V_SANDBOX_DIR} build-deps
-	@make -C ${EVM_DIR} build-deps
-	@make -C ${SEQUENCER_DIR} build-deps
-=======
->>>>>>> 1a991a03
 	@make -C ${DEMO_DIR} build-deps
 
 	# Iterate through all the toolchains. 'rustup show' will install the
@@ -171,31 +64,15 @@
 .PHONY: test
 test:
 	@make -C ${SDK_DIR} test
-<<<<<<< HEAD
-	@make -C ${RISC_V_SANDBOX_DIR} test
-	@make -C ${RISC_V_INTERPRETER_DIR} test
-	@make -C ${RISC_V_DUMMY_DIR} test
-	@make -C ${EVM_DIR} test
-	@make -C ${SEQUENCER_DIR} test
-=======
->>>>>>> 1a991a03
 	@make -C ${DEMO_DIR} test
 
 .PHONY: check
 check: build-dev-deps
 	@make -C ${SDK_DIR} check
-<<<<<<< HEAD
-	@make -C ${RISC_V_SANDBOX_DIR} check
-	@make -C ${RISC_V_INTERPRETER_DIR} check
-	@make -C ${RISC_V_DUMMY_DIR} check
-	@make -C ${EVM_DIR} check
-	@make -C ${SEQUENCER_DIR} check
-=======
->>>>>>> 1a991a03
 	@make -C ${DEMO_DIR} check
 
 	# Check formatting of all crates.
-	@find src -iname Cargo.lock -execdir cargo fmt --check \;
+	@exec scripts/check-format-rust.sh
 
 .PHONY: publish-sdk-deps
 publish-sdk-deps: build-deps
@@ -209,13 +86,5 @@
 clean:
 	@rm -f ${KERNELS}
 	@make -C ${SDK_DIR} clean
-<<<<<<< HEAD
-	@make -C ${RISC_V_SANDBOX_DIR} clean
-	@make -C ${RISC_V_INTERPRETER_DIR} clean
-	@make -C ${RISC_V_DUMMY_DIR} clean
-	@make -C ${EVM_DIR} clean
-	@make -C ${SEQUENCER_DIR} clean
-=======
->>>>>>> 1a991a03
 	@make -C ${DEMO_DIR} clean
 	@rm -f smart-rollup-installer tx-demo-collector