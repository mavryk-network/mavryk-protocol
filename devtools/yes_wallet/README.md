--- conflicted
+++ resolved
@@ -1,11 +1,7 @@
 # Yes_wallet script
 
 The purpose of this tool is to extract baker addresses from a node's
-<<<<<<< HEAD
-context and generate mavryk-client's wallet containing these addresses.
-=======
-context and generate octez-client's wallet containing these addresses.
->>>>>>> 1a991a03
+context and generate mavkit-client's wallet containing these addresses.
 In combination with the yes-node patch it can be used to perform a test
 protocol migration (see the relevant documentation page for more details)
 or to reproduce contexts where trouble occurred in the past in order to
