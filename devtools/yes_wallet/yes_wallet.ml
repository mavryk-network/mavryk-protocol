--- conflicted
+++ resolved
@@ -27,11 +27,7 @@
 type error = Overwrite_forbiden of string | File_not_found of string
 
 (* We need to exit Lwt + tzResult context from Yes_wallet. *)
-<<<<<<< HEAD
-let run_load_mainnet_bakers_public_keys ?staking_share_opt base_dir
-=======
 let run_load_bakers_public_keys ?staking_share_opt ?network_opt ?level base_dir
->>>>>>> 1a991a03
     ~active_bakers_only alias_pkh_pk_list =
   let open Yes_wallet_lib in
   let open Mavryk_error_monad in
@@ -39,11 +35,8 @@
     Lwt_main.run
       (load_mainnet_bakers_public_keys
          ?staking_share_opt
-<<<<<<< HEAD
-=======
          ?network_opt
          ?level
->>>>>>> 1a991a03
          base_dir
          ~active_bakers_only
          alias_pkh_pk_list)
@@ -53,13 +46,9 @@
       Format.eprintf "error:@.%a@." Error_monad.pp_print_trace trace ;
       exit 1
 
-<<<<<<< HEAD
-let run_build_yes_wallet ?staking_share_opt base_dir ~active_bakers_only
-    ~aliases =
-=======
 let run_load_contracts ?dump_contracts ?network_opt ?level base_dir =
   let open Yes_wallet_lib in
-  let open Tezos_error_monad in
+  let open Mavryk_error_monad in
   match
     Lwt_main.run (load_contracts ?dump_contracts ?network_opt ?level base_dir)
   with
@@ -70,7 +59,6 @@
 
 let run_build_yes_wallet ?staking_share_opt ?network_opt base_dir
     ~active_bakers_only ~aliases =
->>>>>>> 1a991a03
   let open Yes_wallet_lib in
   let open Mavryk_error_monad in
   match
@@ -184,16 +172,13 @@
 
 let staking_share_opt_name = "--staking-share"
 
-<<<<<<< HEAD
-=======
 let network_opt_name = "--network"
 
 let level_opt_name = "--level"
 
 let supported_network =
-  List.map fst Octez_node_config.Config_file.builtin_blockchain_networks
-
->>>>>>> 1a991a03
+  List.map fst Mavkit_node_config.Config_file.builtin_blockchain_networks
+
 let force = ref false
 
 let confirm_rewrite wallet =
@@ -219,11 +204,6 @@
      in <base_dir> and store it in <yes_wallet_dir>@,\
      if %s is used the deactivated bakers are filtered out@,\
      if %s <NUM> is used, the first largest bakers that have an accumulated \
-<<<<<<< HEAD
-     stake of at least <NUM> percent of the total stake are kept@]@]@,\
-     @[<v>@[<v 4>> dump staking balances from <base_dir> in <csv_file>@,\
-     saves the staking balances of all delegates in the target csv file@]@]@,\
-=======
      stake of at least <NUM> percent of the total stake are kept@,\
      if %s <%a> is used the store is opened using the right genesis parameter \
      (default is mainnet) @]@]@,\
@@ -233,7 +213,6 @@
      contracts can be dumped into csv_file@]@]@,\
      @[<v 4>> dump staking balances from <base_dir> in <csv_file>]@,\
      saves the staking balances of all delegates in the target csv file@,\
->>>>>>> 1a991a03
      @[<v>if %s <FILE> is used, it will input aliases from an .json file.See \
      README.md for the spec of this file and how to generate it.@],@[<v>if %s \
      is used existing files will be overwritten@]@."
@@ -258,8 +237,6 @@
     in
     aux argv
   in
-<<<<<<< HEAD
-=======
   let network_opt =
     let rec aux argv =
       match argv with
@@ -281,7 +258,6 @@
     aux argv
   in
 
->>>>>>> 1a991a03
   (* Take an alias file as input. *)
   let alias_file_opt =
     let rec aux argv =
@@ -430,11 +406,8 @@
       let alias_pkh_pk_list =
         run_load_mainnet_bakers_public_keys
           ~staking_share_opt
-<<<<<<< HEAD
-=======
           ?network_opt
           ?level:level_opt
->>>>>>> 1a991a03
           base_dir
           ~active_bakers_only
           aliases
