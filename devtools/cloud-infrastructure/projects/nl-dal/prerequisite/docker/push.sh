--- conflicted
+++ resolved
@@ -2,37 +2,6 @@
 
 set -e
 
-<<<<<<< HEAD
-if [ $# -lt 2 ]; then
-    echo "At least two arguments are required: the OS name (eg 'debian'), and the path to an existing ssh public key. Use a third argument (any string) when pushing the Docker image for the first time."
-    exit 1
-fi
-
-
-os="${1}"
-docker_image="$os-mavryk"
-ssh_public_key_file="${2}"
-# Set this argument when pushing the Docker image for the first time.
-# This will reinitialize the authorized_keys file
-bootstrap="${3}"
-
-# We ask the url of the registry to terraform.
-docker_registry_url=$(terraform output --raw docker_registry_url)
-
-gcp_docker_registry=$(terraform output --raw gcp_docker_registry)
-
-if [ -z "$ssh_public_key_file" ]; then
-    echo "Error: The script should take as second argument the path towards an existing ssh public key."
-    exit 1
-else
-    ssh_public_key=$(cat "$ssh_public_key_file")
-fi
-
-if [ -z "$bootstrap" ]; then
-    source_image=$docker_registry_url/$docker_image
-else
-    source_image=$os
-=======
 # Ensure we are executing this script in a terraform workspace
 
 if [ -z "$TF_WORKSPACE" ]; then
@@ -54,7 +23,6 @@
 else
   echo "Please create an ssh key with the name ${default_ssh_basename} in the default ssh directory"
   exit 1
->>>>>>> 1a991a03
 fi
 
 echo "Ask to terraform the registry URL"
