--- conflicted
+++ resolved
@@ -33,11 +33,7 @@
 LABEL org.opencontainers.image.authors="info@mavryk.io" \
       org.opencontainers.image.base.name="alpine:3.14" \
       org.opencontainers.image.description="Mavryk node" \
-<<<<<<< HEAD
-      org.opencontainers.image.documentation="https://tezos.gitlab.io/" \
-=======
       org.opencontainers.image.documentation="https://protocol.mavryk.org/" \
->>>>>>> 35145ac9
       org.opencontainers.image.licenses="MIT" \
       org.opencontainers.image.source="https://gitlab.com/mavryk-network/mavryk-protocol" \
       org.opencontainers.image.title="mavryk-debug" \
@@ -72,11 +68,7 @@
 LABEL org.opencontainers.image.authors="info@mavryk.io" \
       org.opencontainers.image.base.name="alpine:3.14" \
       org.opencontainers.image.description="Mavryk node" \
-<<<<<<< HEAD
-      org.opencontainers.image.documentation="https://tezos.gitlab.io/" \
-=======
       org.opencontainers.image.documentation="https://protocol.mavryk.org/" \
->>>>>>> 35145ac9
       org.opencontainers.image.licenses="MIT" \
       org.opencontainers.image.source="https://gitlab.com/mavryk-network/mavryk-protocol" \
       org.opencontainers.image.title="mavryk-debug" \
@@ -97,11 +89,7 @@
 LABEL org.opencontainers.image.authors="info@mavryk.io" \
       org.opencontainers.image.base.name="alpine:3.14" \
       org.opencontainers.image.description="Mavryk node" \
-<<<<<<< HEAD
-      org.opencontainers.image.documentation="https://tezos.gitlab.io/" \
-=======
       org.opencontainers.image.documentation="https://protocol.mavryk.org/" \
->>>>>>> 35145ac9
       org.opencontainers.image.licenses="MIT" \
       org.opencontainers.image.source="https://gitlab.com/mavryk-network/mavryk-protocol" \
       org.opencontainers.image.title="mavryk-debug" \
