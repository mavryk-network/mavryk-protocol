# This file was automatically generated, do not edit.
# Edit file manifest/main.ml instead.
opam-version: "2.0"
maintainer: "contact@tezos.com"
authors: ["Tezos devteam"]
homepage: "https://www.tezos.com/"
bug-reports: "https://gitlab.com/tezos/tezos/issues"
dev-repo: "git+https://gitlab.com/tezos/tezos.git"
license: "MIT"
depends: [
  "dune" { >= "3.0" }
  "ocaml" { >= "4.14" }
<<<<<<< HEAD
  "hacl-star" { >= "0.4.2" & < "0.5" }
=======
  "hacl-star" { >= "0.6.1" & < "0.7" }
>>>>>>> 69b6b8ba
  "hacl-star-raw"
  "ctypes_stubs_js"
  "ctypes" { >= "0.18.0" }
  "ezjsonm" { >= "1.1.0" }
  "tezos-stdlib" {with-test}
  "tezos-error-monad" {with-test}
  "zarith" { with-test & >= "1.12" & < "1.13" }
  "zarith_stubs_js" {with-test}
  "data-encoding" { with-test & >= "0.7.1" & < "1.0.0" }
  "qcheck-alcotest" { with-test & >= "0.20" }
  "tezos-test-helpers" {with-test}
]
conflicts: [
  "hacl_x25519"
]
build: [
  ["rm" "-r" "vendors"]
  ["dune" "build" "-p" name "-j" jobs]
  ["dune" "runtest" "-p" name "-j" jobs] {with-test}
]
synopsis: "Tezos: thin layer around hacl-star"<|MERGE_RESOLUTION|>--- conflicted
+++ resolved
@@ -10,11 +10,7 @@
 depends: [
   "dune" { >= "3.0" }
   "ocaml" { >= "4.14" }
-<<<<<<< HEAD
-  "hacl-star" { >= "0.4.2" & < "0.5" }
-=======
   "hacl-star" { >= "0.6.1" & < "0.7" }
->>>>>>> 69b6b8ba
   "hacl-star-raw"
   "ctypes_stubs_js"
   "ctypes" { >= "0.18.0" }
