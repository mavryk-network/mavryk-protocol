# This file was automatically generated, do not edit.
# Edit file manifest/main.ml instead.
opam-version: "2.0"
maintainer: "contact@tezos.com"
authors: ["Tezos devteam"]
homepage: "https://www.tezos.com/"
bug-reports: "https://gitlab.com/tezos/tezos/issues"
dev-repo: "git+https://gitlab.com/tezos/tezos.git"
license: "MIT"
depends: [
  "dune" { >= "3.0" }
  "ocaml" { >= "4.14" }
<<<<<<< HEAD
  "alcotest-lwt" { >= "1.5.0" }
=======
>>>>>>> 3ef1d63a
  "qcheck-alcotest" { >= "0.20" }
  "tezos-test-helpers"
  "tezos-base"
  "tezos-micheline"
  "tezos-stdlib-unix"
  "tezos-protocol-016-PtMumbai"
  "tezos-client-016-PtMumbai"
  "tezos-protocol-environment"
  "tezos-protocol-plugin-016-PtMumbai"
  "tezos-shell-services"
  "octez-plompiler"
  "tezos-crypto-dal"
]
build: [
  ["rm" "-r" "vendors"]
  ["dune" "build" "-p" name "-j" jobs]
  ["dune" "runtest" "-p" name "-j" jobs] {with-test}
]
synopsis: "Tezos/Protocol: protocol testing framework"<|MERGE_RESOLUTION|>--- conflicted
+++ resolved
@@ -10,10 +10,6 @@
 depends: [
   "dune" { >= "3.0" }
   "ocaml" { >= "4.14" }
-<<<<<<< HEAD
-  "alcotest-lwt" { >= "1.5.0" }
-=======
->>>>>>> 3ef1d63a
   "qcheck-alcotest" { >= "0.20" }
   "tezos-test-helpers"
   "tezos-base"
