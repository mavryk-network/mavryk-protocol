--- conflicted
+++ resolved
@@ -46,11 +46,7 @@
 ]
 conflicts: [
   "checkseum" { = "0.5.0" }
-<<<<<<< HEAD
-  "ledgerwallet-tezos" { != "0.3.0" }
-=======
   "ledgerwallet-tezos" { < "0.4.0" }
->>>>>>> 847bfbbb
 ]
 build: [
   ["rm" "-r" "vendors" "contrib"]
