# This file was automatically generated, do not edit.
# Edit file manifest/main.ml instead.
opam-version: "2.0"
maintainer: "contact@tezos.com"
authors: ["Tezos devteam"]
homepage: "https://www.tezos.com/"
bug-reports: "https://gitlab.com/tezos/tezos/issues"
dev-repo: "git+https://gitlab.com/tezos/tezos.git"
license: "MIT"
depends: [
  "dune" { >= "3.0" }
  "ocaml" { >= "4.14" }
<<<<<<< HEAD
=======
  "tezt" { with-test & >= "3.1.0" }
>>>>>>> 3ef1d63a
  "tezos-shell-context" {with-test}
  "octez-alcotezt" {with-test}
  "tezos-test-helpers" {with-test}
  "tezos-base" {with-test}
  "tezos-protocol-environment" {with-test}
]
build: [
  ["rm" "-r" "vendors"]
  ["dune" "build" "-p" name "-j" jobs]
  ["dune" "runtest" "-p" name "-j" jobs] {with-test}
]
synopsis: "Testing the Shell Context"<|MERGE_RESOLUTION|>--- conflicted
+++ resolved
@@ -10,10 +10,7 @@
 depends: [
   "dune" { >= "3.0" }
   "ocaml" { >= "4.14" }
-<<<<<<< HEAD
-=======
   "tezt" { with-test & >= "3.1.0" }
->>>>>>> 3ef1d63a
   "tezos-shell-context" {with-test}
   "octez-alcotezt" {with-test}
   "tezos-test-helpers" {with-test}
