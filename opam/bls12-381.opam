# This file was automatically generated, do not edit.
# Edit file manifest/main.ml instead.
opam-version: "2.0"
maintainer: "info@mavryk.io"
authors: ["Mavryk Dynamics"]
homepage: "https://mavrykdynamics.com/"
bug-reports: "https://gitlab.com/mavryk-network/mavryk-protocol/issues"
dev-repo: "git+https://gitlab.com/mavryk-network/mavryk-protocol.git"
license: "MIT"
depends: [
  "dune" { >= "3.11.1" }
  "ocaml" { >= "4.14" }
  "integers"
  "integers_stubs_js"
  "zarith" { >= "1.13" & < "1.14" }
  "zarith_stubs_js" { >= "0.16.1" }
  "hex" { >= "1.3.0" }
  "tezt" { with-test & >= "4.0.0" & < "5.0.0" }
<<<<<<< HEAD
  "mavkit-alcotezt" {with-test}
=======
  "octez-alcotezt" { with-test & = version }
>>>>>>> 1a991a03
  "qcheck-alcotest" { with-test & >= "0.20" }
]
build: [
  ["rm" "-r" "vendors" "contrib"]
  ["dune" "build" "-p" name "-j" jobs]
  ["dune" "runtest" "-p" name "-j" jobs] {with-test}
]
available: arch != "arm32" & arch != "x86_32" & arch != "ppc32" & arch != "ppc64" & arch != "s390x"
synopsis: "Implementation of the BLS12-381 curve (wrapper for the Blst library)"<|MERGE_RESOLUTION|>--- conflicted
+++ resolved
@@ -2,7 +2,10 @@
 # Edit file manifest/main.ml instead.
 opam-version: "2.0"
 maintainer: "info@mavryk.io"
-authors: ["Mavryk Dynamics"]
+authors: [
+  "Tezos devteam"
+  "Mavryk Dynamics"
+]
 homepage: "https://mavrykdynamics.com/"
 bug-reports: "https://gitlab.com/mavryk-network/mavryk-protocol/issues"
 dev-repo: "git+https://gitlab.com/mavryk-network/mavryk-protocol.git"
@@ -16,11 +19,7 @@
   "zarith_stubs_js" { >= "0.16.1" }
   "hex" { >= "1.3.0" }
   "tezt" { with-test & >= "4.0.0" & < "5.0.0" }
-<<<<<<< HEAD
-  "mavkit-alcotezt" {with-test}
-=======
-  "octez-alcotezt" { with-test & = version }
->>>>>>> 1a991a03
+  "mavkit-alcotezt" { with-test & = version }
   "qcheck-alcotest" { with-test & >= "0.20" }
 ]
 build: [
