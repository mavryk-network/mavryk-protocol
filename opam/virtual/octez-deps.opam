# This file was automatically generated, do not edit.
# Edit file manifest/main.ml instead.
opam-version: "2.0"
maintainer: "contact@tezos.com"
authors: ["Tezos devteam"]
homepage: "https://www.tezos.com/"
bug-reports: "https://gitlab.com/tezos/tezos/issues"
dev-repo: "git+https://gitlab.com/tezos/tezos.git"
license: "MIT"
depends: [
  "aches" { >= "1.0.0" }
  "aches-lwt" { >= "1.0.0" }
  "alcotest" { >= "1.5.0" }
  "astring"
  "base-unix"
  "bigarray-compat"
  "bigstring"
  "bigstringaf" { >= "0.5.0" }
  "bisect_ppx" { >= "2.7.0" }
  "bls12-381" { >= "6.1.0" & < "6.2.0" }
  "camlzip" { >= "1.11" & < "1.12" }
  "caqti"
  "caqti-dynload"
  "caqti-lwt"
  "class_group_vdf" { >= "0.0.4" }
  "cmdliner" { >= "1.1.0" }
  "cohttp-lwt-unix" { >= "4.0.0" }
  "conf-libev"
  "conf-rust"
  "ctypes" { >= "0.18.0" }
  "ctypes-foreign" { >= "0.18.0" }
  "ctypes_stubs_js"
  "data-encoding" { >= "0.7.1" & < "1.0.0" }
  "dune-configurator"
  "eqaf"
  "ezjsonm" { >= "1.1.0" }
  "fmt" { >= "0.8.7" }
  "hacl-star" { >= "0.7.0" & < "0.8" }
  "hacl-star-raw"
  "hashcons"
  "hex" { >= "1.3.0" }
  "index" { >= "1.6.0" & < "1.7.0" }
  "integers"
  "integers_stubs_js"
  "ipaddr" { >= "5.0.0" & < "6.0.0" }
<<<<<<< HEAD
  "irmin" { >= "3.5.2" & < "3.6.0" }
  "irmin-pack" { >= "3.5.2" & < "3.6.0" }
=======
  "irmin" { >= "3.6.1" & < "3.7.0" }
  "irmin-pack" { >= "3.6.1" & < "3.7.0" }
>>>>>>> 3ef1d63a
  "json-data-encoding" { >= "0.12" & < "0.13" }
  "ledgerwallet-tezos" { >= "0.3.0" }
  "logs"
  "lwt" { >= "5.6.0" }
  "lwt-canceler" { >= "0.3" & < "0.4" }
  "lwt-exit"
  "lwt-watcher" { = "0.2" }
  "lwt_log"
  "mtime" { >= "1.4.0" & < "2.0.0" }
  "num"
  "ocaml-migrate-parsetree"
  "ocamlformat" { = "0.24.1" }
  "ocamlgraph"
  "ocp-ocamlres" { >= "0.4" }
  "ocplib-endian"
  "ometrics" { >= "0.2.1" }
  "ppx_deriving"
  "ppx_expect"
  "ppx_import"
  "ppx_repr" { >= "0.6.0" }
  "prbnmcn-linalg" { = "0.0.1" }
  "prbnmcn-stats" { = "0.0.6" }
  "pringo" { >= "1.3" & < "1.4" }
  "prometheus" { >= "1.2" }
  "prometheus-app" { >= "1.2" }
  "ptime" { >= "1.1.0" }
  "pure-splitmix" { = "0.3" }
  "pyml"
  "qcheck-alcotest" { >= "0.20" }
  "qcheck-core"
  "re" { >= "1.9.0" }
  "repr"
  "resto" { >= "1.0" }
  "resto-acl" { >= "1.0" }
  "resto-cohttp" { >= "1.0" }
  "resto-cohttp-client" { >= "1.0" }
  "resto-cohttp-self-serving-client" { >= "1.0" }
  "resto-cohttp-server" { >= "1.0" }
  "resto-directory" { >= "1.0" }
  "ringo" { >= "1.0.0" }
  "secp256k1-internal" { >= "0.4.0" }
<<<<<<< HEAD
  "tar"
  "tar-unix" { >= "2.0.1" & < "3.0.0" }
  "tezos-bls12-381-polynomial" { >= "1.0.1" & < "2.0.0" }
  "tezos-plompiler" { >= "1.0.1" & < "2.0.0" }
  "tezos-plonk" { >= "1.0.1" & < "2.0.0" }
  "tezos-rust-libs" { = "1.5" }
  "tezt" { >= "3.0.0" }
=======
  "seqes" { >= "0.2" }
  "stdint"
  "tar"
  "tar-unix" { >= "2.0.1" & < "3.0.0" }
  "tezos-rust-libs" { = "1.5" }
  "tezt" { >= "3.1.0" }
>>>>>>> 3ef1d63a
  "tls-lwt" { >= "0.16.0" }
  "uri" { >= "3.1.0" }
  "uutf"
  "zarith" { >= "1.12" & < "1.13" }
  "zarith_stubs_js"
]
conflicts: [
  "checkseum" { = "0.5.0" }
  "hacl_x25519"
  "result" { < "1.5" }
]
build: []
synopsis: "Virtual package depending on Octez dependencies (profile: octez-deps)"
description: "Install this package to install all dependencies needed to build the subset of Octez denoted by profile octez-deps."<|MERGE_RESOLUTION|>--- conflicted
+++ resolved
@@ -43,13 +43,8 @@
   "integers"
   "integers_stubs_js"
   "ipaddr" { >= "5.0.0" & < "6.0.0" }
-<<<<<<< HEAD
-  "irmin" { >= "3.5.2" & < "3.6.0" }
-  "irmin-pack" { >= "3.5.2" & < "3.6.0" }
-=======
   "irmin" { >= "3.6.1" & < "3.7.0" }
   "irmin-pack" { >= "3.6.1" & < "3.7.0" }
->>>>>>> 3ef1d63a
   "json-data-encoding" { >= "0.12" & < "0.13" }
   "ledgerwallet-tezos" { >= "0.3.0" }
   "logs"
@@ -91,22 +86,12 @@
   "resto-directory" { >= "1.0" }
   "ringo" { >= "1.0.0" }
   "secp256k1-internal" { >= "0.4.0" }
-<<<<<<< HEAD
-  "tar"
-  "tar-unix" { >= "2.0.1" & < "3.0.0" }
-  "tezos-bls12-381-polynomial" { >= "1.0.1" & < "2.0.0" }
-  "tezos-plompiler" { >= "1.0.1" & < "2.0.0" }
-  "tezos-plonk" { >= "1.0.1" & < "2.0.0" }
-  "tezos-rust-libs" { = "1.5" }
-  "tezt" { >= "3.0.0" }
-=======
   "seqes" { >= "0.2" }
   "stdint"
   "tar"
   "tar-unix" { >= "2.0.1" & < "3.0.0" }
   "tezos-rust-libs" { = "1.5" }
   "tezt" { >= "3.1.0" }
->>>>>>> 3ef1d63a
   "tls-lwt" { >= "0.16.0" }
   "uri" { >= "3.1.0" }
   "uutf"
