--- conflicted
+++ resolved
@@ -41,14 +41,10 @@
 
 ALL_EXECUTABLES := $(RELEASED_EXECUTABLES) $(EXPERIMENTAL_EXECUTABLES) $(DEV_EXECUTABLES)
 
-<<<<<<< HEAD
-# Set of Dune targets to build, in addition to MAVKIT_EXECUTABLES, in
-=======
-#Define octez only executables by excluding the EVM-node.
-OCTEZ_ONLY_EXECUTABLES := $(filter-out octez-evm-node,${ALL_EXECUTABLES})
+#Define mavkit only executables by excluding the EVM-node.
+MAVKIT_ONLY_EXECUTABLES := $(filter-out mavkit-evm-node,${ALL_EXECUTABLES})
 
 # Set of Dune targets to build, in addition to OCTEZ_EXECUTABLES, in
->>>>>>> 1a991a03
 # the `build` target's Dune invocation. This is used in the CI to
 # build the TPS evaluation tool, Octogram and the Tezt test suite in the
 # 'build_x86_64-dev-exp-misc' job.
@@ -141,21 +137,6 @@
 	dune build $(COVERAGE_OPTIONS) --profile=$(PROFILE) _build/install/default/bin/$@
 	cp -f _build/install/default/bin/$@ ./
 
-<<<<<<< HEAD
-.PHONY: kaitai-struct-files
-kaitai-struct-files:
-	@dune exe contrib/bin_codec_kaitai/codec.exe dump kaitai specs in contrib/kaitai-struct-files/
-	@$(MAKE) -C contrib/kaitai-struct-files/
-
-.PHONY: check-kaitai-struct-files
-check-kaitai-struct-files:
-	@git diff --exit-code HEAD -- contrib/kaitai-struct-files/ || (echo "Cannot check kaitai struct files, some changes are uncommitted"; exit 1)
-	@dune build contrib/bin_codec_kaitai/codec.exe
-	@rm contrib/kaitai-struct-files/*.ksy
-	@_build/default/contrib/bin_codec_kaitai/codec.exe dump kaitai specs in contrib/kaitai-struct-files/ 2>/dev/null
-	@git add contrib/kaitai-struct-files/*.ksy
-	@git diff --exit-code HEAD -- contrib/kaitai-struct-files/ || (echo "Kaitai struct files mismatch. Update the files."; exit 1)
-=======
 .PHONY: kaitai-struct-files-update
 kaitai-struct-files-update:
 	@dune exe client-libs/bin_codec_kaitai/codec.exe dump kaitai specs in client-libs/kaitai-struct-files/files
@@ -173,18 +154,12 @@
 	@_build/default/client-libs/bin_codec_kaitai/codec.exe dump kaitai specs in client-libs/kaitai-struct-files/files 2>/dev/null
 	@git add client-libs/kaitai-struct-files/files/*.ksy
 	@git diff --exit-code HEAD -- client-libs/kaitai-struct-files/files/ || (echo "Kaitai struct files mismatch. Update the files with `make kaitai-struct-files-update`."; exit 1)
->>>>>>> 1a991a03
 
 .PHONY: validate-kaitai-struct-files
 validate-kaitai-struct-files:
 	@$(MAKE) check-kaitai-struct-files
-<<<<<<< HEAD
-	@./contrib/kaitai-struct-files/kaitai_e2e.sh contrib/kaitai-struct-files contrib/kaitai-struct-files/input 2>/dev/null || \
-	 (echo "To see the full log run: \"./contrib/kaitai-struct-files/kaitai_e2e.sh contrib/kaitai-struct-files contrib/kaitai-struct-files/input\""; exit 1)
-=======
 	@./client-libs/kaitai-struct-files/scripts/kaitai_e2e.sh client-libs/kaitai-struct-files/files 2>/dev/null || \
 	 (echo "To see the full log run: \"./client-libs/kaitai-struct-files/scripts/kaitai_e2e.sh client-libs/kaitai-struct-files/files client-libs/kaitai-struct-files/input\""; exit 1)
->>>>>>> 1a991a03
 
 # Remove the old names of executables.
 # Depending on the commit you are updating from (v14.0, v15 or some version of master),
