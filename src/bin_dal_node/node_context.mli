(*****************************************************************************)
(*                                                                           *)
(* Open Source License                                                       *)
(* Copyright (c) 2022 Trili Tech, <contact@trili.tech>                       *)
(*                                                                           *)
(* Permission is hereby granted, free of charge, to any person obtaining a   *)
(* copy of this software and associated documentation files (the "Software"),*)
(* to deal in the Software without restriction, including without limitation *)
(* the rights to use, copy, modify, merge, publish, distribute, sublicense,  *)
(* and/or sell copies of the Software, and to permit persons to whom the     *)
(* Software is furnished to do so, subject to the following conditions:      *)
(*                                                                           *)
(* The above copyright notice and this permission notice shall be included   *)
(* in all copies or substantial portions of the Software.                    *)
(*                                                                           *)
(* THE SOFTWARE IS PROVIDED "AS IS", WITHOUT WARRANTY OF ANY KIND, EXPRESS OR*)
(* IMPLIED, INCLUDING BUT NOT LIMITED TO THE WARRANTIES OF MERCHANTABILITY,  *)
(* FITNESS FOR A PARTICULAR PURPOSE AND NONINFRINGEMENT. IN NO EVENT SHALL   *)
(* THE AUTHORS OR COPYRIGHT HOLDERS BE LIABLE FOR ANY CLAIM, DAMAGES OR OTHER*)
(* LIABILITY, WHETHER IN AN ACTION OF CONTRACT, TORT OR OTHERWISE, ARISING   *)
(* FROM, OUT OF OR IN CONNECTION WITH THE SOFTWARE OR THE USE OR OTHER       *)
(* DEALINGS IN THE SOFTWARE.                                                 *)
(*                                                                           *)
(*****************************************************************************)

(** A [ready_ctx] value contains globally needed informations for a running dal
    node. It is available when both cryptobox is initialized and the plugin
    for dal has been loaded.

   A [ready_ctx] also has a field [shards_proofs_precomputation] that contains
   the (costly) precomputation needed to get shard proofs.
*)
type ready_ctxt = {
  cryptobox : Cryptobox.t;
  proto_parameters : Dal_plugin.proto_parameters;
  plugin : (module Dal_plugin.T);
  shards_proofs_precomputation : Cryptobox.shards_proofs_precomputation option;
  plugin_proto : int;  (** Protocol level of the plugin. *)
  last_processed_level : int32 option;
  skip_list_cells_store : Skip_list_cells_store.t;
  mutable ongoing_amplifications : Types.Slot_id.Set.t;
      (** The slot identifiers of the commitments currently being
     amplified. This set is used to prevent concurrent amplifications
     of the same slot. *)
}

(** The status of the dal node *)
type status = Ready of ready_ctxt | Starting

(** A [t] value contains both the status and the dal node configuration. It's
    field are available through accessors *)
type t

(** [init config store gs_worker transport_layer cctx] creates a [t] with a
    status set to [Starting] using the given dal node configuration [config],
    node store [store], gossipsub worker instance [gs_worker], transport layer
    instance [transport_layer], and tezos node client context [cctx]. *)
val init :
  Configuration_file.t ->
  Store.node_store ->
  Gossipsub.Worker.t ->
  Gossipsub.Transport_layer.t ->
  Mavryk_rpc.Context.generic ->
  Metrics.t ->
  t

(** Raised by [set_ready] when the status is already [Ready _] *)
exception Status_already_ready

(** [set_ready ctxt dal_plugin skip_list_cells_store cryptobox proto_parameters
    plugin_proto] updates in place the status value to [Ready], and initializes
    the inner [ready_ctxt] value with the given parameters.

    @raise Status_already_ready when the status is already [Ready _] *)
val set_ready :
  t ->
<<<<<<< HEAD
  (module Mavryk_dal_node_lib.Dal_plugin.T) ->
=======
  (module Dal_plugin.T) ->
  Skip_list_cells_store.t ->
>>>>>>> 1a991a03
  Cryptobox.t ->
  Cryptobox.shards_proofs_precomputation option ->
  Dal_plugin.proto_parameters ->
  int ->
  unit tzresult

(** Updates the plugin and the protocol level. *)
<<<<<<< HEAD
val update_plugin_in_ready :
  t -> (module Mavryk_dal_node_lib.Dal_plugin.T) -> int -> unit
=======
val update_plugin_in_ready : t -> (module Dal_plugin.T) -> int -> unit
>>>>>>> 1a991a03

type error += Node_not_ready

(** Updates the [last_processed_level] field of the "ready context" with the given
    info. Assumes the node's status is ready. Otherwise it returns
    [Node_not_ready]. *)
val update_last_processed_level : t -> level:int32 -> unit tzresult

(** [get_ready ctxt] extracts the [ready_ctxt] value from a context [t]. It
    propagates [Node_not_ready] if status is not ready yet. If called multiple
    times, it replaces current values for [ready_ctxt] with new ones *)
val get_ready : t -> ready_ctxt tzresult

(** [get_profile_ctxt ctxt] returns the profile context.  *)
val get_profile_ctxt : t -> Profile_manager.t

(** [load_profile_ctxt ctxt] tries to load the profile context from disk. *)
val load_profile_ctxt : t -> Profile_manager.t option Lwt.t

(** [set_profile_ctxt ctxt ?save pctxt] sets the profile context. If [save] is
    set, which is [true] by default, the profile context is saved on
    disk. *)
val set_profile_ctxt : t -> ?save:bool -> Profile_manager.t -> unit Lwt.t

(** [get_config ctxt] returns the dal node configuration *)
val get_config : t -> Configuration_file.t

(** [get_status ctxt] returns the dal node status *)
val get_status : t -> status

(** [get_store ctxt] returns the dal node store. *)
val get_store : t -> Store.node_store

(** [get_gs_worker ctxt] returns the Gossipsub worker state. *)
val get_gs_worker : t -> Gossipsub.Worker.t

(** [get_mavryk_node_cctxt ctxt] returns the Mavryk node's client context *)
val get_mavryk_node_cctxt : t -> Mavryk_rpc.Context.generic

(** [get_neighbors_cctxts ctxt] returns the dal node neighbors client contexts *)
val get_neighbors_cctxts : t -> Dal_node_client.cctxt list

(** [next_shards_level_to_gc ctxt ~current_level] returns the oldest
    level that should have shards stored; during [current_level], shards for
    commitments published at this level will be removed *)
val next_shards_level_to_gc : t -> current_level:int32 -> int32

(** [fetch_assigned_shard_indices ctxt ~level ~pkh] fetches from L1 the shard
    indices assigned to [pkh] at [level].  It internally caches the DAL
    committee with [level] as the key with FIFO strategy. *)
val fetch_assigned_shard_indices :
  t ->
  level:int32 ->
  pkh:Mavryk_crypto.Signature.Public_key_hash.t ->
  int list tzresult Lwt.t

(** [fetch_committee ctxt ~level] fetches from L1 the shard indices assigned
    to all attesters at [level].  It internally caches the DAL committee with
    [level] as the key with FIFO strategy. *)
val fetch_committee :
  t -> level:int32 -> Committee_cache.committee tzresult Lwt.t

(** [version ctxt] returns the current version of the node *)
val version : t -> Types.Version.t

(** Module for P2P-related accessors.  *)
module P2P : sig
  (** [connect t ?timeout point] initiates a connection to the point
      [point]. The promise returned by this function is resolved once
      the P2P handhshake successfully completes. If the [timeout] is
      set, an error is returned if the P2P handshake takes more than
      [timeout] to complete. *)
  val connect :
    t -> ?timeout:Ptime.Span.t -> P2p_point.Id.t -> unit tzresult Lwt.t

  (** [disconnect_point t ?wait point] initiaties a disconnection to
      the point [point]. The promise returned by this function is
      fullfiled when the socket is closed on our side. If [wait] is
      [true], we do not close the socket before having canceled all
      the current messages in the write buffer. Should not matter in
      practice.

      Due to the following issue https://gitlab.com/tezos/tezos/-/issues/5319

      it may occur that a discconnection takes several minutes. *)
  val disconnect_point : t -> ?wait:bool -> P2p_point.Id.t -> unit Lwt.t

  (** [disconnect_peer t ?wait point] initiaties a disconnection to
      the point [peer]. The promise returned by this function is
      fullfiled when the socket is closed on our side. If [wait] is
      [true], we do not close the socket before having canceled all
      the current messages in the write buffer. Should not matter in
      practice.

      Due to the following issue https://gitlab.com/tezos/tezos/-/issues/5319

      it may occur that a discconnection takes several minutes. *)
  val disconnect_peer : t -> ?wait:bool -> P2p_peer.Id.t -> unit Lwt.t

  (** [get_points ?connected t] returns a list of points. If
      [connected] is [true] (default), it returns only points we are
      currently connected. Otherwise, it returns a list of known
      points (points for which we were already successfully connected
      in the past.) *)
  val get_points : ?connected:bool -> t -> P2p_point.Id.t list tzresult Lwt.t

  (** [get_points_info ?connected t] returns a list of info for
      points. If [connected] is [true] (default), it returns only info
      for points we are currently connected. Otherwise, it returns a
      list of infos for known points (points for which we were already
      successfully connected in the past.) *)
  val get_points_info :
    ?connected:bool ->
    t ->
    (P2p_point.Id.t * P2p_point.Info.t) list tzresult Lwt.t

  (** [get_point_info t point] returns the info of the corresponding
    point if found. *)
  val get_point_info :
    t -> P2p_point.Id.t -> P2p_point.Info.t option tzresult Lwt.t

  (** [get_peers ?connected t] returns a list of peers. If [connected]
      is [true] (default), it returns only the peers we are connected
      to. Otherwise, it returns a list of known peers (peers for which
      we were already successfully connected in the past.) *)
  val get_peers : ?connected:bool -> t -> P2p_peer.Id.t list tzresult Lwt.t

  (** [get_peers_info ?connected t] returns a list of info for
      peers. If [connected] is [true] (default), it returns only info
      for peers we are currently connected. Otherwise, it returns a
      list of infos for known peers (peers for which we were already
      successfully connected in the past.) *)
  val get_peers_info :
    ?connected:bool ->
    t ->
    (P2p_peer.Id.t * Types.P2P.Peer.Info.t) list tzresult Lwt.t

  (** [get_peer_info t peer] returns the info of the corresponding peer if found. *)
  val get_peer_info :
    t -> P2p_peer.Id.t -> Types.P2P.Peer.Info.t option tzresult Lwt.t

  (** [patch_peer t peer acl] patches the acl of the given peer and
      returns the info of the corresponding peer if found. *)
  val patch_peer :
    t ->
    P2p_peer.Id.t ->
    [`Ban | `Open | `Trust] option ->
    Types.P2P.Peer.Info.t option tzresult Lwt.t

  module Gossipsub : sig
    (** [get_topics t] returns the list of topics the node is subscribed to. *)
    val get_topics : t -> Types.Topic.t list

    (** [get_topics_peers ~subscribed t] returns an association list between
        the topics of connected peers and the connected peers subscribed to that
        topic, when [subscribed = false]. When [subscribed = true], then the
        returned value is restricted to the topics this node is subscribed to. *)
    val get_topics_peers :
      subscribed:bool -> t -> (Types.Topic.t * Types.Peer.t list) list

    (** [get_connections t] returns the list of connections. *)
    val get_connections : t -> (Types.Peer.t * Types.Gossipsub.connection) list

    (** [get_scores t] returns the score of peers with a known score. *)
    val get_scores : t -> (Types.Peer.t * Types.Score.t) list

    (** [get_backoffs t] returns the backoffs of peers with a backoff. *)
    val get_backoffs :
      t -> (Types.Topic.t * (Types.Peer.t * Types.Time.t) list) list

    (** [get_message_cache t] returns the number of message ids in the message
        cache, grouped by time slot and topic. *)
    val get_message_cache : t -> (int64 * (Types.Topic.t * int) list) list
  end
end<|MERGE_RESOLUTION|>--- conflicted
+++ resolved
@@ -74,12 +74,8 @@
     @raise Status_already_ready when the status is already [Ready _] *)
 val set_ready :
   t ->
-<<<<<<< HEAD
-  (module Mavryk_dal_node_lib.Dal_plugin.T) ->
-=======
   (module Dal_plugin.T) ->
   Skip_list_cells_store.t ->
->>>>>>> 1a991a03
   Cryptobox.t ->
   Cryptobox.shards_proofs_precomputation option ->
   Dal_plugin.proto_parameters ->
@@ -87,12 +83,7 @@
   unit tzresult
 
 (** Updates the plugin and the protocol level. *)
-<<<<<<< HEAD
-val update_plugin_in_ready :
-  t -> (module Mavryk_dal_node_lib.Dal_plugin.T) -> int -> unit
-=======
 val update_plugin_in_ready : t -> (module Dal_plugin.T) -> int -> unit
->>>>>>> 1a991a03
 
 type error += Node_not_ready
 
