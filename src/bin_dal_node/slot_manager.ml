--- conflicted
+++ resolved
@@ -166,25 +166,7 @@
     index, yields the pkh of its attester for that level. *)
 let shards_to_attesters committee =
   let to_array committee =
-<<<<<<< HEAD
-    (* We transform the map to a list *)
-    Mavryk_crypto.Signature.Public_key_hash.Map.bindings committee
-    (* We sort the list in decreasing order w.r.t. to start_indices. *)
-    |> List.fast_sort (fun (_pkh1, shard_indices1) (_pkh2, shard_indices2) ->
-           shard_indices2.Committee_cache.start_index
-           - shard_indices1.Committee_cache.start_index)
-       (* We fold on the sorted list, starting from bigger start_indices. *)
-    |> List.fold_left
-         (fun accu (pkh, Committee_cache.{start_index = _; offset}) ->
-           (* We put in the accu list as many [pkh] occurrences as the number
-              of shards this pkh should attest, namely, [offset]. *)
-           do_n ~n:offset (fun acc -> pkh :: acc) accu)
-         []
-    (* We build an array from the list. The array indices coincide with shard
-       indices. *)
-    |> Array.of_list
-=======
-    Tezos_crypto.Signature.Public_key_hash.Map.fold
+    Mavryk_crypto.Signature.Public_key_hash.Map.fold
       (fun pkh indexes index_map ->
         List.fold_left
           (fun index_map index -> IndexMap.add index pkh index_map)
@@ -193,7 +175,6 @@
       committee
       IndexMap.empty
     |> IndexMap.bindings |> List.map snd |> Array.of_list
->>>>>>> 1a991a03
   in
   let committee = to_array committee in
   fun index -> get_opt committee index
