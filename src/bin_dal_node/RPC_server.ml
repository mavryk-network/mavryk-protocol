--- conflicted
+++ resolved
@@ -145,22 +145,9 @@
           store
         |> Errors.to_tzresult)
 
-<<<<<<< HEAD
-  (* TODO: https://gitlab.com/tezos/tezos/-/issues/4338
-
-     Re-consider this implementation/interface when the issue above is
-     tackeled. *)
-  let monitor_shards ctxt () () () =
-    call_handler1 ctxt (fun store ->
-        let stream, stopper = Store.open_shards_stream store in
-        let shutdown () = Lwt_watcher.shutdown stopper in
-        let next () = Lwt_stream.get stream in
-        Mavryk_rpc.Answer.return_stream {next; shutdown})
-=======
   let get_shard ctxt ((_, commitment), shard_index) () () =
     call_handler1 ctxt (fun {shard_store; _} ->
         Slot_manager.get_shard shard_store commitment shard_index)
->>>>>>> 1a991a03
 end
 
 module Profile_handlers = struct
@@ -300,15 +287,11 @@
        Services.get_commitment_proof
        (Slots_handlers.get_commitment_proof ctxt)
   |> add_service
-<<<<<<< HEAD
-       Mavryk_rpc.Directory.opt_register1
-=======
-       Tezos_rpc.Directory.register1
+       Mavryk_rpc.Directory.register1
        Services.get_page_proof
        (Slots_handlers.get_page_proof ctxt)
   |> add_service
-       Tezos_rpc.Directory.opt_register1
->>>>>>> 1a991a03
+       Mavryk_rpc.Directory.opt_register1
        Services.put_commitment_shards
        (Slots_handlers.put_commitment_shards ctxt)
   |> add_service
@@ -339,15 +322,7 @@
        Mavryk_rpc.Directory.register2
        Services.get_attestable_slots
        (Profile_handlers.get_attestable_slots ctxt)
-<<<<<<< HEAD
-  |> add_service
-       Mavryk_rpc.Directory.gen_register
-       Services.monitor_shards
-       (Slots_handlers.monitor_shards ctxt)
   |> add_service Mavryk_rpc.Directory.register0 Services.version (version ctxt)
-=======
-  |> add_service Tezos_rpc.Directory.register0 Services.version (version ctxt)
->>>>>>> 1a991a03
   |> add_service
        Mavryk_rpc.Directory.register0
        Services.P2P.Gossipsub.get_topics
@@ -419,22 +394,14 @@
 
 let register_legacy ctxt =
   let open RPC_server_legacy in
-<<<<<<< HEAD
-  Mavryk_rpc.Directory.empty |> register_shard ctxt |> register_shards ctxt
-  |> register_show_slot_pages ctxt
+  Mavryk_rpc.Directory.empty |> register_show_slot_pages ctxt
 
 let register ctxt = register_new ctxt (register_legacy ctxt)
 
-let merge dir plugin_dir = Mavryk_rpc.Directory.merge dir plugin_dir
-=======
-  Tezos_rpc.Directory.empty |> register_show_slot_pages ctxt
-
-let register ctxt = register_new ctxt (register_legacy ctxt)
-
 let register_plugin node_ctxt =
-  Tezos_rpc.Directory.register_dynamic_directory
-    Tezos_rpc.Directory.empty
-    Tezos_rpc.Path.(open_root / "plugin")
+  Mavryk_rpc.Directory.register_dynamic_directory
+    Mavryk_rpc.Directory.empty
+    Mavryk_rpc.Path.(open_root / "plugin")
     (fun () ->
       match Node_context.get_ready node_ctxt with
       | Ok {plugin = (module Plugin); skip_list_cells_store; _} ->
@@ -449,8 +416,7 @@
              current protocol plugin, then with the previous one in case of
              failure. *)
           Lwt.return (Plugin.RPC.directory skip_list_cells_store)
-      | Error _ -> Lwt.return Tezos_rpc.Directory.empty)
->>>>>>> 1a991a03
+      | Error _ -> Lwt.return Mavryk_rpc.Directory.empty)
 
 let start configuration ctxt =
   let open Lwt_syntax in
@@ -492,11 +458,4 @@
   Lwt_exit.register_clean_up_callback ~loc:__LOC__ @@ fun exit_status ->
   let* () = shutdown rpc_server in
   let* () = Event.(emit shutdown_node exit_status) in
-<<<<<<< HEAD
-  Mavryk_base_unix.Internal_event_unix.close ()
-
-let monitor_shards_rpc ctxt =
-  Mavryk_rpc.Context.make_streamed_call Services.monitor_shards ctxt () () ()
-=======
-  Tezos_base_unix.Internal_event_unix.close ()
->>>>>>> 1a991a03
+  Mavryk_base_unix.Internal_event_unix.close ()