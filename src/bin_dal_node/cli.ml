--- conflicted
+++ resolved
@@ -237,12 +237,8 @@
       ret
         (const process $ data_dir $ rpc_addr $ expected_pow $ net_addr
        $ public_addr $ endpoint $ metrics_addr $ attester_profile
-<<<<<<< HEAD
-       $ producer_profile $ bootstrap_profile $ peers))
-=======
        $ producer_profile $ observer_profile $ bootstrap_profile $ peers
        $ history_mode))
->>>>>>> 1a991a03
 end
 
 module Run = struct
@@ -252,13 +248,8 @@
   let man = description
 
   let info =
-<<<<<<< HEAD
-    let version = Mavryk_version_value.Bin_version.version_string in
-    Cmdliner.Cmd.info ~doc:"The Mavkit DAL node" ~man ~version "run"
-=======
-    let version = Tezos_version_value.Bin_version.octez_version_string in
-    Cmdliner.Cmd.info ~doc:"Run the Octez DAL node" ~man ~version "run"
->>>>>>> 1a991a03
+    let version = Mavryk_version_value.Bin_version.mavkit_version_string in
+    Cmdliner.Cmd.info ~doc:"Run the Mavkit DAL node" ~man ~version "run"
 
   let cmd run = Cmdliner.Cmd.v info (Term.term run)
 end
@@ -285,11 +276,7 @@
       ]
 
     let info =
-<<<<<<< HEAD
-      let version = Mavryk_version_value.Bin_version.version_string in
-=======
-      let version = Tezos_version_value.Bin_version.octez_version_string in
->>>>>>> 1a991a03
+      let version = Mavryk_version_value.Bin_version.mavkit_version_string in
       Cmdliner.Cmd.info ~doc:"Configuration initialisation" ~man ~version "init"
 
     let cmd run = Cmdliner.Cmd.v info (Term.term run)
@@ -298,17 +285,12 @@
   let cmd run =
     let default = Cmdliner.Term.(ret (const (`Help (`Pager, None)))) in
     let info =
-<<<<<<< HEAD
-      let version = Mavryk_version_value.Bin_version.version_string in
-      Cmdliner.Cmd.info ~doc:"The Mavkit DAL node" ~man ~version "config"
-=======
-      let version = Tezos_version_value.Bin_version.octez_version_string in
+      let version = Mavryk_version_value.Bin_version.mavkit_version_string in
       Cmdliner.Cmd.info
-        ~doc:"Manage the Octez DAL node configuration"
+        ~doc:"Manage the Mavkit DAL node configuration"
         ~man
         ~version
         "config"
->>>>>>> 1a991a03
     in
     Cmdliner.Cmd.group ~default info [Init.cmd run]
 end
@@ -330,12 +312,8 @@
 
 let make ~run =
   let run subcommand data_dir rpc_addr expected_pow listen_addr public_addr
-<<<<<<< HEAD
-      endpoint metrics_addr attesters producers bootstrap_flag peers =
-=======
       endpoint metrics_addr attesters producers observers bootstrap_flag peers
       history_mode =
->>>>>>> 1a991a03
     let run profiles =
       run
         subcommand
@@ -368,13 +346,8 @@
         $ Term.endpoint))
   in
   let info =
-<<<<<<< HEAD
-    let version = Mavryk_version_value.Bin_version.version_string in
+    let version = Mavryk_version_value.Bin_version.mavkit_version_string in
     Cmdliner.Cmd.info ~doc:"The Mavkit DAL node" ~version "mavkit-dal-node"
-=======
-    let version = Tezos_version_value.Bin_version.octez_version_string in
-    Cmdliner.Cmd.info ~doc:"The Octez DAL node" ~version "octez-dal-node"
->>>>>>> 1a991a03
   in
   Cmdliner.Cmd.group
     ~default
