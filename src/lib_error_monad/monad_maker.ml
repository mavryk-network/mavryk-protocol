(*****************************************************************************)
(*                                                                           *)
(* Open Source License                                                       *)
(* Copyright (c) 2020 Nomadic Labs <contact@nomadic-labs.com>                *)
(*                                                                           *)
(* Permission is hereby granted, free of charge, to any person obtaining a   *)
(* copy of this software and associated documentation files (the "Software"),*)
(* to deal in the Software without restriction, including without limitation *)
(* the rights to use, copy, modify, merge, publish, distribute, sublicense,  *)
(* and/or sell copies of the Software, and to permit persons to whom the     *)
(* Software is furnished to do so, subject to the following conditions:      *)
(*                                                                           *)
(* The above copyright notice and this permission notice shall be included   *)
(* in all copies or substantial portions of the Software.                    *)
(*                                                                           *)
(* THE SOFTWARE IS PROVIDED "AS IS", WITHOUT WARRANTY OF ANY KIND, EXPRESS OR*)
(* IMPLIED, INCLUDING BUT NOT LIMITED TO THE WARRANTIES OF MERCHANTABILITY,  *)
(* FITNESS FOR A PARTICULAR PURPOSE AND NONINFRINGEMENT. IN NO EVENT SHALL   *)
(* THE AUTHORS OR COPYRIGHT HOLDERS BE LIABLE FOR ANY CLAIM, DAMAGES OR OTHER*)
(* LIABILITY, WHETHER IN AN ACTION OF CONTRACT, TORT OR OTHERWISE, ARISING   *)
(* FROM, OUT OF OR IN CONNECTION WITH THE SOFTWARE OR THE USE OR OTHER       *)
(* DEALINGS IN THE SOFTWARE.                                                 *)
(*                                                                           *)
(*****************************************************************************)

module type S = sig
  (** for substitution *)
  type error

  (** for substitution *)
  type 'error trace

  type tztrace = error trace

  type 'a tzresult = ('a, tztrace) result

  (** You can find a lot of information about the [Lwt_syntax] module in the
      error monad tutorial: https://protocol.mavryk.org/developer/error_monad.html
  *)
  module Lwt_syntax : module type of TzLwtreslib.Monad.Lwt_syntax

  (** You can find a lot of information about the [Result_syntax] module in the
      error monad tutorial: https://protocol.mavryk.org/developer/error_monad.html
  *)
  module Result_syntax : sig
    include module type of TzLwtreslib.Monad.Result_syntax

    (** [tzfail e] is for failing into the [tzresult] type. It wraps the given
        error in a trace. This is meant as syntactic sugar for a very common
        pattern that is otherwise written [fail (TzTrace.make e)]. *)
    val tzfail : 'error -> ('a, 'error trace) result

    val ( and* ) :
      ('a, 'error trace) result ->
      ('b, 'error trace) result ->
      ('a * 'b, 'error trace) result

    val ( and+ ) :
      ('a, 'error trace) result ->
      ('b, 'error trace) result ->
      ('a * 'b, 'error trace) result

    val tzjoin : (unit, 'error trace) result list -> (unit, 'error trace) result

    val tzall : ('a, 'error trace) result list -> ('a list, 'error trace) result

    val tzboth :
      ('a, 'error trace) result ->
      ('b, 'error trace) result ->
      ('a * 'b, 'error trace) result
  end

  (** You can find a lot of information about the [Lwt_result_syntax] module in the
      error monad tutorial: https://protocol.mavryk.org/developer/error_monad.html
  *)
  module Lwt_result_syntax : sig
    include module type of TzLwtreslib.Monad.Lwt_result_syntax

    (** [tzfail e] is for failing into the [tzresult Lwt.t] type. It wraps the
        given error in a trace. This is meant as syntactic sugar for a very
        common pattern that is otherwise written [fail (TzTrace.make e)]. *)
    val tzfail : 'error -> ('a, 'error trace) result Lwt.t

    val ( and* ) :
      ('a, 'error trace) result Lwt.t ->
      ('b, 'error trace) result Lwt.t ->
      ('a * 'b, 'error trace) result Lwt.t

    val ( and+ ) :
      ('a, 'error trace) result Lwt.t ->
      ('b, 'error trace) result Lwt.t ->
      ('a * 'b, 'error trace) result Lwt.t

    val tzjoin :
      (unit, 'error trace) result Lwt.t list ->
      (unit, 'error trace) result Lwt.t

    val tzall :
      ('a, 'error trace) result Lwt.t list ->
      ('a list, 'error trace) result Lwt.t

    val tzboth :
      ('a, 'error trace) result Lwt.t ->
      ('b, 'error trace) result Lwt.t ->
      ('a * 'b, 'error trace) result Lwt.t
  end

  val classify_trace : tztrace -> Error_classification.t

  val pp_print_trace : Format.formatter -> tztrace -> unit

  val pp_print_top_error_of_trace : Format.formatter -> tztrace -> unit

  val trace_encoding : tztrace Data_encoding.t

  val result_encoding : 'a Data_encoding.t -> 'a tzresult Data_encoding.t

  val record_trace : 'err -> ('a, 'err trace) result -> ('a, 'err trace) result

  val trace :
    'err -> ('b, 'err trace) result Lwt.t -> ('b, 'err trace) result Lwt.t

  val record_trace_eval :
    (unit -> 'err) -> ('a, 'err trace) result -> ('a, 'err trace) result

  val trace_eval :
    (unit -> 'err) ->
    ('b, 'err trace) result Lwt.t ->
    ('b, 'err trace) result Lwt.t

  val error_unless : bool -> 'err -> (unit, 'err trace) result

  val error_when : bool -> 'err -> (unit, 'err trace) result

  val fail_unless : bool -> 'err -> (unit, 'err trace) result Lwt.t

  val fail_when : bool -> 'err -> (unit, 'err trace) result Lwt.t

  val unless :
    bool -> (unit -> (unit, 'trace) result Lwt.t) -> (unit, 'trace) result Lwt.t

  val when_ :
    bool -> (unit -> (unit, 'trace) result Lwt.t) -> (unit, 'trace) result Lwt.t

  val dont_wait :
    (unit -> (unit, 'trace) result Lwt.t) ->
    ('trace -> unit) ->
    (exn -> unit) ->
    unit
end

module Make (Error : sig
  type error = ..

  include Sig.CORE with type error := error
end)
(Trace : Sig.TRACE)
(Monad : Mavryk_lwt_result_stdlib.Lwtreslib.TRACED_MONAD
           with type 'error trace := 'error Trace.trace) :
  S with type error := Error.error and type 'error trace := 'error Trace.trace =
struct
  module Lwt_syntax = Monad.Lwt_syntax

  module Result_syntax = struct
    include Monad.Result_syntax

    let tzfail = Monad.Traced_result_syntax.fail

    let ( and* ) = Monad.Traced_result_syntax.( and* )

    let ( and+ ) = Monad.Traced_result_syntax.( and+ )

    let tzboth = Monad.Traced_result_syntax.both

    let tzall = Monad.Traced_result_syntax.all

    let tzjoin = Monad.Traced_result_syntax.join
  end

  module Lwt_result_syntax = struct
    include Monad.Lwt_result_syntax

    let tzfail = Monad.Lwt_traced_result_syntax.fail

    let ( and* ) = Monad.Lwt_traced_result_syntax.( and* )

    let ( and+ ) = Monad.Lwt_traced_result_syntax.( and+ )

    let tzboth = Monad.Lwt_traced_result_syntax.both

    let tzall = Monad.Lwt_traced_result_syntax.all

    let tzjoin = Monad.Lwt_traced_result_syntax.join
  end

<<<<<<< HEAD
  module Legacy_monad_globals = struct
    (* we default to exposing the combined monad syntax everywhere.
       We do the bulk of this by including [Lwt_traced_result_syntax] directly. *)
    include Monad.Lwt_traced_result_syntax

    (* Some globals that Lwtreslib does not expose but that the Mavryk code uses a
       lot. *)
    let ( >>= ) = Monad.Lwt_syntax.( let* )

    let ( >|= ) = Monad.Lwt_syntax.( let+ )

    let ( >>? ) = Monad.Result_syntax.( let* )

    let ( >|? ) = Monad.Result_syntax.( let+ )

    let ok = Monad.Result_syntax.return

    let error = Monad.Traced_result_syntax.fail

    let ( >>=? ) = Monad.Lwt_result_syntax.( let* )

    let ( >|=? ) = Monad.Lwt_result_syntax.( let+ )

    let ( >>?= ) = Monad.Lwt_result_syntax.( let*? )

    let ( >|?= ) r f =
      match r with Error _ as e -> Lwt.return e | Ok o -> Lwt_result.ok (f o)
  end

=======
>>>>>>> 1a991a03
  (* default (traced-everywhere) helper types *)
  type tztrace = Error.error Trace.trace

  type 'a tzresult = ('a, tztrace) result

  let trace_encoding = Trace.encoding Error.error_encoding

  let result_encoding a_encoding =
    let open Data_encoding in
    let trace_encoding = obj1 (req "error" trace_encoding) in
    let a_encoding = obj1 (req "result" a_encoding) in
    union
      ~tag_size:`Uint8
      [
        case
          (Tag 0)
          a_encoding
          ~title:"Ok"
          (function Ok x -> Some x | _ -> None)
          (function res -> Ok res);
        case
          (Tag 1)
          trace_encoding
          ~title:"Error"
          (function Error x -> Some x | _ -> None)
          (function x -> Error x);
      ]

  let pp_print_trace = Trace.pp_print Error.pp

  let pp_print_top_error_of_trace = Trace.pp_print_top Error.pp

  let classify_trace trace =
    Trace.fold
      (fun c e -> Error_classification.combine c (Error.classify_error e))
      Error_classification.default
      trace

  let record_trace err result =
    match result with
    | Ok _ as res -> res
    | Error trace -> Error (Trace.cons err trace)

  let trace err f =
    let open Monad.Lwt_syntax in
    let* r = f in
    match r with
    | Error trace -> Lwt.return_error (Trace.cons err trace)
    | ok -> Lwt.return ok

  let record_trace_eval mk_err = function
    | Error trace ->
        let err = mk_err () in
        Error (Trace.cons err trace)
    | ok -> ok

  let trace_eval mk_err f =
    let open Monad.Lwt_syntax in
    let* r = f in
    match r with
    | Error trace ->
        let err = mk_err () in
        Lwt.return_error (Trace.cons err trace)
    | ok -> Lwt.return ok

  let error_unless cond exn =
    let open Monad.Traced_result_syntax in
    if cond then return_unit else fail exn

  let error_when cond exn =
    let open Monad.Traced_result_syntax in
    if cond then fail exn else return_unit

  let fail_unless cond exn =
    let open Monad.Lwt_traced_result_syntax in
    if cond then return_unit else fail exn

  let fail_when cond exn =
    let open Monad.Lwt_traced_result_syntax in
    if cond then fail exn else return_unit

  let unless cond f =
    if cond then Monad.Lwt_traced_result_syntax.return_unit else f ()

  let when_ cond f =
    if cond then f () else Monad.Lwt_traced_result_syntax.return_unit

  let dont_wait f err_handler exc_handler =
    let open Monad.Lwt_syntax in
    Lwt.dont_wait
      (fun () ->
        let* r = f () in
        match r with
        | Ok () -> Lwt.return_unit
        | Error trace ->
            err_handler trace ;
            Lwt.return_unit)
      exc_handler
end<|MERGE_RESOLUTION|>--- conflicted
+++ resolved
@@ -193,38 +193,6 @@
     let tzjoin = Monad.Lwt_traced_result_syntax.join
   end
 
-<<<<<<< HEAD
-  module Legacy_monad_globals = struct
-    (* we default to exposing the combined monad syntax everywhere.
-       We do the bulk of this by including [Lwt_traced_result_syntax] directly. *)
-    include Monad.Lwt_traced_result_syntax
-
-    (* Some globals that Lwtreslib does not expose but that the Mavryk code uses a
-       lot. *)
-    let ( >>= ) = Monad.Lwt_syntax.( let* )
-
-    let ( >|= ) = Monad.Lwt_syntax.( let+ )
-
-    let ( >>? ) = Monad.Result_syntax.( let* )
-
-    let ( >|? ) = Monad.Result_syntax.( let+ )
-
-    let ok = Monad.Result_syntax.return
-
-    let error = Monad.Traced_result_syntax.fail
-
-    let ( >>=? ) = Monad.Lwt_result_syntax.( let* )
-
-    let ( >|=? ) = Monad.Lwt_result_syntax.( let+ )
-
-    let ( >>?= ) = Monad.Lwt_result_syntax.( let*? )
-
-    let ( >|?= ) r f =
-      match r with Error _ as e -> Lwt.return e | Ok o -> Lwt_result.ok (f o)
-  end
-
-=======
->>>>>>> 1a991a03
   (* default (traced-everywhere) helper types *)
   type tztrace = Error.error Trace.trace
 
