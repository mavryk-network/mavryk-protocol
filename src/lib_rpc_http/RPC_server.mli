--- conflicted
+++ resolved
@@ -32,8 +32,6 @@
 include module type of
     Resto_cohttp_server.Server.Make (Tezos_rpc.Encoding) (RPC_logging)
 
-<<<<<<< HEAD
-=======
 (** Limits (or not) the number of maximum allowed RPC connections at any given time *)
 module Max_active_rpc_connections : sig
   type t = Unlimited | Limited of int
@@ -45,7 +43,6 @@
   val pp_parameter : Format.formatter -> t -> unit
 end
 
->>>>>>> 847bfbbb
 (** [launch ?host server ?conn_closed ?callback
     ?max_active_connections listening_protocol] starts the given resto
     [server] initiating the listening loop using the
@@ -65,11 +62,7 @@
   server ->
   ?conn_closed:(Cohttp_lwt_unix.Server.conn -> unit) ->
   ?callback:callback ->
-<<<<<<< HEAD
-  ?max_active_connections:int ->
-=======
   ?max_active_connections:Max_active_rpc_connections.t ->
->>>>>>> 847bfbbb
   Conduit_lwt_unix.server ->
   unit Lwt.t
 
