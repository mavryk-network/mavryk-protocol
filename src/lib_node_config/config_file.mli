--- conflicted
+++ resolved
@@ -75,10 +75,7 @@
 
 and rpc = {
   listen_addrs : string list;
-<<<<<<< HEAD
-=======
   external_listen_addrs : string list;
->>>>>>> 1a991a03
   cors_origins : string list;
   cors_headers : string list;
   tls : tls option;
@@ -123,10 +120,7 @@
   ?advertised_net_port:int ->
   ?discovery_addr:string ->
   ?rpc_listen_addrs:string list ->
-<<<<<<< HEAD
-=======
   ?external_rpc_listen_addrs:string list ->
->>>>>>> 1a991a03
   ?allow_all_rpc:P2p_point.Id.addr_port_id list ->
   ?media_type:Media_type.Command_line.t ->
   ?max_active_rpc_connections:RPC_server.Max_active_rpc_connections.t ->
