(*****************************************************************************)
(*                                                                           *)
(* Open Source License                                                       *)
(* Copyright (c) 2018 Dynamic Ledger Solutions, Inc. <contact@tezos.com>     *)
(* Copyright (c) 2019-2021 Nomadic Labs, <contact@nomadic-labs.com>          *)
(*                                                                           *)
(* Permission is hereby granted, free of charge, to any person obtaining a   *)
(* copy of this software and associated documentation files (the "Software"),*)
(* to deal in the Software without restriction, including without limitation *)
(* the rights to use, copy, modify, merge, publish, distribute, sublicense,  *)
(* and/or sell copies of the Software, and to permit persons to whom the     *)
(* Software is furnished to do so, subject to the following conditions:      *)
(*                                                                           *)
(* The above copyright notice and this permission notice shall be included   *)
(* in all copies or substantial portions of the Software.                    *)
(*                                                                           *)
(* THE SOFTWARE IS PROVIDED "AS IS", WITHOUT WARRANTY OF ANY KIND, EXPRESS OR*)
(* IMPLIED, INCLUDING BUT NOT LIMITED TO THE WARRANTIES OF MERCHANTABILITY,  *)
(* FITNESS FOR A PARTICULAR PURPOSE AND NONINFRINGEMENT. IN NO EVENT SHALL   *)
(* THE AUTHORS OR COPYRIGHT HOLDERS BE LIABLE FOR ANY CLAIM, DAMAGES OR OTHER*)
(* LIABILITY, WHETHER IN AN ACTION OF CONTRACT, TORT OR OTHERWISE, ARISING   *)
(* FROM, OUT OF OR IN CONNECTION WITH THE SOFTWARE OR THE USE OR OTHER       *)
(* DEALINGS IN THE SOFTWARE.                                                 *)
(*                                                                           *)
(*****************************************************************************)

type net_config

(* NOTE: Some fields are not documented.
 *       Please help complete it if you can. *)

(** This record represents a collection of command line arguments given when
    starting the node. *)
type t = {
  disable_config_validation : bool;
  data_dir : string option;
      (** a directory where the node's configuration and state should be
          stored *)
  config_file : string;  (** the config.json file to use *)
  network : net_config option;  (** the P2P network to connect to *)
  connections : int option;
  max_download_speed : int option;
  max_upload_speed : int option;
  binary_chunks_size : int option;
  peer_table_size : int option;
  expected_pow : float option;
  peers : string list;
  no_bootstrap_peers : bool;
  listen_addr : string option;
      (** address to listen to connections from peers *)
  advertised_net_port : int option;
      (** port advertised for other peers to connect to *)
  discovery_addr : string option;
  rpc_listen_addrs : string list;
      (** a list of addresses to listen to RPC requests on *)
<<<<<<< HEAD
=======
  external_rpc_listen_addrs : string list;
      (** a list of addresses to listen to RPC requests on *)
>>>>>>> 1a991a03
  private_mode : bool;
      (** enables the private mode, see
          https://protocol.mavryk.org/user/node-configuration.html#private-node *)
  disable_p2p_maintenance : bool;
      (** If [disable_p2p_maintenance] is [true] the p2p layer will not open or
          close connections by itself. This flag is intended to be used for
          testing and debugging. *)
  disable_p2p_swap : bool;
      (** If [disable_p2p_swap] is [true] the p2p layer will neither initiate a
          swap of connections with its neighbors nor answer to a swap request.
          This flag is intended to be used for testing and debugging. *)
  disable_mempool : bool;
  enable_testchain : bool;
  cors_origins : string list;
  cors_headers : string list;
  rpc_tls : Config_file.tls option;
  log_output : Logs_simple_config.Output.t option;
  log_coloring : bool option;
  bootstrap_threshold : int option;
  history_mode : History_mode.t option;
  synchronisation_threshold : int option;
  latency : int option;
  allow_all_rpc : P2p_point.Id.addr_port_id list;
      (** a list of RPC listening addresses for which a full
          access should be granted *)
  media_type : Media_type.Command_line.t;
  max_active_rpc_connections : RPC_server.Max_active_rpc_connections.t;
  metrics_addr : string list;
  operation_metadata_size_limit :
    Shell_limits.operation_metadata_size_limit option;
      (** maximum operation metadata size allowed to be stored on disk *)
}

val process_command : unit tzresult Lwt.t -> unit Cmdliner.Term.ret

module Term : sig
  val args : t Cmdliner.Term.t

  val data_dir : string option Cmdliner.Term.t

  val config_file : string option Cmdliner.Term.t

  val operation_metadata_size_limit :
    Shell_limits.operation_metadata_size_limit option Cmdliner.Term.t
end

val read_config_file : t -> Config_file.t tzresult Lwt.t

(* Returns the [data_dir] and [config_file] from either [config_file]
   (configuration file value) or [data_dir] (command line value), if
   any. Otherwise, returns the default values. If both the
   [config_file] and [data_dir] are given, the [data_dir] overrides
   the value from the [config_file]. *)
val resolve_data_dir_and_config_file :
  ?data_dir:string ->
  ?config_file:string ->
  unit ->
  (string * Config_file.t, tztrace) result Lwt.t

(** Modify a node's network configuration.

    This returns [cfg] modified according to the [network] argument.
    Default value for [cfg] is [Config_file.default_config]. *)
val patch_network :
  ?cfg:Config_file.t ->
  Config_file.blockchain_network ->
  (Config_file.t, tztrace) result Lwt.t

(** Modify a node configuration.

    This returns [cfg] modified according to command-line arguments.
    Default value for [cfg] is [Config_file.default_config].

    [may_override_network] specifies whether the network parameter is overridden,
    if already configured.
    Default value for [may_override_network] is false.

    [ignore_bootstrap_peers] specifies whether the bootstrap peers,
    from [cfg], are ignored or not.
    Default value for [ignore_bootstrap_peers] is false.
*)
val patch_config :
  ?may_override_network:bool ->
  ?emit:(unit Internal_event.Simple.t -> unit -> unit Lwt.t) ->
  ?ignore_bootstrap_peers:bool ->
  ?cfg:Config_file.t ->
  t ->
  (Config_file.t, tztrace) result Lwt.t

(** [read_and_patch_config_file ~may_override_network ~ignore_bootstrap_peers args]
    Read the current config file and modify it accordingly to [args].

    [may_override_network] specifies whether the network parameter is overridden,
    if already configured.
    [ignore_bootstrap_peers] specifies whether the bootstrap peers,
    from the current config file, are ignored or not.
*)
val read_and_patch_config_file :
  ?may_override_network:bool ->
  ?emit:(unit Internal_event.Simple.t -> unit -> unit Lwt.t) ->
  ?ignore_bootstrap_peers:bool ->
  t ->
  Config_file.t tzresult Lwt.t

module Manpage : sig
  val misc_section : string

  val args : Cmdliner.Manpage.block list

  val bugs : Cmdliner.Manpage.block list
end<|MERGE_RESOLUTION|>--- conflicted
+++ resolved
@@ -53,11 +53,8 @@
   discovery_addr : string option;
   rpc_listen_addrs : string list;
       (** a list of addresses to listen to RPC requests on *)
-<<<<<<< HEAD
-=======
   external_rpc_listen_addrs : string list;
       (** a list of addresses to listen to RPC requests on *)
->>>>>>> 1a991a03
   private_mode : bool;
       (** enables the private mode, see
           https://protocol.mavryk.org/user/node-configuration.html#private-node *)
