(*****************************************************************************)
(*                                                                           *)
(* Open Source License                                                       *)
(* Copyright (c) 2018 Dynamic Ledger Solutions, Inc. <contact@tezos.com>     *)
(* Copyright (c) 2019-2020 Nomadic Labs, <contact@nomadic-labs.com>          *)
(*                                                                           *)
(* Permission is hereby granted, free of charge, to any person obtaining a   *)
(* copy of this software and associated documentation files (the "Software"),*)
(* to deal in the Software without restriction, including without limitation *)
(* the rights to use, copy, modify, merge, publish, distribute, sublicense,  *)
(* and/or sell copies of the Software, and to permit persons to whom the     *)
(* Software is furnished to do so, subject to the following conditions:      *)
(*                                                                           *)
(* The above copyright notice and this permission notice shall be included   *)
(* in all copies or substantial portions of the Software.                    *)
(*                                                                           *)
(* THE SOFTWARE IS PROVIDED "AS IS", WITHOUT WARRANTY OF ANY KIND, EXPRESS OR*)
(* IMPLIED, INCLUDING BUT NOT LIMITED TO THE WARRANTIES OF MERCHANTABILITY,  *)
(* FITNESS FOR A PARTICULAR PURPOSE AND NONINFRINGEMENT. IN NO EVENT SHALL   *)
(* THE AUTHORS OR COPYRIGHT HOLDERS BE LIABLE FOR ANY CLAIM, DAMAGES OR OTHER*)
(* LIABILITY, WHETHER IN AN ACTION OF CONTRACT, TORT OR OTHERWISE, ARISING   *)
(* FROM, OUT OF OR IN CONNECTION WITH THE SOFTWARE OR THE USE OR OTHER       *)
(* DEALINGS IN THE SOFTWARE.                                                 *)
(*                                                                           *)
(*****************************************************************************)

open Filename.Infix

let home = try Sys.getenv "HOME" with Not_found -> "/root"

let data_dir_env_name = "TEZOS_NODE_DIR"

let default_data_dir = home // ".tezos-node"

let default_rpc_port = 8732

<<<<<<< HEAD
let default_max_active_rpc_connections = 100
=======
let default_max_active_rpc_connections =
  RPC_server.Max_active_rpc_connections.default
>>>>>>> 847bfbbb

let default_metrics_port = 9932

let default_p2p_port = 9732

let default_discovery_port = 10732

type chain_name = Distributed_db_version.Name.t

type blockchain_network = {
  alias : string option;
  genesis : Genesis.t;
  genesis_parameters : Genesis.Parameters.t option;
  chain_name : chain_name;
  old_chain_name : chain_name option;
  incompatible_chain_name : chain_name option;
  sandboxed_chain_name : chain_name;
  user_activated_upgrades : User_activated.upgrades;
  user_activated_protocol_overrides : User_activated.protocol_overrides;
  default_bootstrap_peers : string list;
  dal_config : Tezos_crypto_dal.Cryptobox.Config.t;
}

let make_blockchain_network ~alias ~chain_name ?old_chain_name
    ?incompatible_chain_name ~sandboxed_chain_name
    ?(user_activated_upgrades = []) ?(user_activated_protocol_overrides = [])
    ?(default_bootstrap_peers = []) ?genesis_parameters
    ?(dal_config = Tezos_crypto_dal.Cryptobox.Config.default) genesis =
  let of_string = Distributed_db_version.Name.of_string in
  {
    alias = Some alias;
    genesis;
    genesis_parameters;
    chain_name = of_string chain_name;
    old_chain_name = Option.map of_string old_chain_name;
    incompatible_chain_name = Option.map of_string incompatible_chain_name;
    sandboxed_chain_name = of_string sandboxed_chain_name;
    user_activated_upgrades =
      List.map
        (fun (l, h) -> (l, Protocol_hash.of_b58check_exn h))
        user_activated_upgrades;
    user_activated_protocol_overrides =
      List.map
        (fun (a, b) ->
          (Protocol_hash.of_b58check_exn a, Protocol_hash.of_b58check_exn b))
        user_activated_protocol_overrides;
    default_bootstrap_peers;
    dal_config;
  }

(* The script in scripts/user_activated_upgrade.sh patches the following lines
   when it needs to set the user activated upgrade levels for Mainnet. *)
(* BEGIN_PATCHING_ZONE_FOR_MAINNET_USER_ACTIVATED_UPGRADES *)
let mainnet_user_activated_upgrades =
  [
    (28082l, "PsYLVpVvgbLhAhoqAkMFUo6gudkJ9weNXhUYCiLDzcUpFpkk8Wt");
    (204761l, "PsddFKi32cMJ2qPjf43Qv5GDWLDPZb3T3bF6fLKiF5HtvHNU7aP");
  ]

(* END_PATCHING_ZONE_FOR_MAINNET_USER_ACTIVATED_UPGRADES *)
(* it patches the following lines when it needs to set the user activated
   upgrade levels for a sandbox. *)
(* BEGIN_PATCHING_ZONE_FOR_SANDBOX_USER_ACTIVATED_UPGRADES *)
let sandbox_user_activated_upgrades = []
(* END_PATCHING_ZONE_FOR_SANDBOX_USER_ACTIVATED_UPGRADES *)

let blockchain_network_mainnet =
  make_blockchain_network
    ~alias:"mainnet"
    {
      time = Time.Protocol.of_notation_exn "2018-06-30T16:07:32Z";
      block =
        Block_hash.of_b58check_exn
          "BLockGenesisGenesisGenesisGenesisGenesisf79b5d1CoW2";
      protocol =
        Protocol_hash.of_b58check_exn
          "Ps9mPmXaRzmzk35gbAYNCAw6UXdE2qoABTHbN2oEEc1qM7CwT9P";
    }
    ~chain_name:"TEZOS_MAINNET"
    ~old_chain_name:"TEZOS_BETANET_2018-06-30T16:07:32Z"
    ~incompatible_chain_name:"INCOMPATIBLE"
    ~sandboxed_chain_name:"SANDBOXED_TEZOS_MAINNET"
    ~user_activated_upgrades:mainnet_user_activated_upgrades
    ~user_activated_protocol_overrides:
      [
        ( "PsBABY5HQTSkA4297zNHfsZNKtxULfL18y95qb3m53QJiXGmrbU",
          "PsBabyM1eUXZseaJdmXFApDSBqj8YBfwELoxZHHW77EMcAbbwAS" );
        ( "PtEdoTezd3RHSC31mpxxo1npxFjoWWcFgQtxapi51Z8TLu6v6Uq",
          "PtEdo2ZkT9oKpimTah6x2embF25oss54njMuPzkJTEi5RqfdZFA" );
        ( "PtHangzHogokSuiMHemCuowEavgYTP8J5qQ9fQS793MHYFpCY3r",
          "PtHangz2aRngywmSRGGvrcTyMbbdpWdpFKuS4uMWxg2RaH9i1qx" );
        ( "PtMumbaiiFFEGbew1rRjzSPyzRbA51Tm3RVZL5suHPxSZYDhCEc",
          "PtMumbai2TmsJHNGRkD8v8YDbtao7BLUC3wjASn1inAKLFCjaH1" );
        ( "PtParisBQscdCm6Cfow6ndeU6wKJyA3aV1j4D3gQBQMsTQyJCrz",
          "PtParisBxoLz5gzMmn3d9WBQNoPSZakgnkMC2VNuQ3KXfUtUQeZ" );
      ]
    ~default_bootstrap_peers:
      ["boot.tzinit.org"; "boot.tzboot.net"; "boot.tzbeta.net"]

let blockchain_network_ghostnet =
  make_blockchain_network
    ~alias:"ghostnet"
    {
      time = Time.Protocol.of_notation_exn "2022-01-25T15:00:00Z";
      block =
        Block_hash.of_b58check_exn
          "BLockGenesisGenesisGenesisGenesisGenesis1db77eJNeJ9";
      protocol =
        Protocol_hash.of_b58check_exn
          "Ps9mPmXaRzmzk35gbAYNCAw6UXdE2qoABTHbN2oEEc1qM7CwT9P";
    }
    ~genesis_parameters:
      {
        context_key = "sandbox_parameter";
        values =
          `O
            [
              ( "genesis_pubkey",
                `String "edpkuYLienS3Xdt5c1vfRX1ibMxQuvfM67ByhJ9nmRYYKGAAoTq1UC"
              );
            ];
      }
    ~chain_name:"TEZOS_ITHACANET_2022-01-25T15:00:00Z"
    ~sandboxed_chain_name:"SANDBOXED_TEZOS"
    ~user_activated_upgrades:
      [
        (8191l, "Psithaca2MLRFYargivpo7YvUr7wUDqyxrdhC5CQq78mRvimz6A");
        (765952l, "PtJakart2xVj7pYXJBXrqHgd82rdkLey5ZeeGwDgPp9rhQUbSqY");
        (1191936l, "PtKathmankSpLLDALzWw7CGD2j2MtyveTwboEYokqUCP4a1LxMg");
        (1654784l, "PtLimaPtLMwfNinJi9rCfDPWea8dFgTZ1MeJ9f1m2SRic6ayiwW");
      ]
    ~default_bootstrap_peers:
      [
        "ghostnet.teztnets.com";
        "ghostnet.tzinit.org";
        "ghostnet.tzboot.net";
        "ghostnet.boot.ecadinfra.com";
        "ghostnet.stakenow.de:9733";
      ]

let blockchain_network_sandbox =
  make_blockchain_network
    ~alias:"sandbox"
    {
      time = Time.Protocol.of_notation_exn "2018-06-30T16:07:32Z";
      block =
        Block_hash.of_b58check_exn
          "BLockGenesisGenesisGenesisGenesisGenesisf79b5d1CoW2";
      protocol =
        Protocol_hash.of_b58check_exn
          "ProtoGenesisGenesisGenesisGenesisGenesisGenesk612im";
    }
    ~genesis_parameters:
      (* Genesis public key corresponds to the following private key:
         unencrypted:edsk31vznjHSSpGExDMHYASz45VZqXN4DPxvsa4hAyY8dHM28cZzp6 *)
      {
        context_key = "sandbox_parameter";
        values =
          `O
            [
              ( "genesis_pubkey",
                `String "edpkuSLWfVU1Vq7Jg9FucPyKmma6otcMHac9zG4oU1KMHSTBpJuGQ2"
              );
            ];
      }
    ~chain_name:"TEZOS"
    ~sandboxed_chain_name:"SANDBOXED_TEZOS"
    ~user_activated_upgrades:sandbox_user_activated_upgrades

let blockchain_network_encoding : blockchain_network Data_encoding.t =
  let open Data_encoding in
  conv
    (fun {
           alias = _;
           genesis;
           genesis_parameters;
           chain_name;
           old_chain_name;
           incompatible_chain_name;
           sandboxed_chain_name;
           user_activated_upgrades;
           user_activated_protocol_overrides;
           default_bootstrap_peers;
           dal_config;
         } ->
      ( genesis,
        genesis_parameters,
        chain_name,
        old_chain_name,
        incompatible_chain_name,
        sandboxed_chain_name,
        user_activated_upgrades,
        user_activated_protocol_overrides,
        default_bootstrap_peers,
        dal_config ))
    (fun ( genesis,
           genesis_parameters,
           chain_name,
           old_chain_name,
           incompatible_chain_name,
           sandboxed_chain_name,
           user_activated_upgrades,
           user_activated_protocol_overrides,
           default_bootstrap_peers,
           dal_config ) ->
      {
        alias = None;
        genesis;
        genesis_parameters;
        chain_name;
        old_chain_name;
        incompatible_chain_name;
        sandboxed_chain_name;
        user_activated_upgrades;
        user_activated_protocol_overrides;
        default_bootstrap_peers;
        dal_config;
      })
    (let chain = Distributed_db_version.Name.encoding in
     obj10
       (req "genesis" Genesis.encoding)
       (opt "genesis_parameters" Genesis.Parameters.encoding)
       (req "chain_name" chain)
       (opt "old_chain_name" chain)
       (opt "incompatible_chain_name" chain)
       (req "sandboxed_chain_name" chain)
       (dft "user_activated_upgrades" User_activated.upgrades_encoding [])
       (dft
          "user_activated_protocol_overrides"
          User_activated.protocol_overrides_encoding
          [])
       (dft
          "default_bootstrap_peers"
          ~description:
            "List of hosts to use if p2p.bootstrap_peers is unspecified."
          (list string)
          [])
       (dft
          "dal_config"
          ~description:
            "USE FOR TESTING PURPOSE ONLY. Configuration for the \
             data-availibility layer"
          Tezos_crypto_dal.Cryptobox.Config.encoding
          (* We use default config unless explicitly overridden via the config file.
             Note that such override is expected to only be used in test networks. *)
          Tezos_crypto_dal.Cryptobox.Config.default))

let builtin_blockchain_networks_with_tags =
  [
    (1, blockchain_network_sandbox);
    (4, blockchain_network_mainnet);
    (19, blockchain_network_ghostnet);
  ]
  |> List.map (fun (tag, network) ->
         match network.alias with
         | None -> assert false (* all built-in networks must have aliases *)
         | Some alias -> (tag, alias, network))

let builtin_blockchain_networks =
  List.map
    (fun (_, name, network) -> (name, network))
    builtin_blockchain_networks_with_tags

let sugared_blockchain_network_encoding : blockchain_network Data_encoding.t =
  let open Data_encoding in
  let builtin_encoding (tag, network_alias, network) =
    case
      (Tag tag)
      ~title:network_alias
      (constant network_alias)
      (fun candidate ->
        match candidate.alias with
        | None -> None
        | Some candidate_alias ->
            if String.equal candidate_alias network_alias then Some () else None)
      (fun () -> network)
  in
  (* It is important that built-in networks are listed before the Custom case,
     so that they have priority. Indeed, if possible we want to store the alias
     in the configuration file, not the full network description. Not just because
     it is prettier, but also in case user-activated upgrades are added to the built-in
     network: by writing the alias we ensure that new upgrades are used without having
     to update the configuration file manually. *)
  union
    ~tag_size:`Uint8
    (List.map builtin_encoding builtin_blockchain_networks_with_tags
    @ [
        case
          (Tag 0)
          ~title:"Custom"
          blockchain_network_encoding
          (fun x -> Some x)
          (fun x -> x);
      ])

type t = {
  data_dir : string;
  disable_config_validation : bool;
  p2p : p2p;
  rpc : rpc;
  log : Logs_simple_config.cfg;
  internal_events : Internal_event_config.t option;
  shell : Shell_limits.limits;
  blockchain_network : blockchain_network;
  metrics_addr : string list;
}

and p2p = {
  expected_pow : float;
  bootstrap_peers : string list option;
  listen_addr : string option;
  advertised_net_port : int option;
  discovery_addr : string option;
  private_mode : bool;
  limits : Tezos_p2p_services.P2p_limits.t;
  disable_mempool : bool;
  enable_testchain : bool;
  reconnection_config : Tezos_p2p_services.Point_reconnection_config.t;
  disable_peer_discovery : bool;
}

and rpc = {
  listen_addrs : string list;
<<<<<<< HEAD
=======
  external_listen_addrs : string list;
>>>>>>> 847bfbbb
  cors_origins : string list;
  cors_headers : string list;
  tls : tls option;
  acl : RPC_server.Acl.policy;
  media_type : Media_type.Command_line.t;
<<<<<<< HEAD
  max_active_rpc_connections : int;
=======
  max_active_rpc_connections : RPC_server.Max_active_rpc_connections.t;
>>>>>>> 847bfbbb
}

and tls = {cert : string; key : string}

let default_p2p =
  {
    expected_pow = 26.;
    bootstrap_peers = None;
    listen_addr = Some ("[::]:" ^ string_of_int default_p2p_port);
    advertised_net_port = None;
    discovery_addr = None;
    private_mode = false;
    limits = Tezos_p2p_services.P2p_limits.default;
    disable_mempool = false;
    enable_testchain = false;
    reconnection_config = Tezos_p2p_services.Point_reconnection_config.default;
    disable_peer_discovery = false;
  }

let default_rpc =
  {
    listen_addrs = [];
<<<<<<< HEAD
=======
    external_listen_addrs = [];
>>>>>>> 847bfbbb
    cors_origins = [];
    cors_headers = [];
    tls = None;
    acl = RPC_server.Acl.empty_policy;
    media_type = Media_type.Command_line.Any;
    max_active_rpc_connections = default_max_active_rpc_connections;
  }

let default_disable_config_validation = false

let default_config =
  {
    data_dir = default_data_dir;
    p2p = default_p2p;
    rpc = default_rpc;
    log = Logs_simple_config.default_cfg;
    internal_events = None;
    shell = Shell_limits.default_limits;
    blockchain_network = blockchain_network_mainnet;
    disable_config_validation = default_disable_config_validation;
    metrics_addr = [];
  }

let p2p =
  let open Data_encoding in
  conv
    (fun {
           expected_pow;
           bootstrap_peers;
           listen_addr;
           advertised_net_port;
           discovery_addr;
           private_mode;
           limits;
           disable_mempool;
           enable_testchain;
           reconnection_config;
           disable_peer_discovery;
         } ->
      ( ( expected_pow,
          bootstrap_peers,
          listen_addr,
          advertised_net_port,
          discovery_addr ),
        ( private_mode,
          limits,
          disable_mempool,
          enable_testchain,
          reconnection_config,
          disable_peer_discovery ) ))
    (fun ( ( expected_pow,
             bootstrap_peers,
             listen_addr,
             advertised_net_port,
             discovery_addr ),
           ( private_mode,
             limits,
             disable_mempool,
             enable_testchain,
             reconnection_config,
             disable_peer_discovery ) ) ->
      {
        expected_pow;
        bootstrap_peers;
        listen_addr;
        advertised_net_port;
        discovery_addr;
        private_mode;
        limits;
        disable_mempool;
        enable_testchain;
        reconnection_config;
        disable_peer_discovery;
      })
    (merge_objs
       (obj5
          (dft
             "expected-proof-of-work"
             ~description:
               "Floating point number between 0 and 256 that represents a \
                difficulty, 24 signifies for example that at least 24 leading \
                zeroes are expected in the hash."
             float
             default_p2p.expected_pow)
          (opt
             "bootstrap-peers"
             ~description:
               "List of hosts. Tezos can connect to both IPv6 and IPv4 hosts. \
                If the port is not specified, default port 9732 will be \
                assumed."
             (list string))
          (opt
             "listen-addr"
             ~description:
               "Host to listen to. If the port is not specified, the default \
                port 9732 will be assumed."
             string)
          (opt
             "advertised-net-port"
             ~description:
               "Alternative port advertised to other peers to connect to. If \
                the port is not specified, the port from listen-addr will be \
                assumed."
             uint16)
          (dft
             "discovery-addr"
             ~description:
               "Host for local peer discovery. If the port is not specified, \
                the default port 10732 will be assumed."
             (option string)
             default_p2p.discovery_addr))
       (obj6
          (dft
             "private-mode"
             ~description:
               "Specify if the node is in private mode or not. A node in \
                private mode rejects incoming connections from untrusted peers \
                and only opens outgoing connections to peers listed in \
                'bootstrap-peers' or provided with '--peer' option. Moreover, \
                these peers will keep the identity and the address of the \
                private node secret."
             bool
             default_p2p.private_mode)
          (dft
             "limits"
             ~description:"Network limits"
             Tezos_p2p_services.P2p_limits.encoding
             Tezos_p2p_services.P2p_limits.default)
          (dft
             "disable_mempool"
             ~description:
               "If set to [true], the node will not participate in the \
                propagation of pending operations (mempool). Default value is \
                [false]. It can be used to decrease the memory and computation \
                footprints of the node."
             bool
             default_p2p.disable_mempool)
          (dft
             "enable_testchain"
             ~description:
               "DEPRECATED. If set to [true], the node will spawn a testchain \
                during the protocol's testing voting period. Default value is \
                [false]. It is disabled to decrease the node storage usage and \
                computation by dropping the validation of the test network \
                blocks."
             bool
             default_p2p.enable_testchain)
          (let open Tezos_p2p_services.Point_reconnection_config in
          dft
            "greylisting_config"
            ~description:
              "The reconnection policy regulates the frequency with which the \
               node tries to reconnect to an old known peer."
            encoding
            default)
          (dft
             "disable_peer_discovery"
             ~description:
               "This field should be used for testing purpose only. If set to \
                [true], the node will not participate to the peer discovery \
                mechanism. The node will not be able to find new peers to \
                connect with."
             bool
             default_p2p.disable_peer_discovery)))

let rpc : rpc Data_encoding.t =
  let open Data_encoding in
  conv
    (fun {
           cors_origins;
           cors_headers;
           listen_addrs;
<<<<<<< HEAD
=======
           external_listen_addrs;
>>>>>>> 847bfbbb
           tls;
           acl;
           media_type;
           max_active_rpc_connections;
         } ->
      let cert, key =
        match tls with
        | None -> (None, None)
        | Some {cert; key} -> (Some cert, Some key)
      in
<<<<<<< HEAD
      ( Some listen_addrs,
        None,
        cors_origins,
        cors_headers,
        cert,
        key,
        acl,
        media_type,
        max_active_rpc_connections ))
    (fun ( listen_addrs,
           legacy_listen_addr,
           cors_origins,
           cors_headers,
           cert,
           key,
           acl,
           media_type,
           max_active_rpc_connections ) ->
=======
      let external_listen_addrs =
        match external_listen_addrs with [] -> None | v -> Some v
      in
      ( (Some listen_addrs, external_listen_addrs, None, cors_origins),
        (cors_headers, cert, key, acl, media_type, max_active_rpc_connections)
      ))
    (fun ( ( listen_addrs,
             external_listen_addrs,
             legacy_listen_addr,
             cors_origins ),
           (cors_headers, cert, key, acl, media_type, max_active_rpc_connections)
         ) ->
>>>>>>> 847bfbbb
      let tls =
        match (cert, key) with
        | None, _ | _, None -> None
        | Some cert, Some key -> Some {cert; key}
      in
      let listen_addrs =
        match (listen_addrs, legacy_listen_addr) with
        | Some addrs, None -> addrs
        | None, Some addr -> [addr]
        | None, None -> default_rpc.listen_addrs
        | Some _, Some _ ->
            Stdlib.failwith
              "Config file: Use only \"listen-addrs\" and not (legacy) \
               \"listen-addr\"."
      in
<<<<<<< HEAD
      {
        listen_addrs;
=======
      let external_listen_addrs =
        Option.value
          external_listen_addrs
          ~default:default_rpc.external_listen_addrs
      in
      {
        listen_addrs;
        external_listen_addrs;
>>>>>>> 847bfbbb
        cors_origins;
        cors_headers;
        tls;
        acl;
        media_type;
        max_active_rpc_connections;
      })
<<<<<<< HEAD
    (obj9
       (opt
          "listen-addrs"
          ~description:
            "Hosts to listen to. If the port is not specified, the default \
             port 8732 will be assumed."
          (list string))
       (opt "listen-addr" ~description:"Legacy value: Host to listen to" string)
       (dft
          "cors-origin"
          ~description:
            "Cross Origin Resource Sharing parameters, see \
             https://en.wikipedia.org/wiki/Cross-origin_resource_sharing."
          (list string)
          default_rpc.cors_origins)
       (dft
          "cors-headers"
          ~description:
            "Cross Origin Resource Sharing parameters, see \
             https://en.wikipedia.org/wiki/Cross-origin_resource_sharing."
          (list string)
          default_rpc.cors_headers)
       (opt
          "crt"
          ~description:"Certificate file (necessary when TLS is used)."
          string)
       (opt "key" ~description:"Key file (necessary when TLS is used)." string)
       (dft
          "acl"
          ~description:"A list of RPC ACLs for specific listening addresses."
          RPC_server.Acl.policy_encoding
          default_rpc.acl)
       (dft
          "media-type"
          ~description:"The media types supported by the server."
          Media_type.Command_line.encoding
          default_rpc.media_type)
       (dft
          "max_active_rpc_connections"
          ~description:
            "The maximum number of active connections per RPC endpoint."
          int31
          default_rpc.max_active_rpc_connections))
=======
    (merge_objs
       (obj4
          (opt
             "listen-addrs"
             ~description:
               "Hosts to listen to. If the port is not specified, the default \
                port 8732 will be assumed."
             (list string))
          (opt
             "external-listen-addrs"
             ~description:
               "Hosts to listen to. If the port is not specified, the default \
                port 8732 will be assumed."
             (list string))
          (opt
             "listen-addr"
             ~description:"Legacy value: Host to listen to"
             string)
          (dft
             "cors-origin"
             ~description:
               "Cross Origin Resource Sharing parameters, see \
                https://en.wikipedia.org/wiki/Cross-origin_resource_sharing."
             (list string)
             default_rpc.cors_origins))
       (obj6
          (dft
             "cors-headers"
             ~description:
               "Cross Origin Resource Sharing parameters, see \
                https://en.wikipedia.org/wiki/Cross-origin_resource_sharing."
             (list string)
             default_rpc.cors_headers)
          (opt
             "crt"
             ~description:"Certificate file (necessary when TLS is used)."
             string)
          (opt
             "key"
             ~description:"Key file (necessary when TLS is used)."
             string)
          (dft
             "acl"
             ~description:"A list of RPC ACLs for specific listening addresses."
             RPC_server.Acl.policy_encoding
             default_rpc.acl)
          (dft
             "media-type"
             ~description:"The media types supported by the server."
             Media_type.Command_line.encoding
             default_rpc.media_type)
          (dft
             "max_active_rpc_connections"
             ~description:
               "The maximum number of active connections per RPC endpoint."
             RPC_server.Max_active_rpc_connections.encoding
             default_rpc.max_active_rpc_connections)))
>>>>>>> 847bfbbb

let rpc_encoding = rpc

let encoding =
  let open Data_encoding in
  conv
    (fun {
           data_dir;
           disable_config_validation;
           rpc;
           p2p;
           log;
           internal_events;
           shell;
           blockchain_network;
           metrics_addr;
         } ->
      ( data_dir,
        disable_config_validation,
        rpc,
        p2p,
        log,
        internal_events,
        shell,
        blockchain_network,
        metrics_addr ))
    (fun ( data_dir,
           disable_config_validation,
           rpc,
           p2p,
           log,
           internal_events,
           shell,
           blockchain_network,
           metrics_addr ) ->
      {
        disable_config_validation;
        data_dir;
        rpc;
        p2p;
        log;
        internal_events;
        shell;
        blockchain_network;
        metrics_addr;
      })
    (obj9
       (dft
          "data-dir"
          ~description:"Location of the data dir on disk."
          string
          default_data_dir)
       (dft
          "disable-config-validation"
          ~description:"Disable the node configuration validation."
          bool
          default_disable_config_validation)
       (dft
          "rpc"
          ~description:"Configuration of rpc parameters"
          rpc
          default_rpc)
       (dft
          "p2p"
          ~description:"Configuration of network parameters"
          p2p
          default_p2p)
       (dft
          "log"
          ~description:
            "Configuration of the Lwt-log sink (part of the logging framework)"
          Logs_simple_config.cfg_encoding
          Logs_simple_config.default_cfg)
       (opt
          "internal-events"
          ~description:"Configuration of the structured logging framework"
          Internal_event_config.encoding)
       (dft
          "shell"
          ~description:"Configuration of network parameters"
          Shell_limits.limits_encoding
          Shell_limits.default_limits)
       (dft
          "network"
          ~description:"Configuration of which network/blockchain to connect to"
          sugared_blockchain_network_encoding
          blockchain_network_mainnet)
       (dft
          "metrics_addr"
          ~description:"Configuration of the Prometheus metrics endpoint"
          (list string)
          default_config.metrics_addr))

let () =
  Data_encoding.Registration.register (Data_encoding.def "node-config" encoding)

(* Abstract version of [Json_encoding.Cannot_destruct]: first argument is the
   string representation of the path, second argument is the error message
   of the actual exception which was raised (as [Cannot_destruct] takes an [exn]
   as second argument). *)
type error += Invalid_content of string option * string

let () =
  register_error_kind
    `Permanent
    ~id:"config_file.invalid_content"
    ~title:"Invalid config file"
    ~description:"Invalid content in node config file"
    ~pp:(fun ppf (path, exn) ->
      match path with
      | Some path ->
          Format.fprintf
            ppf
            "@[<hov>Invalid configuration file:@ at %s:@ %s@]"
            path
            exn
      | None ->
          Format.fprintf ppf "@[<hov>Invalid configuration file:@ %s@]" exn)
    Data_encoding.(obj2 (req "path" (option string)) (req "error" string))
    (function Invalid_content (p, e) -> Some (p, e) | _ -> None)
    (fun (p, e) -> Invalid_content (p, e))

module Event = struct
  include Internal_event.Simple

  let section = ["node"; "main"]

  let level = Internal_event.Warning

  let cannot_convert_to_ipv4 =
    Internal_event.Simple.declare_1
      ~section
      ~level
      ~name:"cannot_convert_to_ipv4"
      ~msg:"failed to convert {addr} to an ipv4 address"
      ~pp1:(fun ppf -> Format.fprintf ppf "%S")
      ("addr", Data_encoding.string)

  let all_rpc_allowed =
    declare_1
      ~level:Error
      ~section
      ~name:"all_rpc_allowed"
      ~msg:"FULL access to RPC enabled; this is very risky."
      ~pp1:
        Format.(
          pp_print_list
            ~pp_sep:(fun fmt () -> pp_print_string fmt ", ")
            P2p_point.Id.pp_addr_port_id)
      ("addresses", Data_encoding.(list P2p_point.Id.addr_port_id_encoding))
end

let string_of_json_encoding_error exn =
  Format.asprintf "%a" (Json_encoding.print_error ?print_unknown:None) exn

let read fp =
  let open Lwt_result_syntax in
  if Sys.file_exists fp then
    let* json = Lwt_utils_unix.Json.read_file fp in
    try return (Data_encoding.Json.destruct encoding json) with
    | Json_encoding.Cannot_destruct (path, exn) ->
        let path = Json_query.json_pointer_of_path path in
        let exn = string_of_json_encoding_error exn in
        tzfail (Invalid_content (Some path, exn))
    | ( Json_encoding.Unexpected _ | Json_encoding.No_case_matched _
      | Json_encoding.Bad_array_size _ | Json_encoding.Missing_field _
      | Json_encoding.Unexpected_field _ | Json_encoding.Bad_schema _ ) as exn
      ->
        let exn = string_of_json_encoding_error exn in
        tzfail (Invalid_content (None, exn))
  else return default_config

let write fp cfg =
  let open Lwt_result_syntax in
  let* () =
    Data_version.ensure_data_dir
      ~mode:Exists
      cfg.blockchain_network.genesis
      (Filename.dirname fp)
  in
  Lwt_utils_unix.Json.write_file fp (Data_encoding.Json.construct encoding cfg)

let to_string cfg =
  Data_encoding.Json.to_string (Data_encoding.Json.construct encoding cfg)

let update ?(disable_config_validation = false) ?data_dir ?min_connections
    ?expected_connections ?max_connections ?max_download_speed ?max_upload_speed
    ?binary_chunks_size ?peer_table_size ?expected_pow ?bootstrap_peers
    ?listen_addr ?advertised_net_port ?discovery_addr ?(rpc_listen_addrs = [])
<<<<<<< HEAD
    ?(allow_all_rpc = []) ?(media_type = Media_type.Command_line.Any)
=======
    ?(external_rpc_listen_addrs = []) ?(allow_all_rpc = [])
    ?(media_type = Media_type.Command_line.Any)
>>>>>>> 847bfbbb
    ?(max_active_rpc_connections = default_rpc.max_active_rpc_connections)
    ?(metrics_addr = []) ?operation_metadata_size_limit
    ?(private_mode = default_p2p.private_mode)
    ?(disable_p2p_maintenance =
      Option.is_none default_p2p.limits.maintenance_idle_time)
    ?(disable_p2p_swap = Option.is_none default_p2p.limits.swap_linger)
    ?(disable_mempool = default_p2p.disable_mempool)
    ?(enable_testchain = default_p2p.enable_testchain) ?(cors_origins = [])
    ?(cors_headers = []) ?rpc_tls ?log_output ?log_coloring
    ?synchronisation_threshold ?history_mode ?network ?latency cfg =
  let open Lwt_result_syntax in
  let disable_config_validation =
    cfg.disable_config_validation || disable_config_validation
  in
  let data_dir = Option.value ~default:cfg.data_dir data_dir in
  let*! () =
    if List.compare_length_with allow_all_rpc 1 >= 0 then
      Event.(emit all_rpc_allowed allow_all_rpc)
    else Lwt.return_unit
  in
  let* () =
    Data_version.ensure_data_dir
      ~mode:Exists
      cfg.blockchain_network.genesis
      data_dir
  in
  let peer_table_size = Option.map (fun i -> (i, i / 4 * 3)) peer_table_size in
  let unopt_list ~default = function [] -> default | l -> l in
  let limits : Tezos_p2p_services.P2p_limits.t =
    {
      cfg.p2p.limits with
      min_connections =
        Option.value ~default:cfg.p2p.limits.min_connections min_connections;
      expected_connections =
        Option.value
          ~default:cfg.p2p.limits.expected_connections
          expected_connections;
      max_connections =
        Option.value ~default:cfg.p2p.limits.max_connections max_connections;
      max_download_speed =
        Option.either max_download_speed cfg.p2p.limits.max_download_speed;
      max_upload_speed =
        Option.either max_upload_speed cfg.p2p.limits.max_upload_speed;
      max_known_points =
        Option.either peer_table_size cfg.p2p.limits.max_known_points;
      max_known_peer_ids =
        Option.either peer_table_size cfg.p2p.limits.max_known_peer_ids;
      binary_chunks_size = Option.map (fun x -> x lsl 10) binary_chunks_size;
      maintenance_idle_time =
        (if disable_p2p_maintenance then None
        else cfg.p2p.limits.maintenance_idle_time);
      swap_linger =
        (if disable_p2p_swap then None else cfg.p2p.limits.swap_linger);
    }
  in
  let acl =
    (* Take addresses listed in allow_all_rpc and add each of them with allow_all
       ACL to the policy. *)
    List.fold_right
      RPC_server.Acl.put_policy
      (List.map (fun addr -> (addr, RPC_server.Acl.allow_all)) allow_all_rpc)
      cfg.rpc.acl
  in
  let p2p : p2p =
    {
      expected_pow = Option.value ~default:cfg.p2p.expected_pow expected_pow;
      bootstrap_peers =
        Option.value ~default:cfg.p2p.bootstrap_peers bootstrap_peers;
      listen_addr = Option.either listen_addr cfg.p2p.listen_addr;
      advertised_net_port =
        Option.either advertised_net_port cfg.p2p.advertised_net_port;
      discovery_addr = Option.either discovery_addr cfg.p2p.discovery_addr;
      private_mode = cfg.p2p.private_mode || private_mode;
      limits;
      disable_mempool = cfg.p2p.disable_mempool || disable_mempool;
      enable_testchain = cfg.p2p.enable_testchain || enable_testchain;
      reconnection_config = cfg.p2p.reconnection_config;
      disable_peer_discovery = cfg.p2p.disable_peer_discovery;
    }
  and rpc : rpc =
    {
      listen_addrs = unopt_list ~default:cfg.rpc.listen_addrs rpc_listen_addrs;
<<<<<<< HEAD
=======
      external_listen_addrs =
        unopt_list
          ~default:cfg.rpc.external_listen_addrs
          external_rpc_listen_addrs;
>>>>>>> 847bfbbb
      cors_origins = unopt_list ~default:cfg.rpc.cors_origins cors_origins;
      cors_headers = unopt_list ~default:cfg.rpc.cors_headers cors_headers;
      tls = Option.either rpc_tls cfg.rpc.tls;
      acl;
      media_type;
      max_active_rpc_connections;
    }
  and metrics_addr = unopt_list ~default:cfg.metrics_addr metrics_addr
  and log : Logs_simple_config.cfg =
    {
      cfg.log with
      colors = Option.value ~default:cfg.log.colors log_coloring;
      output = Option.value ~default:cfg.log.output log_output;
    }
  and shell =
    Shell_limits.
      {
        peer_validator_limits = cfg.shell.peer_validator_limits;
        block_validator_limits =
          {
            cfg.shell.block_validator_limits with
            operation_metadata_size_limit =
              Option.value
                ~default:
                  cfg.shell.block_validator_limits.operation_metadata_size_limit
                operation_metadata_size_limit;
          };
        prevalidator_limits = cfg.shell.prevalidator_limits;
        chain_validator_limits =
          (let synchronisation : synchronisation_limits =
             {
               latency =
                 Option.value
                   ~default:
                     cfg.shell.chain_validator_limits.synchronisation.latency
                   latency;
               threshold =
                 Option.value
                   ~default:
                     cfg.shell.chain_validator_limits.synchronisation.threshold
                   synchronisation_threshold;
             }
           in
           {synchronisation});
        history_mode = Option.either history_mode cfg.shell.history_mode;
      }
  in
  (* If --network is specified it overrides the "network" entry of the
     configuration file, which itself defaults to mainnet. *)
  let blockchain_network =
    Option.value ~default:cfg.blockchain_network network
  in
  return
    {
      cfg with
      disable_config_validation;
      data_dir;
      p2p;
      rpc;
      log;
      shell;
      blockchain_network;
      metrics_addr;
    }

let to_ipv4 ipv6_l =
  let open Lwt_syntax in
  let convert_or_warn (ipv6, port) =
    let ipv4 = Ipaddr.v4_of_v6 ipv6 in
    match ipv4 with
    | None ->
        let* () =
          Event.(emit cannot_convert_to_ipv4) (Ipaddr.V6.to_string ipv6)
        in
        return_none
    | Some ipv4 -> return_some (ipv4, port)
  in
  List.filter_map_s convert_or_warn ipv6_l

let resolve_discovery_addrs discovery_addr =
  let open Lwt_result_syntax in
  let* points =
    P2p_resolve.resolve_addr
      ~default_addr:Ipaddr.V4.(to_string broadcast)
      ~default_port:default_discovery_port
      ~passive:true
      discovery_addr
  in
  let*! points = to_ipv4 points in
  return points

let resolve_listening_addrs listen_addr =
  P2p_resolve.resolve_addr
    ~default_addr:"::"
    ~default_port:default_p2p_port
    ~passive:true
    listen_addr

let resolve_rpc_listening_addrs listen_addr =
  P2p_resolve.resolve_addr
    ~default_addr:"localhost"
    ~default_port:default_rpc_port
    ~passive:true
    listen_addr

let resolve_metrics_addrs ?(default_metrics_port = default_metrics_port)
    metrics_addr =
  P2p_resolve.resolve_addr
    ~default_addr:"localhost"
    ~default_port:default_metrics_port
    ~passive:true
    metrics_addr

let resolve_bootstrap_addrs peers =
  List.concat_map_es
    (P2p_resolve.resolve_addr_with_peer_id
       ~default_addr:"::"
       ~default_port:default_p2p_port)
    peers

let bootstrap_peers config =
  Option.value
    ~default:config.blockchain_network.default_bootstrap_peers
    config.p2p.bootstrap_peers<|MERGE_RESOLUTION|>--- conflicted
+++ resolved
@@ -34,12 +34,8 @@
 
 let default_rpc_port = 8732
 
-<<<<<<< HEAD
-let default_max_active_rpc_connections = 100
-=======
 let default_max_active_rpc_connections =
   RPC_server.Max_active_rpc_connections.default
->>>>>>> 847bfbbb
 
 let default_metrics_port = 9932
 
@@ -363,20 +359,13 @@
 
 and rpc = {
   listen_addrs : string list;
-<<<<<<< HEAD
-=======
   external_listen_addrs : string list;
->>>>>>> 847bfbbb
   cors_origins : string list;
   cors_headers : string list;
   tls : tls option;
   acl : RPC_server.Acl.policy;
   media_type : Media_type.Command_line.t;
-<<<<<<< HEAD
-  max_active_rpc_connections : int;
-=======
   max_active_rpc_connections : RPC_server.Max_active_rpc_connections.t;
->>>>>>> 847bfbbb
 }
 
 and tls = {cert : string; key : string}
@@ -399,10 +388,7 @@
 let default_rpc =
   {
     listen_addrs = [];
-<<<<<<< HEAD
-=======
     external_listen_addrs = [];
->>>>>>> 847bfbbb
     cors_origins = [];
     cors_headers = [];
     tls = None;
@@ -575,10 +561,7 @@
            cors_origins;
            cors_headers;
            listen_addrs;
-<<<<<<< HEAD
-=======
            external_listen_addrs;
->>>>>>> 847bfbbb
            tls;
            acl;
            media_type;
@@ -589,26 +572,6 @@
         | None -> (None, None)
         | Some {cert; key} -> (Some cert, Some key)
       in
-<<<<<<< HEAD
-      ( Some listen_addrs,
-        None,
-        cors_origins,
-        cors_headers,
-        cert,
-        key,
-        acl,
-        media_type,
-        max_active_rpc_connections ))
-    (fun ( listen_addrs,
-           legacy_listen_addr,
-           cors_origins,
-           cors_headers,
-           cert,
-           key,
-           acl,
-           media_type,
-           max_active_rpc_connections ) ->
-=======
       let external_listen_addrs =
         match external_listen_addrs with [] -> None | v -> Some v
       in
@@ -621,7 +584,6 @@
              cors_origins ),
            (cors_headers, cert, key, acl, media_type, max_active_rpc_connections)
          ) ->
->>>>>>> 847bfbbb
       let tls =
         match (cert, key) with
         | None, _ | _, None -> None
@@ -637,10 +599,6 @@
               "Config file: Use only \"listen-addrs\" and not (legacy) \
                \"listen-addr\"."
       in
-<<<<<<< HEAD
-      {
-        listen_addrs;
-=======
       let external_listen_addrs =
         Option.value
           external_listen_addrs
@@ -649,7 +607,6 @@
       {
         listen_addrs;
         external_listen_addrs;
->>>>>>> 847bfbbb
         cors_origins;
         cors_headers;
         tls;
@@ -657,51 +614,6 @@
         media_type;
         max_active_rpc_connections;
       })
-<<<<<<< HEAD
-    (obj9
-       (opt
-          "listen-addrs"
-          ~description:
-            "Hosts to listen to. If the port is not specified, the default \
-             port 8732 will be assumed."
-          (list string))
-       (opt "listen-addr" ~description:"Legacy value: Host to listen to" string)
-       (dft
-          "cors-origin"
-          ~description:
-            "Cross Origin Resource Sharing parameters, see \
-             https://en.wikipedia.org/wiki/Cross-origin_resource_sharing."
-          (list string)
-          default_rpc.cors_origins)
-       (dft
-          "cors-headers"
-          ~description:
-            "Cross Origin Resource Sharing parameters, see \
-             https://en.wikipedia.org/wiki/Cross-origin_resource_sharing."
-          (list string)
-          default_rpc.cors_headers)
-       (opt
-          "crt"
-          ~description:"Certificate file (necessary when TLS is used)."
-          string)
-       (opt "key" ~description:"Key file (necessary when TLS is used)." string)
-       (dft
-          "acl"
-          ~description:"A list of RPC ACLs for specific listening addresses."
-          RPC_server.Acl.policy_encoding
-          default_rpc.acl)
-       (dft
-          "media-type"
-          ~description:"The media types supported by the server."
-          Media_type.Command_line.encoding
-          default_rpc.media_type)
-       (dft
-          "max_active_rpc_connections"
-          ~description:
-            "The maximum number of active connections per RPC endpoint."
-          int31
-          default_rpc.max_active_rpc_connections))
-=======
     (merge_objs
        (obj4
           (opt
@@ -759,7 +671,6 @@
                "The maximum number of active connections per RPC endpoint."
              RPC_server.Max_active_rpc_connections.encoding
              default_rpc.max_active_rpc_connections)))
->>>>>>> 847bfbbb
 
 let rpc_encoding = rpc
 
@@ -949,12 +860,8 @@
     ?expected_connections ?max_connections ?max_download_speed ?max_upload_speed
     ?binary_chunks_size ?peer_table_size ?expected_pow ?bootstrap_peers
     ?listen_addr ?advertised_net_port ?discovery_addr ?(rpc_listen_addrs = [])
-<<<<<<< HEAD
-    ?(allow_all_rpc = []) ?(media_type = Media_type.Command_line.Any)
-=======
     ?(external_rpc_listen_addrs = []) ?(allow_all_rpc = [])
     ?(media_type = Media_type.Command_line.Any)
->>>>>>> 847bfbbb
     ?(max_active_rpc_connections = default_rpc.max_active_rpc_connections)
     ?(metrics_addr = []) ?operation_metadata_size_limit
     ?(private_mode = default_p2p.private_mode)
@@ -1037,13 +944,10 @@
   and rpc : rpc =
     {
       listen_addrs = unopt_list ~default:cfg.rpc.listen_addrs rpc_listen_addrs;
-<<<<<<< HEAD
-=======
       external_listen_addrs =
         unopt_list
           ~default:cfg.rpc.external_listen_addrs
           external_rpc_listen_addrs;
->>>>>>> 847bfbbb
       cors_origins = unopt_list ~default:cfg.rpc.cors_origins cors_origins;
       cors_headers = unopt_list ~default:cfg.rpc.cors_headers cors_headers;
       tls = Option.either rpc_tls cfg.rpc.tls;
