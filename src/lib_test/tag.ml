(*****************************************************************************)
(*                                                                           *)
(* Open Source License                                                       *)
(* Copyright (c) 2023 Nomadic Labs <contact@nomadic-labs.com>                *)
(*                                                                           *)
(* Permission is hereby granted, free of charge, to any person obtaining a   *)
(* copy of this software and associated documentation files (the "Software"),*)
(* to deal in the Software without restriction, including without limitation *)
(* the rights to use, copy, modify, merge, publish, distribute, sublicense,  *)
(* and/or sell copies of the Software, and to permit persons to whom the     *)
(* Software is furnished to do so, subject to the following conditions:      *)
(*                                                                           *)
(* The above copyright notice and this permission notice shall be included   *)
(* in all copies or substantial portions of the Software.                    *)
(*                                                                           *)
(* THE SOFTWARE IS PROVIDED "AS IS", WITHOUT WARRANTY OF ANY KIND, EXPRESS OR*)
(* IMPLIED, INCLUDING BUT NOT LIMITED TO THE WARRANTIES OF MERCHANTABILITY,  *)
(* FITNESS FOR A PARTICULAR PURPOSE AND NONINFRINGEMENT. IN NO EVENT SHALL   *)
(* THE AUTHORS OR COPYRIGHT HOLDERS BE LIABLE FOR ANY CLAIM, DAMAGES OR OTHER*)
(* LIABILITY, WHETHER IN AN ACTION OF CONTRACT, TORT OR OTHERWISE, ARISING   *)
(* FROM, OUT OF OR IN CONNECTION WITH THE SOFTWARE OR THE USE OR OTHER       *)
(* DEALINGS IN THE SOFTWARE.                                                 *)
(*                                                                           *)
(*****************************************************************************)

let ci_disabled = "ci_disabled"

let flaky = "flaky"

let memory_3k = "memory_3k"

<<<<<<< HEAD
let memory_4k = "memory_4k"
=======
let memory_4k = "memory_4k"

let time_sensitive = "time_sensitive"

let infrastructure = "infrastructure"

let layer1 = "layer1"

let tezos2 = "tezos2"

let etherlink = "etherlink"

let slow = "slow"
>>>>>>> 1a991a03
<|MERGE_RESOLUTION|>--- conflicted
+++ resolved
@@ -29,9 +29,6 @@
 
 let memory_3k = "memory_3k"
 
-<<<<<<< HEAD
-let memory_4k = "memory_4k"
-=======
 let memory_4k = "memory_4k"
 
 let time_sensitive = "time_sensitive"
@@ -44,5 +41,4 @@
 
 let etherlink = "etherlink"
 
-let slow = "slow"
->>>>>>> 1a991a03
+let slow = "slow"