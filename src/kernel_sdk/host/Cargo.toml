--- conflicted
+++ resolved
@@ -7,20 +7,19 @@
 edition = "2021"
 version = "0.2.2"
 license = "MIT"
-authors = ["TriliTech <contact@trili.tech>"]
-repository = "https://gitlab.com/tezos/tezos.git"
-description = "Safe Runtime trait for Tezos Smart Rollups host functions."
-keywords = ["tezos", "smart", "rollup"]
+authors = [
+    "TriliTech <contact@trili.tech>",
+    "Mavryk Dynamics <info@mavryk.io>"
+]
+repository = "https://gitlab.com/mavryk-network/mavryk-protocol.git"
+description = "Safe Runtime trait for Mavryk Smart Rollups host functions."
+keywords = ["mavryk", "smart", "rollup"]
 categories = ["no-std", "no-std::no-alloc", "api-bindings", "wasm"]
 
-<<<<<<< HEAD
-[dependencies.mavryk-smart-rollup-core]
-=======
 [lib]
 path = "src/lib.rs"
 
-[dependencies.tezos-smart-rollup-core]
->>>>>>> 1a991a03
+[dependencies.mavryk-smart-rollup-core]
 path = "../core"
 version = "0.2.2"
 
