; This file was automatically generated, do not edit.
; Edit file manifest/main.ml instead.

(library
 (name tezos_protocol_plugin_010_PtGRANAD)
 (public_name octez-protocol-010-PtGRANAD-libs.plugin)
 (instrumentation (backend bisect_ppx))
 (libraries
  octez-libs.base
  tezos-protocol-010-PtGRANAD.protocol)
 (flags
  (:standard)
  -open Tezos_base.TzPervasives
  -open Tezos_base.TzPervasives.Error_monad.Legacy_monad_globals
  -open Tezos_protocol_010_PtGRANAD)
 (modules (:standard \ Plugin_registerer)))

(documentation (package octez-protocol-010-PtGRANAD-libs))

(library
 (name tezos_protocol_plugin_010_PtGRANAD_registerer)
 (public_name octez-protocol-010-PtGRANAD-libs.plugin-registerer)
 (instrumentation (backend bisect_ppx))
 (libraries
<<<<<<< HEAD
  tezos-base
  tezos-embedded-protocol-010-PtGRANAD
  tezos-protocol-plugin-010-PtGRANAD
  tezos-validation)
=======
  octez-libs.base
  tezos-protocol-010-PtGRANAD.embedded-protocol
  octez-protocol-010-PtGRANAD-libs.plugin
  octez-shell-libs.validation)
>>>>>>> 222330dc
 (flags
  (:standard)
  -open Tezos_base.TzPervasives
  -open Tezos_base.TzPervasives.Error_monad.Legacy_monad_globals
  -open Tezos_embedded_protocol_010_PtGRANAD
  -open Tezos_protocol_plugin_010_PtGRANAD
  -open Tezos_validation)
 (modules Plugin_registerer))<|MERGE_RESOLUTION|>--- conflicted
+++ resolved
@@ -22,17 +22,10 @@
  (public_name octez-protocol-010-PtGRANAD-libs.plugin-registerer)
  (instrumentation (backend bisect_ppx))
  (libraries
-<<<<<<< HEAD
-  tezos-base
-  tezos-embedded-protocol-010-PtGRANAD
-  tezos-protocol-plugin-010-PtGRANAD
-  tezos-validation)
-=======
   octez-libs.base
   tezos-protocol-010-PtGRANAD.embedded-protocol
   octez-protocol-010-PtGRANAD-libs.plugin
   octez-shell-libs.validation)
->>>>>>> 222330dc
  (flags
   (:standard)
   -open Tezos_base.TzPervasives
