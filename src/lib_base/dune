--- conflicted
+++ resolved
@@ -11,18 +11,11 @@
   mavkit-libs.stdlib
   mavkit-libs.crypto
   data-encoding
-<<<<<<< HEAD
+  mavkit-libs.error-monad-legacy
   mavkit-libs.error-monad
   mavkit-libs.rpc
   mavkit-libs.micheline
   mavkit-libs.event-logging
-=======
-  octez-libs.error-monad-legacy
-  octez-libs.error-monad
-  octez-libs.rpc
-  octez-libs.micheline
-  octez-libs.event-logging
->>>>>>> 1a991a03
   ptime
   ptime.clock.os
   ezjsonm
@@ -34,18 +27,11 @@
   (:standard)
   -open Mavryk_stdlib
   -open Data_encoding
-<<<<<<< HEAD
+  -open Mavryk_error_monad_legacy
   -open Mavryk_error_monad
   -open Mavryk_error_monad.TzLwtreslib
   -open Mavryk_micheline
   -open Mavryk_event_logging))
-=======
-  -open Tezos_error_monad_legacy
-  -open Tezos_error_monad
-  -open Tezos_error_monad.TzLwtreslib
-  -open Tezos_micheline
-  -open Tezos_event_logging))
->>>>>>> 1a991a03
 
 (documentation (package mavkit-libs))
 
