; This file was automatically generated, do not edit.
; Edit file manifest/main.ml instead.

(library
 (name src_lib_base_unix_test_tezt_lib)
 (instrumentation (backend bisect_ppx))
 (libraries
  tezt.core
  mavkit-libs.base
  mavkit-libs.base.unix
  mavkit-libs.stdlib-unix
  mavkit-libs.error-monad
  data-encoding
  mavkit-libs.test-helpers
  qcheck-alcotest
  mavkit-alcotezt
  tezt)
 (library_flags (:standard -linkall))
 (flags
  (:standard)
  -open Tezt_core
  -open Tezt_core.Base
<<<<<<< HEAD
  -open Mavryk_base
  -open Mavryk_base_unix
  -open Mavryk_stdlib_unix
  -open Mavryk_error_monad
  -open Mavryk_test_helpers
  -open Mavkit_alcotezt)
 (modules test_unix_error test_syslog))
=======
  -open Tezos_base
  -open Tezos_base_unix
  -open Tezos_stdlib_unix
  -open Tezos_error_monad
  -open Tezos_test_helpers
  -open Octez_alcotezt)
 (modules test_unix_error test_syslog test_simple_profiler))
>>>>>>> 1a991a03

(executable
 (name main)
 (instrumentation (backend bisect_ppx --bisect-sigterm))
 (modes native)
 (libraries
  src_lib_base_unix_test_tezt_lib
  tezt)
 (link_flags
  (:standard)
  (:include %{workspace_root}/macos-link-flags.sexp))
 (modules main))

(rule
 (alias runtest)
 (package mavkit-libs)
 (enabled_if (<> false %{env:RUNTEZTALIAS=true}))
 (action (run %{dep:./main.exe})))

(rule
 (targets main.ml)
 (action (with-stdout-to %{targets} (echo "let () = Tezt.Test.run ()"))))<|MERGE_RESOLUTION|>--- conflicted
+++ resolved
@@ -20,23 +20,13 @@
   (:standard)
   -open Tezt_core
   -open Tezt_core.Base
-<<<<<<< HEAD
   -open Mavryk_base
   -open Mavryk_base_unix
   -open Mavryk_stdlib_unix
   -open Mavryk_error_monad
   -open Mavryk_test_helpers
   -open Mavkit_alcotezt)
- (modules test_unix_error test_syslog))
-=======
-  -open Tezos_base
-  -open Tezos_base_unix
-  -open Tezos_stdlib_unix
-  -open Tezos_error_monad
-  -open Tezos_test_helpers
-  -open Octez_alcotezt)
  (modules test_unix_error test_syslog test_simple_profiler))
->>>>>>> 1a991a03
 
 (executable
  (name main)
