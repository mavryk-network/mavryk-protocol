(*****************************************************************************)
(*                                                                           *)
(* Open Source License                                                       *)
(* Copyright (c) 2018 Dynamic Ledger Solutions, Inc. <contact@tezos.com>     *)
(* Copyright (c) 2018-2021 Nomadic Labs. <contact@nomadic-labs.com>          *)
(* Copyright (c) 2020 Metastate AG <hello@metastate.dev>                     *)
(*                                                                           *)
(* Permission is hereby granted, free of charge, to any person obtaining a   *)
(* copy of this software and associated documentation files (the "Software"),*)
(* to deal in the Software without restriction, including without limitation *)
(* the rights to use, copy, modify, merge, publish, distribute, sublicense,  *)
(* and/or sell copies of the Software, and to permit persons to whom the     *)
(* Software is furnished to do so, subject to the following conditions:      *)
(*                                                                           *)
(* The above copyright notice and this permission notice shall be included   *)
(* in all copies or substantial portions of the Software.                    *)
(*                                                                           *)
(* THE SOFTWARE IS PROVIDED "AS IS", WITHOUT WARRANTY OF ANY KIND, EXPRESS OR*)
(* IMPLIED, INCLUDING BUT NOT LIMITED TO THE WARRANTIES OF MERCHANTABILITY,  *)
(* FITNESS FOR A PARTICULAR PURPOSE AND NONINFRINGEMENT. IN NO EVENT SHALL   *)
(* THE AUTHORS OR COPYRIGHT HOLDERS BE LIABLE FOR ANY CLAIM, DAMAGES OR OTHER*)
(* LIABILITY, WHETHER IN AN ACTION OF CONTRACT, TORT OR OTHERWISE, ARISING   *)
(* FROM, OUT OF OR IN CONNECTION WITH THE SOFTWARE OR THE USE OR OTHER       *)
(* DEALINGS IN THE SOFTWARE.                                                 *)
(*                                                                           *)
(*****************************************************************************)

open Block_validator_errors
open Validation_errors
<<<<<<< HEAD
=======

module Event = struct
  include Internal_event.Simple

  let inherited_inconsistent_cache =
    declare_1
      ~section:["block"; "validation"]
      ~name:"block_validation_inconsistent_cache"
      ~msg:"applied block {hash} with an inconsistent cache: reloading cache"
      ~level:Warning
      ~pp1:Block_hash.pp
      ("hash", Block_hash.encoding)
end
>>>>>>> e445371a

type validation_store = {
  context_hash : Context_hash.t;
  timestamp : Time.Protocol.t;
  message : string option;
  max_operations_ttl : int;
  last_allowed_fork_level : Int32.t;
}

let validation_store_encoding =
  let open Data_encoding in
  conv
    (fun {
           context_hash;
           timestamp;
           message;
           max_operations_ttl;
           last_allowed_fork_level;
         } ->
      ( context_hash,
        timestamp,
        message,
        max_operations_ttl,
        last_allowed_fork_level ))
    (fun ( context_hash,
           timestamp,
           message,
           max_operations_ttl,
           last_allowed_fork_level ) ->
      {
        context_hash;
        timestamp;
        message;
        max_operations_ttl;
        last_allowed_fork_level;
      })
    (obj5
       (req "context_hash" Context_hash.encoding)
       (req "timestamp" Time.Protocol.encoding)
       (req "message" (option string))
       (req "max_operations_ttl" int31)
       (req "last_allowed_fork_level" int32))

type result = {
  validation_store : validation_store;
  block_metadata : Bytes.t;
  ops_metadata : Bytes.t list list;
  block_metadata_hash : Block_metadata_hash.t option;
  ops_metadata_hashes : Operation_metadata_hash.t list list option;
}

type apply_result = {result : result; cache : Environment_context.Context.cache}

let check_proto_environment_version_increasing block_hash before after =
  if Protocol.compare_version before after <= 0 then Result.return_unit
  else
    error
      (invalid_block
         block_hash
         (Invalid_protocol_environment_transition (before, after)))

let update_testchain_status ctxt ~predecessor_hash timestamp =
<<<<<<< HEAD
  Context.get_test_chain ctxt >>= function
=======
  let open Lwt_syntax in
  let* tc = Context.get_test_chain ctxt in
  match tc with
>>>>>>> e445371a
  | Not_running -> Lwt.return ctxt
  | Running {expiration; _} ->
      if Time.Protocol.(expiration <= timestamp) then
        Context.add_test_chain ctxt Not_running
      else Lwt.return ctxt
  | Forking {protocol; expiration} ->
      let genesis = Context.compute_testchain_genesis predecessor_hash in
      let chain_id = Chain_id.of_block_hash genesis in
      (* legacy semantics *)
      Context.add_test_chain
        ctxt
        (Running {chain_id; genesis; protocol; expiration})

let init_test_chain ctxt forked_header =
  let open Lwt_tzresult_syntax in
  let*! tc = Context.get_test_chain ctxt in
  match tc with
  | Not_running | Running _ -> assert false
  | Forking {protocol; _} ->
      let* (module Proto_test) =
        match Registered_protocol.get protocol with
        | Some proto -> return proto
        | None -> fail (Missing_test_protocol protocol)
      in
      let test_ctxt = Shell_context.wrap_disk_context ctxt in
      let*! () =
        Validation_events.(emit new_protocol_initialisation protocol)
      in
      Proto_test.set_log_message_consumer
        (Protocol_logging.make_log_message_consumer ()) ;
      let* {context = test_ctxt; _} =
        Proto_test.init test_ctxt forked_header.Block_header.shell
      in
      let test_ctxt = Shell_context.unwrap_disk_context test_ctxt in
      let*! test_ctxt = Context.add_test_chain test_ctxt Not_running in
      let*! test_ctxt = Context.add_protocol test_ctxt protocol in
      Lwt_result.ok @@ Context.commit_test_chain_genesis test_ctxt forked_header

let result_encoding =
  let open Data_encoding in
  conv
    (fun {
           validation_store;
           block_metadata;
           ops_metadata;
           block_metadata_hash;
           ops_metadata_hashes;
         } ->
      ( validation_store,
        block_metadata,
        ops_metadata,
        block_metadata_hash,
        ops_metadata_hashes ))
    (fun ( validation_store,
           block_metadata,
           ops_metadata,
           block_metadata_hash,
           ops_metadata_hashes ) ->
      {
        validation_store;
        block_metadata;
        ops_metadata;
        block_metadata_hash;
        ops_metadata_hashes;
      })
    (obj5
       (req "validation_store" validation_store_encoding)
       (req "block_metadata" bytes)
       (req "ops_metadata" (list (list bytes)))
       (opt "block_metadata_hash" Block_metadata_hash.encoding)
       (opt
          "ops_metadata_hashes"
          (list @@ list @@ Operation_metadata_hash.encoding)))

let preapply_result_encoding :
    (Block_header.shell_header * error Preapply_result.t list) Data_encoding.t =
  let open Data_encoding in
  obj2
    (req "shell_header" Block_header.shell_header_encoding)
    (req
       "preapplied_operations_result"
       (list (Preapply_result.encoding RPC_error.encoding)))

let may_force_protocol_upgrade ~user_activated_upgrades ~level
    (validation_result : Tezos_protocol_environment.validation_result) =
  let open Lwt_syntax in
  match
    Block_header.get_forced_protocol_upgrade ~user_activated_upgrades ~level
  with
  | None -> return validation_result
  | Some hash ->
<<<<<<< HEAD
      Environment_context.Context.set_protocol validation_result.context hash
      >>= fun context -> Lwt.return {validation_result with context}
=======
      let* context =
        Environment_context.Context.set_protocol validation_result.context hash
      in
      return {validation_result with context}
>>>>>>> e445371a

(** Applies user activated updates based either on block level or on
    voted protocols *)
let may_patch_protocol ~user_activated_upgrades
    ~user_activated_protocol_overrides ~level
    (validation_result : Tezos_protocol_environment.validation_result) =
  let open Lwt_syntax in
  let context = Shell_context.unwrap_disk_context validation_result.context in
  let* protocol = Context.get_protocol context in
  match
    Block_header.get_voted_protocol_overrides
      ~user_activated_protocol_overrides
      protocol
  with
  | None ->
      may_force_protocol_upgrade
        ~user_activated_upgrades
        ~level
        validation_result
  | Some replacement_protocol ->
<<<<<<< HEAD
      Environment_context.Context.set_protocol
        validation_result.context
        replacement_protocol
      >|= fun context -> {validation_result with context}
=======
      let* context =
        Environment_context.Context.set_protocol
          validation_result.context
          replacement_protocol
      in
      return {validation_result with context}
>>>>>>> e445371a

module Make (Proto : Registered_protocol.T) = struct
  type 'operation_data preapplied_operation = {
    hash : Operation_hash.t;
    raw : Operation.t;
    protocol_data : 'operation_data;
  }

  type preapply_state = {
    state : Proto.validation_state;
    applied :
      (Proto.operation_data preapplied_operation * Proto.operation_receipt) list;
    live_blocks : Block_hash.Set.t;
    live_operations : Operation_hash.Set.t;
  }

  type preapply_result =
    | Applied of preapply_state * Proto.operation_receipt
    | Branch_delayed of error list
    | Branch_refused of error list
    | Refused of error list
    | Outdated

  let check_block_header ~(predecessor_block_header : Block_header.t) hash
      (block_header : Block_header.t) =
    let open Lwt_tzresult_syntax in
    let* () =
      fail_unless
        (Int32.succ predecessor_block_header.shell.level
        = block_header.shell.level)
        (invalid_block hash
        @@ Invalid_level
             {
               expected = Int32.succ predecessor_block_header.shell.level;
               found = block_header.shell.level;
             })
    in
    let* () =
      fail_unless
        Time.Protocol.(
          predecessor_block_header.shell.timestamp
          < block_header.shell.timestamp)
        (invalid_block hash Non_increasing_timestamp)
    in
    let* () =
      fail_unless
        Fitness.(
          predecessor_block_header.shell.fitness < block_header.shell.fitness)
        (invalid_block hash Non_increasing_fitness)
    in
    let* () =
      fail_unless
        Compare.List_length_with.(
          Proto.validation_passes = block_header.shell.validation_passes)
        (invalid_block
           hash
           (Unexpected_number_of_validation_passes
              block_header.shell.validation_passes))
    in
    return_unit

  let parse_block_header block_hash (block_header : Block_header.t) =
    match
      Data_encoding.Binary.of_bytes_opt
        Proto.block_header_data_encoding
        block_header.protocol_data
    with
    | None -> fail (invalid_block block_hash Cannot_parse_block_header)
    | Some protocol_data ->
        return
          ({shell = block_header.shell; protocol_data} : Proto.block_header)

  let check_one_operation_quota block_hash pass ops quota =
    let open Lwt_tzresult_syntax in
    let* () =
      fail_unless
        (match quota.Tezos_protocol_environment.max_op with
        | None -> true
        | Some max -> Compare.List_length_with.(ops <= max))
        (let max = Option.value ~default:~-1 quota.max_op in
         invalid_block
           block_hash
           (Too_many_operations {pass; found = List.length ops; max}))
    in
    List.iter_ep
      (fun op ->
        let size = Data_encoding.Binary.length Operation.encoding op in
        fail_unless
          (size <= Proto.max_operation_data_length)
          (invalid_block
             block_hash
             (Oversized_operation
                {
                  operation = Operation.hash op;
                  size;
                  max = Proto.max_operation_data_length;
                })))
      ops

  let check_operation_quota block_hash operations =
    let combined =
      match
        List.combine
          ~when_different_lengths:()
          operations
          Proto.validation_passes
      with
      | Ok combined -> combined
      | Error () ->
          raise (Invalid_argument "Block_validation.check_operation_quota")
    in
    List.iteri_ep
      (fun i (ops, quota) ->
        (* passes are 1-based, iteri is 0-based *)
        let pass = i + 1 in
        check_one_operation_quota block_hash pass ops quota)
      combined

  let parse_operations block_hash operations =
    let invalid_block = invalid_block block_hash in
    List.mapi_es
      (fun pass ->
        List.map_es (fun op ->
            let op_hash = Operation.hash op in
            match
              Data_encoding.Binary.of_bytes_opt
                Proto.operation_data_encoding
                op.Operation.proto
            with
            | None -> fail (invalid_block (Cannot_parse_operation op_hash))
            | Some protocol_data ->
                let open Lwt_tzresult_syntax in
                let op = {Proto.shell = op.shell; protocol_data} in
                let allowed_pass = Proto.acceptable_passes op in
                let* () =
                  fail_unless
                    (List.mem ~equal:Int.equal pass allowed_pass)
                    (invalid_block
                       (Unallowed_pass {operation = op_hash; pass; allowed_pass}))
                in
                return op))
      operations

  let apply ?cached_result chain_id ~cache ~user_activated_upgrades
      ~user_activated_protocol_overrides ~max_operations_ttl
      ~(predecessor_block_header : Block_header.t)
      ~predecessor_block_metadata_hash ~predecessor_ops_metadata_hash
      ~predecessor_context ~(block_header : Block_header.t) operations =
    let open Lwt_tzresult_syntax in
    let block_hash = Block_header.hash block_header in
    match cached_result with
    | Some (({result; _} as cached_result), context)
      when Context_hash.equal
             result.validation_store.context_hash
             block_header.shell.context
           && Time.Protocol.equal
                result.validation_store.timestamp
                block_header.shell.timestamp ->
<<<<<<< HEAD
        Validation_events.(emit using_preapply_result block_hash) >>= fun () ->
        Context.commit
          ~time:block_header.shell.timestamp
          ?message:result.validation_store.message
          context
        >>= fun context_hash ->
=======
        let*! () = Validation_events.(emit using_preapply_result block_hash) in
        let*! context_hash =
          Context.commit
            ~time:block_header.shell.timestamp
            ?message:result.validation_store.message
            context
        in
>>>>>>> e445371a
        assert (
          Context_hash.equal context_hash result.validation_store.context_hash) ;
        return cached_result
    | Some _ | None ->
        let invalid_block = invalid_block block_hash in
<<<<<<< HEAD
        check_block_header ~predecessor_block_header block_hash block_header
        >>=? fun () ->
        parse_block_header block_hash block_header >>=? fun block_header ->
        check_operation_quota block_hash operations >>=? fun () ->
        let predecessor_hash = Block_header.hash predecessor_block_header in
        update_testchain_status
          predecessor_context
          ~predecessor_hash
          block_header.shell.timestamp
        >>= fun context ->
        parse_operations block_hash operations >>=? fun operations ->
        (match predecessor_block_metadata_hash with
        | None -> Lwt.return context
        | Some hash -> Context.add_predecessor_block_metadata_hash context hash)
        >>= fun context ->
        (match predecessor_ops_metadata_hash with
        | None -> Lwt.return context
        | Some hash -> Context.add_predecessor_ops_metadata_hash context hash)
        >>= fun context ->
        let context = Shell_context.wrap_disk_context context in
        (( Proto.begin_application
             ~chain_id
             ~predecessor_context:context
             ~predecessor_timestamp:predecessor_block_header.shell.timestamp
             ~predecessor_fitness:predecessor_block_header.shell.fitness
             block_header
             ~cache
         >>=? fun state ->
           List.fold_left_es
             (fun (state, acc) ops ->
               List.fold_left_es
                 (fun (state, acc) op ->
                   Proto.apply_operation state op
                   >>=? fun (state, op_metadata) ->
                   return (state, op_metadata :: acc))
                 (state, [])
                 ops
               >>=? fun (state, ops_metadata) ->
               return (state, List.rev ops_metadata :: acc))
             (state, [])
             operations
           >>=? fun (state, ops_metadata) ->
           let ops_metadata = List.rev ops_metadata in
           Proto.finalize_block state (Some block_header.shell)
           >>=? fun (validation_result, block_data) ->
           return (validation_result, block_data, ops_metadata) )
         >>= function
         | Error err -> fail (invalid_block (Economic_protocol_error err))
         | Ok o -> return o)
        >>=? fun (validation_result, block_data, ops_metadata) ->
        may_patch_protocol
          ~user_activated_upgrades
          ~user_activated_protocol_overrides
          ~level:block_header.shell.level
          validation_result
        >>= fun validation_result ->
        let context =
          Shell_context.unwrap_disk_context validation_result.context
        in
        Context.get_protocol context >>= fun new_protocol ->
=======
        let* () =
          check_block_header ~predecessor_block_header block_hash block_header
        in
        let* block_header = parse_block_header block_hash block_header in
        let* () = check_operation_quota block_hash operations in
        let predecessor_hash = Block_header.hash predecessor_block_header in
        let*! context =
          update_testchain_status
            predecessor_context
            ~predecessor_hash
            block_header.shell.timestamp
        in
        let* operations = parse_operations block_hash operations in
        let*! context =
          match predecessor_block_metadata_hash with
          | None -> Lwt.return context
          | Some hash ->
              Context.add_predecessor_block_metadata_hash context hash
        in
        let*! context =
          match predecessor_ops_metadata_hash with
          | None -> Lwt.return context
          | Some hash -> Context.add_predecessor_ops_metadata_hash context hash
        in
        let context = Shell_context.wrap_disk_context context in
        let* (validation_result, block_data, ops_metadata) =
          let*! r =
            let* state =
              Proto.begin_application
                ~chain_id
                ~predecessor_context:context
                ~predecessor_timestamp:predecessor_block_header.shell.timestamp
                ~predecessor_fitness:predecessor_block_header.shell.fitness
                block_header
                ~cache
            in
            let* (state, ops_metadata) =
              List.fold_left_es
                (fun (state, acc) ops ->
                  let* (state, ops_metadata) =
                    List.fold_left_es
                      (fun (state, acc) op ->
                        let* (state, op_metadata) =
                          Proto.apply_operation state op
                        in
                        return (state, op_metadata :: acc))
                      (state, [])
                      ops
                  in
                  return (state, List.rev ops_metadata :: acc))
                (state, [])
                operations
            in
            let ops_metadata = List.rev ops_metadata in
            let* (validation_result, block_data) =
              Proto.finalize_block state (Some block_header.shell)
            in
            return (validation_result, block_data, ops_metadata)
          in
          match r with
          | Error err -> fail (invalid_block (Economic_protocol_error err))
          | Ok o -> return o
        in
        let*! validation_result =
          may_patch_protocol
            ~user_activated_upgrades
            ~user_activated_protocol_overrides
            ~level:block_header.shell.level
            validation_result
        in
        let context =
          Shell_context.unwrap_disk_context validation_result.context
        in
        let*! new_protocol = Context.get_protocol context in
>>>>>>> e445371a
        let expected_proto_level =
          if Protocol_hash.equal new_protocol Proto.hash then
            predecessor_block_header.shell.proto_level
          else (predecessor_block_header.shell.proto_level + 1) mod 256
        in
<<<<<<< HEAD
        fail_when
          (block_header.shell.proto_level <> expected_proto_level)
          (invalid_block
             (Invalid_proto_level
                {
                  found = block_header.shell.proto_level;
                  expected = expected_proto_level;
                }))
        >>=? fun () ->
        fail_when
          Fitness.(validation_result.fitness <> block_header.shell.fitness)
          (invalid_block
             (Invalid_fitness
                {
                  expected = block_header.shell.fitness;
                  found = validation_result.fitness;
                }))
        >>=? fun () ->
        (if Protocol_hash.equal new_protocol Proto.hash then
         return (validation_result, Proto.environment_version)
        else
          match Registered_protocol.get new_protocol with
          | None ->
              fail
                (Unavailable_protocol
                   {block = block_hash; protocol = new_protocol})
          | Some (module NewProto) ->
              check_proto_environment_version_increasing
                block_hash
                Proto.environment_version
                NewProto.environment_version
              >>?= fun () ->
              Validation_events.(emit new_protocol_initialisation new_protocol)
              >>= fun () ->
              NewProto.set_log_message_consumer
                (Protocol_logging.make_log_message_consumer ()) ;
              NewProto.init validation_result.context block_header.shell
              >|=? fun validation_result ->
              (validation_result, NewProto.environment_version))
        >>=? fun (validation_result, new_protocol_env_version) ->
=======
        let* () =
          fail_when
            (block_header.shell.proto_level <> expected_proto_level)
            (invalid_block
               (Invalid_proto_level
                  {
                    found = block_header.shell.proto_level;
                    expected = expected_proto_level;
                  }))
        in
        let* () =
          fail_when
            Fitness.(validation_result.fitness <> block_header.shell.fitness)
            (invalid_block
               (Invalid_fitness
                  {
                    expected = block_header.shell.fitness;
                    found = validation_result.fitness;
                  }))
        in
        let* (validation_result, new_protocol_env_version) =
          if Protocol_hash.equal new_protocol Proto.hash then
            return (validation_result, Proto.environment_version)
          else
            match Registered_protocol.get new_protocol with
            | None ->
                fail
                  (Unavailable_protocol
                     {block = block_hash; protocol = new_protocol})
            | Some (module NewProto) ->
                let*? () =
                  check_proto_environment_version_increasing
                    block_hash
                    Proto.environment_version
                    NewProto.environment_version
                in
                let*! () =
                  Validation_events.(
                    emit new_protocol_initialisation new_protocol)
                in
                NewProto.set_log_message_consumer
                  (Protocol_logging.make_log_message_consumer ()) ;
                let* validation_result =
                  NewProto.init validation_result.context block_header.shell
                in
                return (validation_result, NewProto.environment_version)
        in
>>>>>>> e445371a
        let max_operations_ttl =
          max
            0
            (min (max_operations_ttl + 1) validation_result.max_operations_ttl)
        in
        let validation_result = {validation_result with max_operations_ttl} in
        let block_metadata =
          Data_encoding.Binary.to_bytes_exn
            Proto.block_header_metadata_encoding
            block_data
        in
<<<<<<< HEAD
        (try
           return
             (List.map
                (List.map (fun receipt ->
                     (* Check that the metadata are
                        serializable/deserializable *)
                     let bytes =
                       Data_encoding.Binary.to_bytes_exn
                         Proto.operation_receipt_encoding
                         receipt
                     in
                     let _ =
                       Data_encoding.Binary.of_bytes_exn
                         Proto.operation_receipt_encoding
                         bytes
                     in
                     bytes))
                ops_metadata)
         with exn ->
           trace
             Validation_errors.Cannot_serialize_operation_metadata
             (fail (Exn exn)))
        >>=? fun ops_metadata ->
=======
        let* ops_metadata =
          try
            return
              (List.map
                 (List.map (fun receipt ->
                      (* Check that the metadata are
                         serializable/deserializable *)
                      let bytes =
                        Data_encoding.Binary.to_bytes_exn
                          Proto.operation_receipt_encoding
                          receipt
                      in
                      let _ =
                        Data_encoding.Binary.of_bytes_exn
                          Proto.operation_receipt_encoding
                          bytes
                      in
                      bytes))
                 ops_metadata)
          with exn ->
            trace
              Validation_errors.Cannot_serialize_operation_metadata
              (fail (Exn exn))
        in
>>>>>>> e445371a
        let (Context {cache; _}) = validation_result.context in
        let context =
          Shell_context.unwrap_disk_context validation_result.context
        in
<<<<<<< HEAD
        (match new_protocol_env_version with
        | Protocol.V0 -> return (None, None)
        | Protocol.V1 | Protocol.V2 | Protocol.V3 | Protocol.V4 ->
            return
              ( Some
                  (List.map
                     (List.map (fun r -> Operation_metadata_hash.hash_bytes [r]))
                     ops_metadata),
                Some (Block_metadata_hash.hash_bytes [block_metadata]) ))
        >>=? fun (ops_metadata_hashes, block_metadata_hash) ->
        Context.commit
          ~time:block_header.shell.timestamp
          ?message:validation_result.message
          context
        >>= fun context_hash ->
=======
        let*! (ops_metadata_hashes, block_metadata_hash) =
          match new_protocol_env_version with
          | Protocol.V0 -> Lwt.return (None, None)
          | Protocol.V1 | Protocol.V2 | Protocol.V3 | Protocol.V4 ->
              Lwt.return
                ( Some
                    (List.map
                       (List.map (fun r ->
                            Operation_metadata_hash.hash_bytes [r]))
                       ops_metadata),
                  Some (Block_metadata_hash.hash_bytes [block_metadata]) )
        in
        let*! context_hash =
          Context.commit
            ~time:block_header.shell.timestamp
            ?message:validation_result.message
            context
        in
        let* () =
          fail_unless
            (Context_hash.equal context_hash block_header.shell.context)
            (Validation_errors.Inconsistent_hash
               (context_hash, block_header.shell.context))
        in
>>>>>>> e445371a
        let validation_store =
          {
            context_hash;
            timestamp = block_header.shell.timestamp;
            message = validation_result.message;
            max_operations_ttl = validation_result.max_operations_ttl;
            last_allowed_fork_level = validation_result.last_allowed_fork_level;
          }
        in
        return
          {
            result =
              {
                validation_store;
                block_metadata;
                ops_metadata;
                block_metadata_hash;
                ops_metadata_hashes;
              };
            cache;
          }

  let preapply_operation pv op =
<<<<<<< HEAD
    if Operation_hash.Set.mem op.hash pv.live_operations then
      Lwt.return Outdated
    else
      protect (fun () ->
          Proto.apply_operation
            pv.state
            {shell = op.raw.shell; protocol_data = op.protocol_data})
      >|= function
=======
    let open Lwt_syntax in
    if Operation_hash.Set.mem op.hash pv.live_operations then return Outdated
    else
      let+ r =
        protect (fun () ->
            Proto.apply_operation
              pv.state
              {shell = op.raw.shell; protocol_data = op.protocol_data})
      in
      match r with
>>>>>>> e445371a
      | Ok (state, receipt) -> (
          let pv =
            {
              state;
              applied = (op, receipt) :: pv.applied;
              live_blocks = pv.live_blocks;
              live_operations =
                Operation_hash.Set.add op.hash pv.live_operations;
            }
          in
          match
            Data_encoding.Binary.(
              of_bytes_exn
                Proto.operation_receipt_encoding
                (to_bytes_exn Proto.operation_receipt_encoding receipt))
          with
          | receipt -> Applied (pv, receipt)
          | exception exn ->
              Refused
                [Validation_errors.Cannot_serialize_operation_metadata; Exn exn]
          )
      | Error trace -> (
          match classify_trace trace with
<<<<<<< HEAD
          | `Branch -> Branch_refused trace
          | `Permanent -> Refused trace
          | `Temporary -> Branch_delayed trace)
=======
          | Branch -> Branch_refused trace
          | Permanent -> Refused trace
          | Temporary -> Branch_delayed trace
          | Outdated -> Outdated)
>>>>>>> e445371a

  (** Doesn't depend on heavy [Registered_protocol.T] for testability. *)
  let safe_binary_of_bytes (encoding : 'a Data_encoding.t) (bytes : bytes) :
      'a tzresult =
    match Data_encoding.Binary.of_bytes_opt encoding bytes with
    | None -> error Parse_error
    | Some protocol_data -> ok protocol_data

  let parse_unsafe (proto : bytes) : Proto.operation_data tzresult =
    safe_binary_of_bytes Proto.operation_data_encoding proto

  let parse (raw : Operation.t) =
<<<<<<< HEAD
    let hash = Operation.hash raw in
    let size = Data_encoding.Binary.length Operation.encoding raw in
    if size > Proto.max_operation_data_length then
      error (Oversized_operation {size; max = Proto.max_operation_data_length})
    else
      parse_unsafe raw.proto >|? fun protocol_data -> {hash; raw; protocol_data}

  let preapply ~chain_id ~cache ~user_activated_upgrades
      ~user_activated_protocol_overrides ~protocol_data ~live_blocks
      ~live_operations ~timestamp ~predecessor_context
      ~(predecessor_shell_header : Block_header.shell_header) ~predecessor_hash
      ~predecessor_max_operations_ttl ~predecessor_block_metadata_hash
      ~predecessor_ops_metadata_hash ~operations =
    let context = predecessor_context in
    update_testchain_status context ~predecessor_hash timestamp
    >>= fun context ->
    let should_metadata_be_present =
      (* Block and operation metadata hashes may not be set on the
         testchain genesis block and activation block, even when they
         are using environment V1, they contain no operations. *)
      let is_from_genesis = predecessor_shell_header.validation_passes = 0 in
      (match Proto.environment_version with
      | Protocol.V0 -> false
      | Protocol.V1 | Protocol.V2 | Protocol.V3 | Protocol.V4 -> true)
      && not is_from_genesis
    in
    (match predecessor_block_metadata_hash with
    | None ->
        if should_metadata_be_present then
          fail (Missing_block_metadata_hash predecessor_hash)
        else return context
    | Some hash ->
        Context.add_predecessor_block_metadata_hash context hash >|= ok)
    >>=? fun context ->
    (match predecessor_ops_metadata_hash with
    | None ->
        if should_metadata_be_present then
          fail (Missing_operation_metadata_hashes predecessor_hash)
        else return context
    | Some hash -> Context.add_predecessor_ops_metadata_hash context hash >|= ok)
    >>=? fun context ->
    let wrapped_context = Shell_context.wrap_disk_context context in
    Proto.begin_construction
      ~chain_id
      ~predecessor_context:wrapped_context
      ~predecessor_timestamp:predecessor_shell_header.Block_header.timestamp
      ~predecessor_fitness:predecessor_shell_header.Block_header.fitness
      ~predecessor_level:predecessor_shell_header.level
      ~predecessor:predecessor_hash
      ~timestamp
      ~protocol_data
      ~cache
      ()
    >>=? fun state ->
    let preapply_state = {state; applied = []; live_blocks; live_operations} in
    let apply_operation_with_preapply_result preapp t receipts op =
      let open Preapply_result in
      preapply_operation t op >>= function
      | Applied (t, receipt) ->
          let applied = (op.hash, op.raw) :: preapp.applied in
          Lwt.return ({preapp with applied}, t, receipt :: receipts)
      | Branch_delayed errors ->
          let branch_delayed =
            Operation_hash.Map.add
              op.hash
              (op.raw, errors)
              preapp.branch_delayed
          in
          Lwt.return ({preapp with branch_delayed}, t, receipts)
      | Branch_refused errors ->
          let branch_refused =
            Operation_hash.Map.add
              op.hash
              (op.raw, errors)
              preapp.branch_refused
          in
          Lwt.return ({preapp with branch_refused}, t, receipts)
      | Refused errors ->
          let refused =
            Operation_hash.Map.add op.hash (op.raw, errors) preapp.refused
          in
          Lwt.return ({preapp with refused}, t, receipts)
      | Outdated -> Lwt.return (preapp, t, receipts)
    in
    List.fold_left_s
      (fun ( acc_validation_passes,
             acc_validation_result_rev,
             receipts,
             acc_validation_state )
           operations ->
        List.fold_left_s
          (fun (acc_validation_result, acc_validation_state, receipts) op ->
            match parse op with
            | Error _ ->
                (* FIXME: https://gitlab.com/tezos/tezos/-/issues/1721  *)
                Lwt.return
                  (acc_validation_result, acc_validation_state, receipts)
            | Ok op ->
                apply_operation_with_preapply_result
                  acc_validation_result
                  acc_validation_state
                  receipts
                  op)
          (Preapply_result.empty, acc_validation_state, [])
          operations
        >>= fun (new_validation_result, new_validation_state, rev_receipts) ->
        (* Applied operations are reverted ; revert to the initial ordering *)
        let new_validation_result =
          {
            new_validation_result with
            applied = List.rev new_validation_result.applied;
          }
        in
        Lwt.return
          ( acc_validation_passes + 1,
            new_validation_result :: acc_validation_result_rev,
            List.rev rev_receipts :: receipts,
            new_validation_state ))
      (0, [], [], preapply_state)
      operations
    >>= fun ( validation_passes,
              validation_result_list_rev,
              receipts_rev,
              validation_state ) ->
    Lwt.return
      ( List.rev validation_result_list_rev,
        List.rev receipts_rev,
        validation_state )
    >>= fun (validation_result_list, applied_ops_metadata, preapply_state) ->
    let operations_hash =
      Operation_list_list_hash.compute
        (List.rev_map
           (fun r ->
             Operation_list_hash.compute
               (List.map fst r.Preapply_result.applied))
           validation_result_list_rev)
    in
    let level = Int32.succ predecessor_shell_header.level in
    let shell_header : Block_header.shell_header =
      {
        level;
        proto_level = predecessor_shell_header.proto_level;
        predecessor = predecessor_hash;
        timestamp;
        validation_passes;
        operations_hash;
        context = Context_hash.zero (* place holder *);
        fitness = [];
      }
    in
    Proto.finalize_block preapply_state.state (Some shell_header)
    >>=? fun (validation_result, block_header_metadata) ->
    may_patch_protocol
      ~user_activated_upgrades
      ~user_activated_protocol_overrides
      ~level
      validation_result
    >>= fun validation_result ->
    Environment_context.Context.get_protocol validation_result.context
    >>= fun protocol ->
    let proto_level =
      if Protocol_hash.equal protocol Proto.hash then
        predecessor_shell_header.proto_level
      else (predecessor_shell_header.proto_level + 1) mod 256
    in
    let shell_header : Block_header.shell_header =
      {shell_header with proto_level; fitness = validation_result.fitness}
    in
    (if Protocol_hash.equal protocol Proto.hash then
     let (Environment_context.Context.Context {cache; _}) =
       validation_result.context
     in
     return (validation_result, cache, Proto.environment_version)
    else
      match Registered_protocol.get protocol with
      | None ->
          fail
            (Block_validator_errors.Unavailable_protocol
               {block = predecessor_hash; protocol})
      | Some (module NewProto) ->
          check_proto_environment_version_increasing
            Block_hash.zero
            Proto.environment_version
            NewProto.environment_version
          >>?= fun () ->
          NewProto.set_log_message_consumer
            (Protocol_logging.make_log_message_consumer ()) ;
          NewProto.init validation_result.context shell_header
          >>=? fun validation_result ->
          let (Environment_context.Context.Context {cache; _}) =
            validation_result.context
          in
          Validation_events.(emit new_protocol_initialisation NewProto.hash)
          >>= fun () ->
          return (validation_result, cache, NewProto.environment_version))
    >>=? fun (validation_result, cache, new_protocol_env_version) ->
=======
    let open Tzresult_syntax in
    let hash = Operation.hash raw in
    let size = Data_encoding.Binary.length Operation.encoding raw in
    if size > Proto.max_operation_data_length then
      fail (Oversized_operation {size; max = Proto.max_operation_data_length})
    else
      let* protocol_data = parse_unsafe raw.proto in
      return {hash; raw; protocol_data}

  let preapply ~chain_id ~cache ~user_activated_upgrades
      ~user_activated_protocol_overrides ~protocol_data ~live_blocks
      ~live_operations ~timestamp ~predecessor_context
      ~(predecessor_shell_header : Block_header.shell_header) ~predecessor_hash
      ~predecessor_max_operations_ttl ~predecessor_block_metadata_hash
      ~predecessor_ops_metadata_hash ~operations =
    let open Lwt_tzresult_syntax in
    let context = predecessor_context in
    let*! context =
      update_testchain_status context ~predecessor_hash timestamp
    in
    let should_metadata_be_present =
      (* Block and operation metadata hashes may not be set on the
         testchain genesis block and activation block, even when they
         are using environment V1, they contain no operations. *)
      let is_from_genesis = predecessor_shell_header.validation_passes = 0 in
      (match Proto.environment_version with
      | Protocol.V0 -> false
      | Protocol.V1 | Protocol.V2 | Protocol.V3 | Protocol.V4 -> true)
      && not is_from_genesis
    in
    let* context =
      match predecessor_block_metadata_hash with
      | None ->
          if should_metadata_be_present then
            fail (Missing_block_metadata_hash predecessor_hash)
          else return context
      | Some hash ->
          Lwt_result.ok
          @@ Context.add_predecessor_block_metadata_hash context hash
    in
    let* context =
      match predecessor_ops_metadata_hash with
      | None ->
          if should_metadata_be_present then
            fail (Missing_operation_metadata_hashes predecessor_hash)
          else return context
      | Some hash ->
          Lwt_result.ok
          @@ Context.add_predecessor_ops_metadata_hash context hash
    in
    let wrapped_context = Shell_context.wrap_disk_context context in
    let* state =
      Proto.begin_construction
        ~chain_id
        ~predecessor_context:wrapped_context
        ~predecessor_timestamp:predecessor_shell_header.Block_header.timestamp
        ~predecessor_fitness:predecessor_shell_header.Block_header.fitness
        ~predecessor_level:predecessor_shell_header.level
        ~predecessor:predecessor_hash
        ~timestamp
        ~protocol_data
        ~cache
        ()
    in
    let preapply_state = {state; applied = []; live_blocks; live_operations} in
    let apply_operation_with_preapply_result preapp t receipts op =
      let open Preapply_result in
      let*! r = preapply_operation t op in
      match r with
      | Applied (t, receipt) ->
          let applied = (op.hash, op.raw) :: preapp.applied in
          Lwt.return ({preapp with applied}, t, receipt :: receipts)
      | Branch_delayed errors ->
          let branch_delayed =
            Operation_hash.Map.add
              op.hash
              (op.raw, errors)
              preapp.branch_delayed
          in
          Lwt.return ({preapp with branch_delayed}, t, receipts)
      | Branch_refused errors ->
          let branch_refused =
            Operation_hash.Map.add
              op.hash
              (op.raw, errors)
              preapp.branch_refused
          in
          Lwt.return ({preapp with branch_refused}, t, receipts)
      | Refused errors ->
          let refused =
            Operation_hash.Map.add op.hash (op.raw, errors) preapp.refused
          in
          Lwt.return ({preapp with refused}, t, receipts)
      | Outdated -> Lwt.return (preapp, t, receipts)
    in
    let*! ( validation_passes,
            validation_result_list_rev,
            receipts_rev,
            validation_state ) =
      List.fold_left_s
        (fun ( acc_validation_passes,
               acc_validation_result_rev,
               receipts,
               acc_validation_state )
             operations ->
          let*! (new_validation_result, new_validation_state, rev_receipts) =
            List.fold_left_s
              (fun (acc_validation_result, acc_validation_state, receipts) op ->
                match parse op with
                | Error _ ->
                    (* FIXME: https://gitlab.com/tezos/tezos/-/issues/1721  *)
                    Lwt.return
                      (acc_validation_result, acc_validation_state, receipts)
                | Ok op ->
                    apply_operation_with_preapply_result
                      acc_validation_result
                      acc_validation_state
                      receipts
                      op)
              (Preapply_result.empty, acc_validation_state, [])
              operations
          in
          (* Applied operations are reverted ; revert to the initial ordering *)
          let new_validation_result =
            {
              new_validation_result with
              applied = List.rev new_validation_result.applied;
            }
          in
          Lwt.return
            ( acc_validation_passes + 1,
              new_validation_result :: acc_validation_result_rev,
              List.rev rev_receipts :: receipts,
              new_validation_state ))
        (0, [], [], preapply_state)
        operations
    in
    let validation_result_list = List.rev validation_result_list_rev in
    let applied_ops_metadata = List.rev receipts_rev in
    let preapply_state = validation_state in
    let operations_hash =
      Operation_list_list_hash.compute
        (List.rev_map
           (fun r ->
             Operation_list_hash.compute
               (List.map fst r.Preapply_result.applied))
           validation_result_list_rev)
    in
    let level = Int32.succ predecessor_shell_header.level in
    let shell_header : Block_header.shell_header =
      {
        level;
        proto_level = predecessor_shell_header.proto_level;
        predecessor = predecessor_hash;
        timestamp;
        validation_passes;
        operations_hash;
        context = Context_hash.zero (* place holder *);
        fitness = [];
      }
    in
    let* (validation_result, block_header_metadata) =
      Proto.finalize_block preapply_state.state (Some shell_header)
    in
    let*! validation_result =
      may_patch_protocol
        ~user_activated_upgrades
        ~user_activated_protocol_overrides
        ~level
        validation_result
    in
    let*! protocol =
      Environment_context.Context.get_protocol validation_result.context
    in
    let proto_level =
      if Protocol_hash.equal protocol Proto.hash then
        predecessor_shell_header.proto_level
      else (predecessor_shell_header.proto_level + 1) mod 256
    in
    let shell_header : Block_header.shell_header =
      {shell_header with proto_level; fitness = validation_result.fitness}
    in
    let* (validation_result, cache, new_protocol_env_version) =
      if Protocol_hash.equal protocol Proto.hash then
        let (Environment_context.Context.Context {cache; _}) =
          validation_result.context
        in
        return (validation_result, cache, Proto.environment_version)
      else
        match Registered_protocol.get protocol with
        | None ->
            fail
              (Block_validator_errors.Unavailable_protocol
                 {block = predecessor_hash; protocol})
        | Some (module NewProto) ->
            let*? () =
              check_proto_environment_version_increasing
                Block_hash.zero
                Proto.environment_version
                NewProto.environment_version
            in
            NewProto.set_log_message_consumer
              (Protocol_logging.make_log_message_consumer ()) ;
            let* validation_result =
              NewProto.init validation_result.context shell_header
            in
            let (Environment_context.Context.Context {cache; _}) =
              validation_result.context
            in
            let*! () =
              Validation_events.(emit new_protocol_initialisation NewProto.hash)
            in
            return (validation_result, cache, NewProto.environment_version)
    in
>>>>>>> e445371a
    let context = Shell_context.unwrap_disk_context validation_result.context in
    let context_hash =
      Context.hash ?message:validation_result.message ~time:timestamp context
    in
    let preapply_result =
      ({shell_header with context = context_hash}, validation_result_list)
    in
    let block_metadata =
      Data_encoding.Binary.to_bytes_exn
        Proto.block_header_metadata_encoding
        block_header_metadata
    in
<<<<<<< HEAD
    (try
       return
         (List.map
            (List.map (fun receipt ->
                 (* Check that the metadata are
                    serializable/deserializable *)
                 let bytes =
                   Data_encoding.Binary.to_bytes_exn
                     Proto.operation_receipt_encoding
                     receipt
                 in
                 let _ =
                   Data_encoding.Binary.of_bytes_exn
                     Proto.operation_receipt_encoding
                     bytes
                 in
                 bytes))
            applied_ops_metadata)
     with exn ->
       trace
         Validation_errors.Cannot_serialize_operation_metadata
         (fail (Exn exn)))
    >>=? fun ops_metadata ->
    (match new_protocol_env_version with
    | Protocol.V0 -> return (None, None)
    | Protocol.V1 | Protocol.V2 | Protocol.V3 | Protocol.V4 ->
        return
          ( Some
              (List.map
                 (List.map (fun r -> Operation_metadata_hash.hash_bytes [r]))
                 ops_metadata),
            Some (Block_metadata_hash.hash_bytes [block_metadata]) ))
    >>=? fun (ops_metadata_hashes, block_metadata_hash) ->
    let max_operations_ttl =
      max
        0
        (min
           (predecessor_max_operations_ttl + 1)
           validation_result.max_operations_ttl)
    in
=======
    let* ops_metadata =
      try
        return
          (List.map
             (List.map (fun receipt ->
                  (* Check that the metadata are
                     serializable/deserializable *)
                  let bytes =
                    Data_encoding.Binary.to_bytes_exn
                      Proto.operation_receipt_encoding
                      receipt
                  in
                  let _ =
                    Data_encoding.Binary.of_bytes_exn
                      Proto.operation_receipt_encoding
                      bytes
                  in
                  bytes))
             applied_ops_metadata)
      with exn ->
        trace
          Validation_errors.Cannot_serialize_operation_metadata
          (fail (Exn exn))
    in
    let*! (ops_metadata_hashes, block_metadata_hash) =
      match new_protocol_env_version with
      | Protocol.V0 -> Lwt.return (None, None)
      | Protocol.V1 | Protocol.V2 | Protocol.V3 | Protocol.V4 ->
          Lwt.return
            ( Some
                (List.map
                   (List.map (fun r -> Operation_metadata_hash.hash_bytes [r]))
                   ops_metadata),
              Some (Block_metadata_hash.hash_bytes [block_metadata]) )
    in
    let max_operations_ttl =
      max
        0
        (min
           (predecessor_max_operations_ttl + 1)
           validation_result.max_operations_ttl)
    in
>>>>>>> e445371a
    let result =
      let validation_store =
        {
          context_hash;
          timestamp;
          message = validation_result.message;
          max_operations_ttl;
          last_allowed_fork_level = validation_result.last_allowed_fork_level;
        }
      in
      let result =
        {
          validation_store;
          block_metadata;
          ops_metadata;
          block_metadata_hash;
          ops_metadata_hashes;
        }
      in
      {result; cache}
    in
    return (preapply_result, (result, context))

<<<<<<< HEAD
  let precheck chain_id ~(predecessor_block_header : Block_header.t)
      ~predecessor_block_hash ~predecessor_context ~cache
      ~(block_header : Block_header.t) operations =
    let block_hash = Block_header.hash block_header in
    check_block_header ~predecessor_block_header block_hash block_header
    >>=? fun () ->
    parse_block_header block_hash block_header >>=? fun block_header ->
    check_operation_quota block_hash operations >>=? fun () ->
    update_testchain_status
      predecessor_context
      ~predecessor_hash:predecessor_block_hash
      block_header.shell.timestamp
    >>= fun context ->
    parse_operations block_hash operations >>=? fun operations ->
    let context = Shell_context.wrap_disk_context context in
    ( Proto.begin_partial_application
=======
  let precheck block_hash chain_id ~(predecessor_block_header : Block_header.t)
      ~predecessor_block_hash ~predecessor_context ~cache
      ~(block_header : Block_header.t) operations =
    let open Lwt_tzresult_syntax in
    let* () =
      check_block_header ~predecessor_block_header block_hash block_header
    in
    let* block_header = parse_block_header block_hash block_header in
    let* () = check_operation_quota block_hash operations in
    let*! context =
      update_testchain_status
        predecessor_context
        ~predecessor_hash:predecessor_block_hash
        block_header.shell.timestamp
    in
    let* operations = parse_operations block_hash operations in
    let context = Shell_context.wrap_disk_context context in
    let* state =
      Proto.begin_partial_application
>>>>>>> e445371a
        ~chain_id
        ~ancestor_context:context
        ~predecessor:predecessor_block_header
        ~predecessor_hash:predecessor_block_hash
        ~cache
        block_header
<<<<<<< HEAD
    >>=? fun state ->
=======
    in
    let* state =
>>>>>>> e445371a
      List.fold_left_es
        (fun state ops ->
          List.fold_left_es
            (fun state op ->
<<<<<<< HEAD
              Proto.apply_operation state op >>=? fun (state, _op_metadata) ->
              return state)
            state
            ops
          >>=? fun state -> return state)
        state
        operations
      >>=? fun state ->
      Proto.finalize_block state None
      >>=? fun (_validation_result, _block_data) -> return_unit )
    >>= function
    | Error err -> fail (invalid_block block_hash (Economic_protocol_error err))
    | Ok () -> return_unit
=======
              let* (state, _op_metadata) = Proto.apply_operation state op in
              return state)
            state
            ops)
        state
        operations
    in
    let* (_validation_result, _block_data) = Proto.finalize_block state None in
    return_unit

  let precheck chain_id ~(predecessor_block_header : Block_header.t)
      ~predecessor_block_hash ~predecessor_context ~cache
      ~(block_header : Block_header.t) operations =
    let open Lwt_syntax in
    let block_hash = Block_header.hash block_header in
    let* r =
      precheck
        block_hash
        chain_id
        ~predecessor_block_header
        ~predecessor_block_hash
        ~predecessor_context
        ~cache
        ~block_header
        operations
    in
    match r with
    | Error err ->
        Lwt_tzresult_syntax.fail
          (invalid_block block_hash (Economic_protocol_error err))
    | Ok () -> Lwt_tzresult_syntax.return_unit
>>>>>>> e445371a
end

let assert_no_duplicate_operations block_hash live_operations operations =
  let exception Duplicate of block_error in
  try
    ok
      (List.fold_left
         (List.fold_left (fun live_operations op ->
              let oph = Operation.hash op in
              if Operation_hash.Set.mem oph live_operations then
                raise (Duplicate (Replayed_operation oph))
              else Operation_hash.Set.add oph live_operations))
         live_operations
         operations)
  with Duplicate err -> error (invalid_block block_hash err)

let assert_operation_liveness block_hash live_blocks operations =
  let exception Outdated of block_error in
  try
    ok
      (List.iter
         (List.iter (fun op ->
              if not (Block_hash.Set.mem op.Operation.shell.branch live_blocks)
              then
                let error =
                  Outdated_operation
                    {
                      operation = Operation.hash op;
                      originating_block = op.shell.branch;
                    }
                in
                raise (Outdated error)))
         operations)
  with Outdated err -> error (invalid_block block_hash err)

(* Maybe this function should be moved somewhere else since it used
   once by [Block_validator_process] *)
let check_liveness ~live_blocks ~live_operations block_hash operations =
  let open Result_syntax in
  let* (_ : Operation_hash.Set.t) =
    assert_no_duplicate_operations block_hash live_operations operations
  in
  assert_operation_liveness block_hash live_blocks operations

type apply_environment = {
  max_operations_ttl : int;
  chain_id : Chain_id.t;
  predecessor_block_header : Block_header.t;
  predecessor_context : Context.t;
  predecessor_block_metadata_hash : Block_metadata_hash.t option;
  predecessor_ops_metadata_hash : Operation_metadata_list_list_hash.t option;
  user_activated_upgrades : User_activated.upgrades;
  user_activated_protocol_overrides : User_activated.protocol_overrides;
}

let apply ?cached_result
    {
      chain_id;
      user_activated_upgrades;
      user_activated_protocol_overrides;
      max_operations_ttl;
      predecessor_block_header;
      predecessor_block_metadata_hash;
      predecessor_ops_metadata_hash;
      predecessor_context;
    } ~cache block_hash block_header operations =
  let open Lwt_tzresult_syntax in
  let*! pred_protocol_hash = Context.get_protocol predecessor_context in
  let* (module Proto) =
    match Registered_protocol.get pred_protocol_hash with
    | None ->
        fail
          (Unavailable_protocol
             {block = block_hash; protocol = pred_protocol_hash})
    | Some p -> return p
  in
  let module Block_validation = Make (Proto) in
  Block_validation.apply
    ?cached_result
    chain_id
    ~user_activated_upgrades
    ~user_activated_protocol_overrides
    ~max_operations_ttl
    ~predecessor_block_header
    ~predecessor_block_metadata_hash
    ~predecessor_ops_metadata_hash
    ~predecessor_context
    ~cache
    ~block_header
    operations

let apply ?cached_result c ~cache block_header operations =
  let open Lwt_tzresult_syntax in
  let block_hash = Block_header.hash block_header in
  let*! r =
    (* The cache might be inconsistent with the context. By forcing
       the reloading of the cache, we restore the consistency. *)
    let*! r =
      apply ?cached_result c ~cache block_hash block_header operations
    in
    match r with
    | Error (Validation_errors.Inconsistent_hash _ :: _) ->
        let*! protocol_hash = Context.get_protocol c.predecessor_context in
        let hanghzhou_hash =
          Protocol_hash.of_b58check_exn
            "PtHangz2aRngywmSRGGvrcTyMbbdpWdpFKuS4uMWxg2RaH9i1qx"
        in
        if protocol_hash = hanghzhou_hash then (
          Environment_context.Context
          .reset_cache_cache_hangzhou_issue_do_not_use_except_if_you_know_what_you_are_doing
            () ;
          Lwt.return r)
        else
          let*! () = Event.(emit inherited_inconsistent_cache) block_hash in
          apply
            ?cached_result
            c
            ~cache:`Force_load
            block_hash
            block_header
            operations
    | (Ok _ | Error _) as res -> Lwt.return res
  in
  match r with
  | Error (Exn (Unix.Unix_error (errno, fn, msg)) :: _) ->
      Lwt_tzresult_syntax.fail
        (System_error {errno = Unix.error_message errno; fn; msg})
  | (Ok _ | Error _) as res -> Lwt.return res

let precheck ~chain_id ~predecessor_block_header ~predecessor_block_hash
    ~predecessor_context ~cache block_header operations =
  let open Lwt_tzresult_syntax in
  let block_hash = Block_header.hash block_header in
  let*! pred_protocol_hash = Context.get_protocol predecessor_context in
  let* (module Proto) =
    match Registered_protocol.get pred_protocol_hash with
    | None ->
        fail
          (Unavailable_protocol
             {block = block_hash; protocol = pred_protocol_hash})
    | Some p -> return p
  in
  let module Block_validation = Make (Proto) in
  Block_validation.precheck
    chain_id
    ~predecessor_block_header
    ~predecessor_block_hash
    ~predecessor_context
    ~cache
    ~block_header
    operations

let preapply ~chain_id ~user_activated_upgrades
    ~user_activated_protocol_overrides ~timestamp ~protocol_data ~live_blocks
    ~live_operations ~predecessor_context ~predecessor_shell_header
    ~predecessor_hash ~predecessor_max_operations_ttl
    ~predecessor_block_metadata_hash ~predecessor_ops_metadata_hash operations =
  let open Lwt_tzresult_syntax in
  let*! protocol = Context.get_protocol predecessor_context in
  let* (module Proto) =
    match Registered_protocol.get protocol with
    | None ->
        (* FIXME: https://gitlab.com/tezos/tezos/-/issues/1718 *)
        (* This should not happen: it should be handled in the validator. *)
        failwith
          "Prevalidation: missing protocol '%a' for the current block."
          Protocol_hash.pp_short
          protocol
    | Some protocol -> return protocol
  in
  (* The cache might be inconsistent with the context. By forcing the
     reloading of the cache, we restore the consistency. *)
  let module Block_validation = Make (Proto) in
  let* protocol_data =
    match
      Data_encoding.Binary.of_bytes_opt
        Proto.block_header_data_encoding
        protocol_data
    with
    | None -> failwith "Invalid block header"
    | Some protocol_data -> return protocol_data
  in
  Block_validation.preapply
    ~chain_id
    ~cache:`Force_load
    ~user_activated_upgrades
    ~user_activated_protocol_overrides
    ~protocol_data
    ~live_blocks
    ~live_operations
    ~timestamp
    ~predecessor_context
    ~predecessor_shell_header
    ~predecessor_hash
    ~predecessor_max_operations_ttl
    ~predecessor_block_metadata_hash
    ~predecessor_ops_metadata_hash
    ~operations

let preapply ~chain_id ~user_activated_upgrades
    ~user_activated_protocol_overrides ~timestamp ~protocol_data ~live_blocks
    ~live_operations ~predecessor_context ~predecessor_shell_header
    ~predecessor_hash ~predecessor_max_operations_ttl
    ~predecessor_block_metadata_hash ~predecessor_ops_metadata_hash operations =
  let open Lwt_syntax in
  let* r =
    preapply
      ~chain_id
      ~user_activated_upgrades
      ~user_activated_protocol_overrides
      ~timestamp
      ~protocol_data
      ~live_blocks
      ~live_operations
      ~predecessor_context
      ~predecessor_shell_header
      ~predecessor_hash
      ~predecessor_max_operations_ttl
      ~predecessor_block_metadata_hash
      ~predecessor_ops_metadata_hash
      operations
  in
  match r with
  | Error (Exn (Unix.Unix_error (errno, fn, msg)) :: _) ->
<<<<<<< HEAD
      fail (System_error {errno = Unix.error_message errno; fn; msg})
  | (Ok _ | Error _) as res -> Lwt.return res

let precheck ~chain_id ~predecessor_block_header ~predecessor_block_hash
    ~predecessor_context ~cache block_header operations =
  let block_hash = Block_header.hash block_header in
  Context.get_protocol predecessor_context >>= fun pred_protocol_hash ->
  (match Registered_protocol.get pred_protocol_hash with
  | None ->
      fail
        (Unavailable_protocol
           {block = block_hash; protocol = pred_protocol_hash})
  | Some p -> return p)
  >>=? fun (module Proto) ->
  let module Block_validation = Make (Proto) in
  Block_validation.precheck
    chain_id
    ~predecessor_block_header
    ~predecessor_block_hash
    ~predecessor_context
    ~cache
    ~block_header
    operations

let preapply ~chain_id ~cache ~user_activated_upgrades
    ~user_activated_protocol_overrides ~timestamp ~protocol_data ~live_blocks
    ~live_operations ~predecessor_context ~predecessor_shell_header
    ~predecessor_hash ~predecessor_max_operations_ttl
    ~predecessor_block_metadata_hash ~predecessor_ops_metadata_hash operations =
  Context.get_protocol predecessor_context >>= fun protocol ->
  (match Registered_protocol.get protocol with
  | None ->
      (* FIXME: https://gitlab.com/tezos/tezos/-/issues/1718 *)
      (* This should not happen: it should be handled in the validator. *)
      failwith
        "Prevalidation: missing protocol '%a' for the current block."
        Protocol_hash.pp_short
        protocol
  | Some protocol -> return protocol)
  >>=? fun (module Proto) ->
  let module Block_validation = Make (Proto) in
  (match
     Data_encoding.Binary.of_bytes_opt
       Proto.block_header_data_encoding
       protocol_data
   with
  | None -> failwith "Invalid block header"
  | Some protocol_data -> return protocol_data)
  >>=? fun protocol_data ->
  Block_validation.preapply
    ~chain_id
    ~cache
    ~user_activated_upgrades
    ~user_activated_protocol_overrides
    ~protocol_data
    ~live_blocks
    ~live_operations
    ~timestamp
    ~predecessor_context
    ~predecessor_shell_header
    ~predecessor_hash
    ~predecessor_max_operations_ttl
    ~predecessor_block_metadata_hash
    ~predecessor_ops_metadata_hash
    ~operations
  >>= function
  | Error (Exn (Unix.Unix_error (errno, fn, msg)) :: _) ->
      fail (System_error {errno = Unix.error_message errno; fn; msg})
=======
      Lwt_tzresult_syntax.fail
        (System_error {errno = Unix.error_message errno; fn; msg})
>>>>>>> e445371a
  | (Ok _ | Error _) as res -> Lwt.return res<|MERGE_RESOLUTION|>--- conflicted
+++ resolved
@@ -27,8 +27,6 @@
 
 open Block_validator_errors
 open Validation_errors
-<<<<<<< HEAD
-=======
 
 module Event = struct
   include Internal_event.Simple
@@ -42,7 +40,6 @@
       ~pp1:Block_hash.pp
       ("hash", Block_hash.encoding)
 end
->>>>>>> e445371a
 
 type validation_store = {
   context_hash : Context_hash.t;
@@ -105,13 +102,9 @@
          (Invalid_protocol_environment_transition (before, after)))
 
 let update_testchain_status ctxt ~predecessor_hash timestamp =
-<<<<<<< HEAD
-  Context.get_test_chain ctxt >>= function
-=======
   let open Lwt_syntax in
   let* tc = Context.get_test_chain ctxt in
   match tc with
->>>>>>> e445371a
   | Not_running -> Lwt.return ctxt
   | Running {expiration; _} ->
       if Time.Protocol.(expiration <= timestamp) then
@@ -203,15 +196,10 @@
   with
   | None -> return validation_result
   | Some hash ->
-<<<<<<< HEAD
-      Environment_context.Context.set_protocol validation_result.context hash
-      >>= fun context -> Lwt.return {validation_result with context}
-=======
       let* context =
         Environment_context.Context.set_protocol validation_result.context hash
       in
       return {validation_result with context}
->>>>>>> e445371a
 
 (** Applies user activated updates based either on block level or on
     voted protocols *)
@@ -232,19 +220,12 @@
         ~level
         validation_result
   | Some replacement_protocol ->
-<<<<<<< HEAD
-      Environment_context.Context.set_protocol
-        validation_result.context
-        replacement_protocol
-      >|= fun context -> {validation_result with context}
-=======
       let* context =
         Environment_context.Context.set_protocol
           validation_result.context
           replacement_protocol
       in
       return {validation_result with context}
->>>>>>> e445371a
 
 module Make (Proto : Registered_protocol.T) = struct
   type 'operation_data preapplied_operation = {
@@ -403,14 +384,6 @@
            && Time.Protocol.equal
                 result.validation_store.timestamp
                 block_header.shell.timestamp ->
-<<<<<<< HEAD
-        Validation_events.(emit using_preapply_result block_hash) >>= fun () ->
-        Context.commit
-          ~time:block_header.shell.timestamp
-          ?message:result.validation_store.message
-          context
-        >>= fun context_hash ->
-=======
         let*! () = Validation_events.(emit using_preapply_result block_hash) in
         let*! context_hash =
           Context.commit
@@ -418,74 +391,11 @@
             ?message:result.validation_store.message
             context
         in
->>>>>>> e445371a
         assert (
           Context_hash.equal context_hash result.validation_store.context_hash) ;
         return cached_result
     | Some _ | None ->
         let invalid_block = invalid_block block_hash in
-<<<<<<< HEAD
-        check_block_header ~predecessor_block_header block_hash block_header
-        >>=? fun () ->
-        parse_block_header block_hash block_header >>=? fun block_header ->
-        check_operation_quota block_hash operations >>=? fun () ->
-        let predecessor_hash = Block_header.hash predecessor_block_header in
-        update_testchain_status
-          predecessor_context
-          ~predecessor_hash
-          block_header.shell.timestamp
-        >>= fun context ->
-        parse_operations block_hash operations >>=? fun operations ->
-        (match predecessor_block_metadata_hash with
-        | None -> Lwt.return context
-        | Some hash -> Context.add_predecessor_block_metadata_hash context hash)
-        >>= fun context ->
-        (match predecessor_ops_metadata_hash with
-        | None -> Lwt.return context
-        | Some hash -> Context.add_predecessor_ops_metadata_hash context hash)
-        >>= fun context ->
-        let context = Shell_context.wrap_disk_context context in
-        (( Proto.begin_application
-             ~chain_id
-             ~predecessor_context:context
-             ~predecessor_timestamp:predecessor_block_header.shell.timestamp
-             ~predecessor_fitness:predecessor_block_header.shell.fitness
-             block_header
-             ~cache
-         >>=? fun state ->
-           List.fold_left_es
-             (fun (state, acc) ops ->
-               List.fold_left_es
-                 (fun (state, acc) op ->
-                   Proto.apply_operation state op
-                   >>=? fun (state, op_metadata) ->
-                   return (state, op_metadata :: acc))
-                 (state, [])
-                 ops
-               >>=? fun (state, ops_metadata) ->
-               return (state, List.rev ops_metadata :: acc))
-             (state, [])
-             operations
-           >>=? fun (state, ops_metadata) ->
-           let ops_metadata = List.rev ops_metadata in
-           Proto.finalize_block state (Some block_header.shell)
-           >>=? fun (validation_result, block_data) ->
-           return (validation_result, block_data, ops_metadata) )
-         >>= function
-         | Error err -> fail (invalid_block (Economic_protocol_error err))
-         | Ok o -> return o)
-        >>=? fun (validation_result, block_data, ops_metadata) ->
-        may_patch_protocol
-          ~user_activated_upgrades
-          ~user_activated_protocol_overrides
-          ~level:block_header.shell.level
-          validation_result
-        >>= fun validation_result ->
-        let context =
-          Shell_context.unwrap_disk_context validation_result.context
-        in
-        Context.get_protocol context >>= fun new_protocol ->
-=======
         let* () =
           check_block_header ~predecessor_block_header block_hash block_header
         in
@@ -560,54 +470,11 @@
           Shell_context.unwrap_disk_context validation_result.context
         in
         let*! new_protocol = Context.get_protocol context in
->>>>>>> e445371a
         let expected_proto_level =
           if Protocol_hash.equal new_protocol Proto.hash then
             predecessor_block_header.shell.proto_level
           else (predecessor_block_header.shell.proto_level + 1) mod 256
         in
-<<<<<<< HEAD
-        fail_when
-          (block_header.shell.proto_level <> expected_proto_level)
-          (invalid_block
-             (Invalid_proto_level
-                {
-                  found = block_header.shell.proto_level;
-                  expected = expected_proto_level;
-                }))
-        >>=? fun () ->
-        fail_when
-          Fitness.(validation_result.fitness <> block_header.shell.fitness)
-          (invalid_block
-             (Invalid_fitness
-                {
-                  expected = block_header.shell.fitness;
-                  found = validation_result.fitness;
-                }))
-        >>=? fun () ->
-        (if Protocol_hash.equal new_protocol Proto.hash then
-         return (validation_result, Proto.environment_version)
-        else
-          match Registered_protocol.get new_protocol with
-          | None ->
-              fail
-                (Unavailable_protocol
-                   {block = block_hash; protocol = new_protocol})
-          | Some (module NewProto) ->
-              check_proto_environment_version_increasing
-                block_hash
-                Proto.environment_version
-                NewProto.environment_version
-              >>?= fun () ->
-              Validation_events.(emit new_protocol_initialisation new_protocol)
-              >>= fun () ->
-              NewProto.set_log_message_consumer
-                (Protocol_logging.make_log_message_consumer ()) ;
-              NewProto.init validation_result.context block_header.shell
-              >|=? fun validation_result ->
-              (validation_result, NewProto.environment_version))
-        >>=? fun (validation_result, new_protocol_env_version) ->
-=======
         let* () =
           fail_when
             (block_header.shell.proto_level <> expected_proto_level)
@@ -655,7 +522,6 @@
                 in
                 return (validation_result, NewProto.environment_version)
         in
->>>>>>> e445371a
         let max_operations_ttl =
           max
             0
@@ -667,31 +533,6 @@
             Proto.block_header_metadata_encoding
             block_data
         in
-<<<<<<< HEAD
-        (try
-           return
-             (List.map
-                (List.map (fun receipt ->
-                     (* Check that the metadata are
-                        serializable/deserializable *)
-                     let bytes =
-                       Data_encoding.Binary.to_bytes_exn
-                         Proto.operation_receipt_encoding
-                         receipt
-                     in
-                     let _ =
-                       Data_encoding.Binary.of_bytes_exn
-                         Proto.operation_receipt_encoding
-                         bytes
-                     in
-                     bytes))
-                ops_metadata)
-         with exn ->
-           trace
-             Validation_errors.Cannot_serialize_operation_metadata
-             (fail (Exn exn)))
-        >>=? fun ops_metadata ->
-=======
         let* ops_metadata =
           try
             return
@@ -716,28 +557,10 @@
               Validation_errors.Cannot_serialize_operation_metadata
               (fail (Exn exn))
         in
->>>>>>> e445371a
         let (Context {cache; _}) = validation_result.context in
         let context =
           Shell_context.unwrap_disk_context validation_result.context
         in
-<<<<<<< HEAD
-        (match new_protocol_env_version with
-        | Protocol.V0 -> return (None, None)
-        | Protocol.V1 | Protocol.V2 | Protocol.V3 | Protocol.V4 ->
-            return
-              ( Some
-                  (List.map
-                     (List.map (fun r -> Operation_metadata_hash.hash_bytes [r]))
-                     ops_metadata),
-                Some (Block_metadata_hash.hash_bytes [block_metadata]) ))
-        >>=? fun (ops_metadata_hashes, block_metadata_hash) ->
-        Context.commit
-          ~time:block_header.shell.timestamp
-          ?message:validation_result.message
-          context
-        >>= fun context_hash ->
-=======
         let*! (ops_metadata_hashes, block_metadata_hash) =
           match new_protocol_env_version with
           | Protocol.V0 -> Lwt.return (None, None)
@@ -762,7 +585,6 @@
             (Validation_errors.Inconsistent_hash
                (context_hash, block_header.shell.context))
         in
->>>>>>> e445371a
         let validation_store =
           {
             context_hash;
@@ -786,16 +608,6 @@
           }
 
   let preapply_operation pv op =
-<<<<<<< HEAD
-    if Operation_hash.Set.mem op.hash pv.live_operations then
-      Lwt.return Outdated
-    else
-      protect (fun () ->
-          Proto.apply_operation
-            pv.state
-            {shell = op.raw.shell; protocol_data = op.protocol_data})
-      >|= function
-=======
     let open Lwt_syntax in
     if Operation_hash.Set.mem op.hash pv.live_operations then return Outdated
     else
@@ -806,7 +618,6 @@
               {shell = op.raw.shell; protocol_data = op.protocol_data})
       in
       match r with
->>>>>>> e445371a
       | Ok (state, receipt) -> (
           let pv =
             {
@@ -830,16 +641,10 @@
           )
       | Error trace -> (
           match classify_trace trace with
-<<<<<<< HEAD
-          | `Branch -> Branch_refused trace
-          | `Permanent -> Refused trace
-          | `Temporary -> Branch_delayed trace)
-=======
           | Branch -> Branch_refused trace
           | Permanent -> Refused trace
           | Temporary -> Branch_delayed trace
           | Outdated -> Outdated)
->>>>>>> e445371a
 
   (** Doesn't depend on heavy [Registered_protocol.T] for testability. *)
   let safe_binary_of_bytes (encoding : 'a Data_encoding.t) (bytes : bytes) :
@@ -852,204 +657,6 @@
     safe_binary_of_bytes Proto.operation_data_encoding proto
 
   let parse (raw : Operation.t) =
-<<<<<<< HEAD
-    let hash = Operation.hash raw in
-    let size = Data_encoding.Binary.length Operation.encoding raw in
-    if size > Proto.max_operation_data_length then
-      error (Oversized_operation {size; max = Proto.max_operation_data_length})
-    else
-      parse_unsafe raw.proto >|? fun protocol_data -> {hash; raw; protocol_data}
-
-  let preapply ~chain_id ~cache ~user_activated_upgrades
-      ~user_activated_protocol_overrides ~protocol_data ~live_blocks
-      ~live_operations ~timestamp ~predecessor_context
-      ~(predecessor_shell_header : Block_header.shell_header) ~predecessor_hash
-      ~predecessor_max_operations_ttl ~predecessor_block_metadata_hash
-      ~predecessor_ops_metadata_hash ~operations =
-    let context = predecessor_context in
-    update_testchain_status context ~predecessor_hash timestamp
-    >>= fun context ->
-    let should_metadata_be_present =
-      (* Block and operation metadata hashes may not be set on the
-         testchain genesis block and activation block, even when they
-         are using environment V1, they contain no operations. *)
-      let is_from_genesis = predecessor_shell_header.validation_passes = 0 in
-      (match Proto.environment_version with
-      | Protocol.V0 -> false
-      | Protocol.V1 | Protocol.V2 | Protocol.V3 | Protocol.V4 -> true)
-      && not is_from_genesis
-    in
-    (match predecessor_block_metadata_hash with
-    | None ->
-        if should_metadata_be_present then
-          fail (Missing_block_metadata_hash predecessor_hash)
-        else return context
-    | Some hash ->
-        Context.add_predecessor_block_metadata_hash context hash >|= ok)
-    >>=? fun context ->
-    (match predecessor_ops_metadata_hash with
-    | None ->
-        if should_metadata_be_present then
-          fail (Missing_operation_metadata_hashes predecessor_hash)
-        else return context
-    | Some hash -> Context.add_predecessor_ops_metadata_hash context hash >|= ok)
-    >>=? fun context ->
-    let wrapped_context = Shell_context.wrap_disk_context context in
-    Proto.begin_construction
-      ~chain_id
-      ~predecessor_context:wrapped_context
-      ~predecessor_timestamp:predecessor_shell_header.Block_header.timestamp
-      ~predecessor_fitness:predecessor_shell_header.Block_header.fitness
-      ~predecessor_level:predecessor_shell_header.level
-      ~predecessor:predecessor_hash
-      ~timestamp
-      ~protocol_data
-      ~cache
-      ()
-    >>=? fun state ->
-    let preapply_state = {state; applied = []; live_blocks; live_operations} in
-    let apply_operation_with_preapply_result preapp t receipts op =
-      let open Preapply_result in
-      preapply_operation t op >>= function
-      | Applied (t, receipt) ->
-          let applied = (op.hash, op.raw) :: preapp.applied in
-          Lwt.return ({preapp with applied}, t, receipt :: receipts)
-      | Branch_delayed errors ->
-          let branch_delayed =
-            Operation_hash.Map.add
-              op.hash
-              (op.raw, errors)
-              preapp.branch_delayed
-          in
-          Lwt.return ({preapp with branch_delayed}, t, receipts)
-      | Branch_refused errors ->
-          let branch_refused =
-            Operation_hash.Map.add
-              op.hash
-              (op.raw, errors)
-              preapp.branch_refused
-          in
-          Lwt.return ({preapp with branch_refused}, t, receipts)
-      | Refused errors ->
-          let refused =
-            Operation_hash.Map.add op.hash (op.raw, errors) preapp.refused
-          in
-          Lwt.return ({preapp with refused}, t, receipts)
-      | Outdated -> Lwt.return (preapp, t, receipts)
-    in
-    List.fold_left_s
-      (fun ( acc_validation_passes,
-             acc_validation_result_rev,
-             receipts,
-             acc_validation_state )
-           operations ->
-        List.fold_left_s
-          (fun (acc_validation_result, acc_validation_state, receipts) op ->
-            match parse op with
-            | Error _ ->
-                (* FIXME: https://gitlab.com/tezos/tezos/-/issues/1721  *)
-                Lwt.return
-                  (acc_validation_result, acc_validation_state, receipts)
-            | Ok op ->
-                apply_operation_with_preapply_result
-                  acc_validation_result
-                  acc_validation_state
-                  receipts
-                  op)
-          (Preapply_result.empty, acc_validation_state, [])
-          operations
-        >>= fun (new_validation_result, new_validation_state, rev_receipts) ->
-        (* Applied operations are reverted ; revert to the initial ordering *)
-        let new_validation_result =
-          {
-            new_validation_result with
-            applied = List.rev new_validation_result.applied;
-          }
-        in
-        Lwt.return
-          ( acc_validation_passes + 1,
-            new_validation_result :: acc_validation_result_rev,
-            List.rev rev_receipts :: receipts,
-            new_validation_state ))
-      (0, [], [], preapply_state)
-      operations
-    >>= fun ( validation_passes,
-              validation_result_list_rev,
-              receipts_rev,
-              validation_state ) ->
-    Lwt.return
-      ( List.rev validation_result_list_rev,
-        List.rev receipts_rev,
-        validation_state )
-    >>= fun (validation_result_list, applied_ops_metadata, preapply_state) ->
-    let operations_hash =
-      Operation_list_list_hash.compute
-        (List.rev_map
-           (fun r ->
-             Operation_list_hash.compute
-               (List.map fst r.Preapply_result.applied))
-           validation_result_list_rev)
-    in
-    let level = Int32.succ predecessor_shell_header.level in
-    let shell_header : Block_header.shell_header =
-      {
-        level;
-        proto_level = predecessor_shell_header.proto_level;
-        predecessor = predecessor_hash;
-        timestamp;
-        validation_passes;
-        operations_hash;
-        context = Context_hash.zero (* place holder *);
-        fitness = [];
-      }
-    in
-    Proto.finalize_block preapply_state.state (Some shell_header)
-    >>=? fun (validation_result, block_header_metadata) ->
-    may_patch_protocol
-      ~user_activated_upgrades
-      ~user_activated_protocol_overrides
-      ~level
-      validation_result
-    >>= fun validation_result ->
-    Environment_context.Context.get_protocol validation_result.context
-    >>= fun protocol ->
-    let proto_level =
-      if Protocol_hash.equal protocol Proto.hash then
-        predecessor_shell_header.proto_level
-      else (predecessor_shell_header.proto_level + 1) mod 256
-    in
-    let shell_header : Block_header.shell_header =
-      {shell_header with proto_level; fitness = validation_result.fitness}
-    in
-    (if Protocol_hash.equal protocol Proto.hash then
-     let (Environment_context.Context.Context {cache; _}) =
-       validation_result.context
-     in
-     return (validation_result, cache, Proto.environment_version)
-    else
-      match Registered_protocol.get protocol with
-      | None ->
-          fail
-            (Block_validator_errors.Unavailable_protocol
-               {block = predecessor_hash; protocol})
-      | Some (module NewProto) ->
-          check_proto_environment_version_increasing
-            Block_hash.zero
-            Proto.environment_version
-            NewProto.environment_version
-          >>?= fun () ->
-          NewProto.set_log_message_consumer
-            (Protocol_logging.make_log_message_consumer ()) ;
-          NewProto.init validation_result.context shell_header
-          >>=? fun validation_result ->
-          let (Environment_context.Context.Context {cache; _}) =
-            validation_result.context
-          in
-          Validation_events.(emit new_protocol_initialisation NewProto.hash)
-          >>= fun () ->
-          return (validation_result, cache, NewProto.environment_version))
-    >>=? fun (validation_result, cache, new_protocol_env_version) ->
-=======
     let open Tzresult_syntax in
     let hash = Operation.hash raw in
     let size = Data_encoding.Binary.length Operation.encoding raw in
@@ -1264,7 +871,6 @@
             in
             return (validation_result, cache, NewProto.environment_version)
     in
->>>>>>> e445371a
     let context = Shell_context.unwrap_disk_context validation_result.context in
     let context_hash =
       Context.hash ?message:validation_result.message ~time:timestamp context
@@ -1277,48 +883,6 @@
         Proto.block_header_metadata_encoding
         block_header_metadata
     in
-<<<<<<< HEAD
-    (try
-       return
-         (List.map
-            (List.map (fun receipt ->
-                 (* Check that the metadata are
-                    serializable/deserializable *)
-                 let bytes =
-                   Data_encoding.Binary.to_bytes_exn
-                     Proto.operation_receipt_encoding
-                     receipt
-                 in
-                 let _ =
-                   Data_encoding.Binary.of_bytes_exn
-                     Proto.operation_receipt_encoding
-                     bytes
-                 in
-                 bytes))
-            applied_ops_metadata)
-     with exn ->
-       trace
-         Validation_errors.Cannot_serialize_operation_metadata
-         (fail (Exn exn)))
-    >>=? fun ops_metadata ->
-    (match new_protocol_env_version with
-    | Protocol.V0 -> return (None, None)
-    | Protocol.V1 | Protocol.V2 | Protocol.V3 | Protocol.V4 ->
-        return
-          ( Some
-              (List.map
-                 (List.map (fun r -> Operation_metadata_hash.hash_bytes [r]))
-                 ops_metadata),
-            Some (Block_metadata_hash.hash_bytes [block_metadata]) ))
-    >>=? fun (ops_metadata_hashes, block_metadata_hash) ->
-    let max_operations_ttl =
-      max
-        0
-        (min
-           (predecessor_max_operations_ttl + 1)
-           validation_result.max_operations_ttl)
-    in
-=======
     let* ops_metadata =
       try
         return
@@ -1361,7 +925,6 @@
            (predecessor_max_operations_ttl + 1)
            validation_result.max_operations_ttl)
     in
->>>>>>> e445371a
     let result =
       let validation_store =
         {
@@ -1385,24 +948,6 @@
     in
     return (preapply_result, (result, context))
 
-<<<<<<< HEAD
-  let precheck chain_id ~(predecessor_block_header : Block_header.t)
-      ~predecessor_block_hash ~predecessor_context ~cache
-      ~(block_header : Block_header.t) operations =
-    let block_hash = Block_header.hash block_header in
-    check_block_header ~predecessor_block_header block_hash block_header
-    >>=? fun () ->
-    parse_block_header block_hash block_header >>=? fun block_header ->
-    check_operation_quota block_hash operations >>=? fun () ->
-    update_testchain_status
-      predecessor_context
-      ~predecessor_hash:predecessor_block_hash
-      block_header.shell.timestamp
-    >>= fun context ->
-    parse_operations block_hash operations >>=? fun operations ->
-    let context = Shell_context.wrap_disk_context context in
-    ( Proto.begin_partial_application
-=======
   let precheck block_hash chain_id ~(predecessor_block_header : Block_header.t)
       ~predecessor_block_hash ~predecessor_context ~cache
       ~(block_header : Block_header.t) operations =
@@ -1422,38 +967,18 @@
     let context = Shell_context.wrap_disk_context context in
     let* state =
       Proto.begin_partial_application
->>>>>>> e445371a
         ~chain_id
         ~ancestor_context:context
         ~predecessor:predecessor_block_header
         ~predecessor_hash:predecessor_block_hash
         ~cache
         block_header
-<<<<<<< HEAD
-    >>=? fun state ->
-=======
     in
     let* state =
->>>>>>> e445371a
       List.fold_left_es
         (fun state ops ->
           List.fold_left_es
             (fun state op ->
-<<<<<<< HEAD
-              Proto.apply_operation state op >>=? fun (state, _op_metadata) ->
-              return state)
-            state
-            ops
-          >>=? fun state -> return state)
-        state
-        operations
-      >>=? fun state ->
-      Proto.finalize_block state None
-      >>=? fun (_validation_result, _block_data) -> return_unit )
-    >>= function
-    | Error err -> fail (invalid_block block_hash (Economic_protocol_error err))
-    | Ok () -> return_unit
-=======
               let* (state, _op_metadata) = Proto.apply_operation state op in
               return state)
             state
@@ -1485,7 +1010,6 @@
         Lwt_tzresult_syntax.fail
           (invalid_block block_hash (Economic_protocol_error err))
     | Ok () -> Lwt_tzresult_syntax.return_unit
->>>>>>> e445371a
 end
 
 let assert_no_duplicate_operations block_hash live_operations operations =
@@ -1710,77 +1234,6 @@
   in
   match r with
   | Error (Exn (Unix.Unix_error (errno, fn, msg)) :: _) ->
-<<<<<<< HEAD
-      fail (System_error {errno = Unix.error_message errno; fn; msg})
-  | (Ok _ | Error _) as res -> Lwt.return res
-
-let precheck ~chain_id ~predecessor_block_header ~predecessor_block_hash
-    ~predecessor_context ~cache block_header operations =
-  let block_hash = Block_header.hash block_header in
-  Context.get_protocol predecessor_context >>= fun pred_protocol_hash ->
-  (match Registered_protocol.get pred_protocol_hash with
-  | None ->
-      fail
-        (Unavailable_protocol
-           {block = block_hash; protocol = pred_protocol_hash})
-  | Some p -> return p)
-  >>=? fun (module Proto) ->
-  let module Block_validation = Make (Proto) in
-  Block_validation.precheck
-    chain_id
-    ~predecessor_block_header
-    ~predecessor_block_hash
-    ~predecessor_context
-    ~cache
-    ~block_header
-    operations
-
-let preapply ~chain_id ~cache ~user_activated_upgrades
-    ~user_activated_protocol_overrides ~timestamp ~protocol_data ~live_blocks
-    ~live_operations ~predecessor_context ~predecessor_shell_header
-    ~predecessor_hash ~predecessor_max_operations_ttl
-    ~predecessor_block_metadata_hash ~predecessor_ops_metadata_hash operations =
-  Context.get_protocol predecessor_context >>= fun protocol ->
-  (match Registered_protocol.get protocol with
-  | None ->
-      (* FIXME: https://gitlab.com/tezos/tezos/-/issues/1718 *)
-      (* This should not happen: it should be handled in the validator. *)
-      failwith
-        "Prevalidation: missing protocol '%a' for the current block."
-        Protocol_hash.pp_short
-        protocol
-  | Some protocol -> return protocol)
-  >>=? fun (module Proto) ->
-  let module Block_validation = Make (Proto) in
-  (match
-     Data_encoding.Binary.of_bytes_opt
-       Proto.block_header_data_encoding
-       protocol_data
-   with
-  | None -> failwith "Invalid block header"
-  | Some protocol_data -> return protocol_data)
-  >>=? fun protocol_data ->
-  Block_validation.preapply
-    ~chain_id
-    ~cache
-    ~user_activated_upgrades
-    ~user_activated_protocol_overrides
-    ~protocol_data
-    ~live_blocks
-    ~live_operations
-    ~timestamp
-    ~predecessor_context
-    ~predecessor_shell_header
-    ~predecessor_hash
-    ~predecessor_max_operations_ttl
-    ~predecessor_block_metadata_hash
-    ~predecessor_ops_metadata_hash
-    ~operations
-  >>= function
-  | Error (Exn (Unix.Unix_error (errno, fn, msg)) :: _) ->
-      fail (System_error {errno = Unix.error_message errno; fn; msg})
-=======
       Lwt_tzresult_syntax.fail
         (System_error {errno = Unix.error_message errno; fn; msg})
->>>>>>> e445371a
   | (Ok _ | Error _) as res -> Lwt.return res