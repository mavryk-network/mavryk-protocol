(*****************************************************************************)
(*                                                                           *)
(* Open Source License                                                       *)
(* Copyright (c) 2018 Dynamic Ledger Solutions, Inc. <contact@tezos.com>     *)
(* Copyright (c) 2018-2021 Nomadic Labs. <contact@nomadic-labs.com>          *)
(* Copyright (c) 2020 Metastate AG <hello@metastate.dev>                     *)
(*                                                                           *)
(* Permission is hereby granted, free of charge, to any person obtaining a   *)
(* copy of this software and associated documentation files (the "Software"),*)
(* to deal in the Software without restriction, including without limitation *)
(* the rights to use, copy, modify, merge, publish, distribute, sublicense,  *)
(* and/or sell copies of the Software, and to permit persons to whom the     *)
(* Software is furnished to do so, subject to the following conditions:      *)
(*                                                                           *)
(* The above copyright notice and this permission notice shall be included   *)
(* in all copies or substantial portions of the Software.                    *)
(*                                                                           *)
(* THE SOFTWARE IS PROVIDED "AS IS", WITHOUT WARRANTY OF ANY KIND, EXPRESS OR*)
(* IMPLIED, INCLUDING BUT NOT LIMITED TO THE WARRANTIES OF MERCHANTABILITY,  *)
(* FITNESS FOR A PARTICULAR PURPOSE AND NONINFRINGEMENT. IN NO EVENT SHALL   *)
(* THE AUTHORS OR COPYRIGHT HOLDERS BE LIABLE FOR ANY CLAIM, DAMAGES OR OTHER*)
(* LIABILITY, WHETHER IN AN ACTION OF CONTRACT, TORT OR OTHERWISE, ARISING   *)
(* FROM, OUT OF OR IN CONNECTION WITH THE SOFTWARE OR THE USE OR OTHER       *)
(* DEALINGS IN THE SOFTWARE.                                                 *)
(*                                                                           *)
(*****************************************************************************)

open Block_validator_errors
open Validation_errors

type validation_store = {
  context_hash : Context_hash.t;
  timestamp : Time.Protocol.t;
  message : string option;
  max_operations_ttl : int;
  last_allowed_fork_level : Int32.t;
}

let validation_store_encoding =
  let open Data_encoding in
  conv
    (fun {
           context_hash;
           timestamp;
           message;
           max_operations_ttl;
           last_allowed_fork_level;
         } ->
      ( context_hash,
        timestamp,
        message,
        max_operations_ttl,
        last_allowed_fork_level ))
    (fun ( context_hash,
           timestamp,
           message,
           max_operations_ttl,
           last_allowed_fork_level ) ->
      {
        context_hash;
        timestamp;
        message;
        max_operations_ttl;
        last_allowed_fork_level;
      })
    (obj5
       (req "context_hash" Context_hash.encoding)
       (req "timestamp" Time.Protocol.encoding)
       (req "message" (option string))
       (req "max_operations_ttl" int31)
       (req "last_allowed_fork_level" int32))

type result = {
  validation_store : validation_store;
  block_metadata : Bytes.t;
  ops_metadata : Bytes.t list list;
  block_metadata_hash : Block_metadata_hash.t option;
  ops_metadata_hashes : Operation_metadata_hash.t list list option;
}

<<<<<<< HEAD
let check_proto_environment_version_increasing block_hash before after =
  if Protocol.compare_version before after <= 0 then ok_unit
=======
type apply_result = {result : result; cache : Environment_context.Context.cache}

let check_proto_environment_version_increasing block_hash before after =
  if Protocol.compare_version before after <= 0 then Result.return_unit
>>>>>>> 0bdf2e90
  else
    error
      (invalid_block
         block_hash
         (Invalid_protocol_environment_transition (before, after)))

<<<<<<< HEAD
let update_testchain_status ctxt predecessor_header timestamp =
=======
let update_testchain_status ctxt ~predecessor_hash timestamp =
>>>>>>> 0bdf2e90
  Context.get_test_chain ctxt >>= function
  | Not_running -> Lwt.return ctxt
  | Running {expiration; _} ->
      if Time.Protocol.(expiration <= timestamp) then
        Context.add_test_chain ctxt Not_running
      else Lwt.return ctxt
  | Forking {protocol; expiration} ->
      let genesis = Context.compute_testchain_genesis predecessor_hash in
      let chain_id = Chain_id.of_block_hash genesis in
      (* legacy semantics *)
      Context.add_test_chain
        ctxt
        (Running {chain_id; genesis; protocol; expiration})

let init_test_chain ctxt forked_header =
  Context.get_test_chain ctxt >>= function
  | Not_running | Running _ -> assert false
  | Forking {protocol; _} ->
      (match Registered_protocol.get protocol with
      | Some proto -> return proto
      | None -> fail (Missing_test_protocol protocol))
      >>=? fun (module Proto_test) ->
      let test_ctxt = Shell_context.wrap_disk_context ctxt in
      Validation_events.(emit new_protocol_initialisation protocol)
      >>= fun () ->
      Proto_test.set_log_message_consumer
        (Protocol_logging.make_log_message_consumer ()) ;
      Proto_test.init test_ctxt forked_header.Block_header.shell
      >>=? fun {context = test_ctxt; _} ->
      let test_ctxt = Shell_context.unwrap_disk_context test_ctxt in
      Context.add_test_chain test_ctxt Not_running >>= fun test_ctxt ->
      Context.add_protocol test_ctxt protocol >>= fun test_ctxt ->
      Context.commit_test_chain_genesis test_ctxt forked_header >>= return

let result_encoding =
  let open Data_encoding in
  conv
    (fun {
           validation_store;
           block_metadata;
           ops_metadata;
           block_metadata_hash;
           ops_metadata_hashes;
         } ->
      ( validation_store,
        block_metadata,
        ops_metadata,
        block_metadata_hash,
        ops_metadata_hashes ))
    (fun ( validation_store,
           block_metadata,
           ops_metadata,
           block_metadata_hash,
           ops_metadata_hashes ) ->
      {
        validation_store;
        block_metadata;
        ops_metadata;
        block_metadata_hash;
        ops_metadata_hashes;
      })
    (obj5
       (req "validation_store" validation_store_encoding)
       (req "block_metadata" bytes)
       (req "ops_metadata" (list (list bytes)))
       (opt "block_metadata_hash" Block_metadata_hash.encoding)
       (opt
          "ops_metadata_hashes"
          (list @@ list @@ Operation_metadata_hash.encoding)))

let preapply_result_encoding :
    (Block_header.shell_header * error Preapply_result.t list) Data_encoding.t =
  let open Data_encoding in
  obj2
    (req "shell_header" Block_header.shell_header_encoding)
    (req
       "preapplied_operations_result"
       (list (Preapply_result.encoding RPC_error.encoding)))

let may_force_protocol_upgrade ~user_activated_upgrades ~level
    (validation_result : Tezos_protocol_environment.validation_result) =
  match
    Block_header.get_forced_protocol_upgrade ~user_activated_upgrades ~level
  with
  | None -> Lwt.return validation_result
  | Some hash ->
      Environment_context.Context.set_protocol validation_result.context hash
      >>= fun context -> Lwt.return {validation_result with context}

(** Applies user activated updates based either on block level or on
    voted protocols *)
let may_patch_protocol ~user_activated_upgrades
    ~user_activated_protocol_overrides ~level
    (validation_result : Tezos_protocol_environment.validation_result) =
  let context = Shell_context.unwrap_disk_context validation_result.context in
  Context.get_protocol context >>= fun protocol ->
  match
    Block_header.get_voted_protocol_overrides
      ~user_activated_protocol_overrides
      protocol
  with
  | None ->
      may_force_protocol_upgrade
        ~user_activated_upgrades
        ~level
        validation_result
  | Some replacement_protocol ->
      Environment_context.Context.set_protocol
        validation_result.context
        replacement_protocol
      >|= fun context -> {validation_result with context}

module Make (Proto : Registered_protocol.T) = struct
  type 'operation_data preapplied_operation = {
    hash : Operation_hash.t;
    raw : Operation.t;
    protocol_data : 'operation_data;
  }

  type preapply_state = {
    state : Proto.validation_state;
    applied :
      (Proto.operation_data preapplied_operation * Proto.operation_receipt) list;
    live_blocks : Block_hash.Set.t;
    live_operations : Operation_hash.Set.t;
  }

  type preapply_result =
    | Applied of preapply_state * Proto.operation_receipt
    | Branch_delayed of error list
    | Branch_refused of error list
    | Refused of error list
    | Outdated

  let check_block_header ~(predecessor_block_header : Block_header.t) hash
      (block_header : Block_header.t) =
    let validation_passes = List.length Proto.validation_passes in
    fail_unless
      (Int32.succ predecessor_block_header.shell.level
      = block_header.shell.level)
      (invalid_block hash
      @@ Invalid_level
           {
             expected = Int32.succ predecessor_block_header.shell.level;
             found = block_header.shell.level;
           })
    >>=? fun () ->
    fail_unless
      Time.Protocol.(
        predecessor_block_header.shell.timestamp < block_header.shell.timestamp)
      (invalid_block hash Non_increasing_timestamp)
    >>=? fun () ->
    fail_unless
      Fitness.(
        predecessor_block_header.shell.fitness < block_header.shell.fitness)
      (invalid_block hash Non_increasing_fitness)
    >>=? fun () ->
    fail_unless
      (block_header.shell.validation_passes = validation_passes)
      (invalid_block
         hash
         (Unexpected_number_of_validation_passes
            block_header.shell.validation_passes))
    >>=? fun () -> return_unit

  let parse_block_header block_hash (block_header : Block_header.t) =
    match
      Data_encoding.Binary.of_bytes_opt
        Proto.block_header_data_encoding
        block_header.protocol_data
    with
    | None -> fail (invalid_block block_hash Cannot_parse_block_header)
    | Some protocol_data ->
        return
          ({shell = block_header.shell; protocol_data} : Proto.block_header)

  let check_operation_quota block_hash operations =
    let invalid_block = invalid_block block_hash in
    List.iteri_ep
      (fun i (ops, quota) ->
        fail_unless
          (Option.fold
             ~none:true
             ~some:(fun max -> List.length ops <= max)
             quota.Tezos_protocol_environment.max_op)
          (let max = Option.value ~default:~-1 quota.max_op in
           invalid_block
             (Too_many_operations {pass = i + 1; found = List.length ops; max}))
        >>=? fun () ->
        List.iter_ep
          (fun op ->
            let size = Data_encoding.Binary.length Operation.encoding op in
            fail_unless
              (size <= Proto.max_operation_data_length)
              (invalid_block
                 (Oversized_operation
                    {
                      operation = Operation.hash op;
                      size;
                      max = Proto.max_operation_data_length;
                    })))
          ops)
      (match
         List.combine
           ~when_different_lengths:()
           operations
           Proto.validation_passes
       with
      | Ok combined -> combined
      | Error () ->
          raise (Invalid_argument "Block_validation.check_operation_quota"))

  let parse_operations block_hash operations =
    let invalid_block = invalid_block block_hash in
    List.mapi_es
      (fun pass ->
        List.map_es (fun op ->
            let op_hash = Operation.hash op in
            match
              Data_encoding.Binary.of_bytes_opt
                Proto.operation_data_encoding
                op.Operation.proto
            with
            | None -> fail (invalid_block (Cannot_parse_operation op_hash))
            | Some protocol_data ->
                let op = {Proto.shell = op.shell; protocol_data} in
                let allowed_pass = Proto.acceptable_passes op in
                fail_unless
                  (List.mem ~equal:Int.equal pass allowed_pass)
                  (invalid_block
                     (Unallowed_pass {operation = op_hash; pass; allowed_pass}))
                >>=? fun () -> return op))
      operations

  let apply ?cached_result chain_id ~cache ~user_activated_upgrades
      ~user_activated_protocol_overrides ~max_operations_ttl
      ~(predecessor_block_header : Block_header.t)
      ~predecessor_block_metadata_hash ~predecessor_ops_metadata_hash
      ~predecessor_context ~(block_header : Block_header.t) operations =
    let block_hash = Block_header.hash block_header in
    match cached_result with
    | Some (({result; _} as cached_result), context)
      when Context_hash.equal
             result.validation_store.context_hash
             block_header.shell.context
           && Time.Protocol.equal
                result.validation_store.timestamp
                block_header.shell.timestamp ->
        Validation_events.(emit using_preapply_result block_hash) >>= fun () ->
        Context.commit
          ~time:block_header.shell.timestamp
          ?message:result.validation_store.message
          context
        >>= fun context_hash ->
        assert (
          Context_hash.equal context_hash result.validation_store.context_hash) ;
        return cached_result
    | Some _ | None ->
        let invalid_block = invalid_block block_hash in
        check_block_header ~predecessor_block_header block_hash block_header
        >>=? fun () ->
        parse_block_header block_hash block_header >>=? fun block_header ->
        check_operation_quota block_hash operations >>=? fun () ->
        let predecessor_hash = Block_header.hash predecessor_block_header in
        update_testchain_status
          predecessor_context
          ~predecessor_hash
          block_header.shell.timestamp
        >>= fun context ->
        parse_operations block_hash operations >>=? fun operations ->
        (match predecessor_block_metadata_hash with
        | None -> Lwt.return context
        | Some hash -> Context.add_predecessor_block_metadata_hash context hash)
        >>= fun context ->
        (match predecessor_ops_metadata_hash with
        | None -> Lwt.return context
        | Some hash -> Context.add_predecessor_ops_metadata_hash context hash)
        >>= fun context ->
        let context = Shell_context.wrap_disk_context context in
        (( Proto.begin_application
             ~chain_id
             ~predecessor_context:context
             ~predecessor_timestamp:predecessor_block_header.shell.timestamp
             ~predecessor_fitness:predecessor_block_header.shell.fitness
             block_header
             ~cache
         >>=? fun state ->
           List.fold_left_es
             (fun (state, acc) ops ->
               List.fold_left_es
                 (fun (state, acc) op ->
                   Proto.apply_operation state op
                   >>=? fun (state, op_metadata) ->
                   return (state, op_metadata :: acc))
                 (state, [])
                 ops
               >>=? fun (state, ops_metadata) ->
               return (state, List.rev ops_metadata :: acc))
             (state, [])
             operations
           >>=? fun (state, ops_metadata) ->
           let ops_metadata = List.rev ops_metadata in
           Proto.finalize_block state (Some block_header.shell)
           >>=? fun (validation_result, block_data) ->
           return (validation_result, block_data, ops_metadata) )
         >>= function
         | Error err -> fail (invalid_block (Economic_protocol_error err))
         | Ok o -> return o)
        >>=? fun (validation_result, block_data, ops_metadata) ->
        may_patch_protocol
          ~user_activated_upgrades
          ~user_activated_protocol_overrides
          ~level:block_header.shell.level
          validation_result
        >>= fun validation_result ->
        let context =
          Shell_context.unwrap_disk_context validation_result.context
        in
        Context.get_protocol context >>= fun new_protocol ->
        let expected_proto_level =
          if Protocol_hash.equal new_protocol Proto.hash then
            predecessor_block_header.shell.proto_level
          else (predecessor_block_header.shell.proto_level + 1) mod 256
        in
        fail_when
          (block_header.shell.proto_level <> expected_proto_level)
          (invalid_block
             (Invalid_proto_level
                {
                  found = block_header.shell.proto_level;
                  expected = expected_proto_level;
                }))
        >>=? fun () ->
        fail_when
          Fitness.(validation_result.fitness <> block_header.shell.fitness)
          (invalid_block
             (Invalid_fitness
                {
                  expected = block_header.shell.fitness;
                  found = validation_result.fitness;
                }))
        >>=? fun () ->
        (if Protocol_hash.equal new_protocol Proto.hash then
         return (validation_result, Proto.environment_version)
        else
          match Registered_protocol.get new_protocol with
          | None ->
              fail
                (Unavailable_protocol
                   {block = block_hash; protocol = new_protocol})
          | Some (module NewProto) ->
              check_proto_environment_version_increasing
                block_hash
                Proto.environment_version
                NewProto.environment_version
              >>?= fun () ->
              Validation_events.(emit new_protocol_initialisation new_protocol)
              >>= fun () ->
              NewProto.set_log_message_consumer
                (Protocol_logging.make_log_message_consumer ()) ;
              NewProto.init validation_result.context block_header.shell
              >|=? fun validation_result ->
              (validation_result, NewProto.environment_version))
        >>=? fun (validation_result, new_protocol_env_version) ->
        let max_operations_ttl =
          max
            0
            (min (max_operations_ttl + 1) validation_result.max_operations_ttl)
        in
        let validation_result = {validation_result with max_operations_ttl} in
        let block_metadata =
          Data_encoding.Binary.to_bytes_exn
            Proto.block_header_metadata_encoding
            block_data
        in
        (try
           return
             (List.map
                (List.map (fun receipt ->
                     (* Check that the metadata are
                        serializable/deserializable *)
                     let bytes =
                       Data_encoding.Binary.to_bytes_exn
                         Proto.operation_receipt_encoding
                         receipt
                     in
                     let _ =
                       Data_encoding.Binary.of_bytes_exn
                         Proto.operation_receipt_encoding
                         bytes
                     in
                     bytes))
                ops_metadata)
         with exn ->
           trace
             Validation_errors.Cannot_serialize_operation_metadata
             (fail (Exn exn)))
        >>=? fun ops_metadata ->
        let (Context {cache; _}) = validation_result.context in
        let context =
          Shell_context.unwrap_disk_context validation_result.context
        in
        (match new_protocol_env_version with
        | Protocol.V0 -> return (None, None)
        | Protocol.V1 | Protocol.V2 | Protocol.V3 | Protocol.V4 ->
            return
              ( Some
                  (List.map
                     (List.map (fun r -> Operation_metadata_hash.hash_bytes [r]))
                     ops_metadata),
                Some (Block_metadata_hash.hash_bytes [block_metadata]) ))
        >>=? fun (ops_metadata_hashes, block_metadata_hash) ->
        Context.commit
          ~time:block_header.shell.timestamp
          ?message:validation_result.message
          context
        >>= fun context_hash ->
        let validation_store =
          {
            context_hash;
            timestamp = block_header.shell.timestamp;
            message = validation_result.message;
            max_operations_ttl = validation_result.max_operations_ttl;
            last_allowed_fork_level = validation_result.last_allowed_fork_level;
          }
        in
        return
          {
            result =
              {
                validation_store;
                block_metadata;
                ops_metadata;
                block_metadata_hash;
                ops_metadata_hashes;
              };
            cache;
          }

  let preapply_operation pv op =
    if Operation_hash.Set.mem op.hash pv.live_operations then
      Lwt.return Outdated
    else
      protect (fun () ->
          Proto.apply_operation
            pv.state
            {shell = op.raw.shell; protocol_data = op.protocol_data})
      >|= function
      | Ok (state, receipt) -> (
          let pv =
            {
              state;
              applied = (op, receipt) :: pv.applied;
              live_blocks = pv.live_blocks;
              live_operations =
                Operation_hash.Set.add op.hash pv.live_operations;
            }
          in
          match
            Data_encoding.Binary.(
              of_bytes_exn
                Proto.operation_receipt_encoding
                (to_bytes_exn Proto.operation_receipt_encoding receipt))
          with
          | receipt -> Applied (pv, receipt)
          | exception exn ->
              Refused
                [Validation_errors.Cannot_serialize_operation_metadata; Exn exn]
          )
      | Error trace -> (
          match classify_trace trace with
          | `Branch -> Branch_refused trace
          | `Permanent -> Refused trace
          | `Temporary -> Branch_delayed trace)

  (** Doesn't depend on heavy [Registered_protocol.T] for testability. *)
  let safe_binary_of_bytes (encoding : 'a Data_encoding.t) (bytes : bytes) :
      'a tzresult =
    match Data_encoding.Binary.of_bytes_opt encoding bytes with
    | None -> error Parse_error
    | Some protocol_data -> ok protocol_data

  let parse_unsafe (proto : bytes) : Proto.operation_data tzresult =
    safe_binary_of_bytes Proto.operation_data_encoding proto

  let parse (raw : Operation.t) =
    let hash = Operation.hash raw in
    let size = Data_encoding.Binary.length Operation.encoding raw in
    if size > Proto.max_operation_data_length then
      error (Oversized_operation {size; max = Proto.max_operation_data_length})
    else
      parse_unsafe raw.proto >|? fun protocol_data -> {hash; raw; protocol_data}

  let preapply ~chain_id ~cache ~user_activated_upgrades
      ~user_activated_protocol_overrides ~protocol_data ~live_blocks
      ~live_operations ~timestamp ~predecessor_context
      ~(predecessor_shell_header : Block_header.shell_header) ~predecessor_hash
      ~predecessor_max_operations_ttl ~predecessor_block_metadata_hash
      ~predecessor_ops_metadata_hash ~operations =
    let context = predecessor_context in
    update_testchain_status context ~predecessor_hash timestamp
    >>= fun context ->
    let should_metadata_be_present =
      (* Block and operation metadata hashes may not be set on the
         testchain genesis block and activation block, even when they
         are using environment V1, they contain no operations. *)
      let is_from_genesis = predecessor_shell_header.validation_passes = 0 in
      (match Proto.environment_version with
      | Protocol.V0 -> false
      | Protocol.V1 | Protocol.V2 | Protocol.V3 | Protocol.V4 -> true)
      && not is_from_genesis
    in
    (match predecessor_block_metadata_hash with
    | None ->
        if should_metadata_be_present then
          fail (Missing_block_metadata_hash predecessor_hash)
        else return context
    | Some hash ->
        Context.add_predecessor_block_metadata_hash context hash >|= ok)
    >>=? fun context ->
    (match predecessor_ops_metadata_hash with
    | None ->
        if should_metadata_be_present then
          fail (Missing_operation_metadata_hashes predecessor_hash)
        else return context
    | Some hash -> Context.add_predecessor_ops_metadata_hash context hash >|= ok)
    >>=? fun context ->
    let wrapped_context = Shell_context.wrap_disk_context context in
    Proto.begin_construction
      ~chain_id
      ~predecessor_context:wrapped_context
      ~predecessor_timestamp:predecessor_shell_header.Block_header.timestamp
      ~predecessor_fitness:predecessor_shell_header.Block_header.fitness
      ~predecessor_level:predecessor_shell_header.level
      ~predecessor:predecessor_hash
      ~timestamp
      ~protocol_data
      ~cache
      ()
    >>=? fun state ->
    let preapply_state = {state; applied = []; live_blocks; live_operations} in
    let apply_operation_with_preapply_result preapp t receipts op =
      let open Preapply_result in
      preapply_operation t op >>= function
      | Applied (t, receipt) ->
          let applied = (op.hash, op.raw) :: preapp.applied in
          Lwt.return ({preapp with applied}, t, receipt :: receipts)
      | Branch_delayed errors ->
          let branch_delayed =
            Operation_hash.Map.add
              op.hash
              (op.raw, errors)
              preapp.branch_delayed
          in
          Lwt.return ({preapp with branch_delayed}, t, receipts)
      | Branch_refused errors ->
          let branch_refused =
            Operation_hash.Map.add
              op.hash
              (op.raw, errors)
              preapp.branch_refused
          in
          Lwt.return ({preapp with branch_refused}, t, receipts)
      | Refused errors ->
          let refused =
            Operation_hash.Map.add op.hash (op.raw, errors) preapp.refused
          in
          Lwt.return ({preapp with refused}, t, receipts)
      | Outdated -> Lwt.return (preapp, t, receipts)
    in
    List.fold_left_s
      (fun ( acc_validation_passes,
             acc_validation_result_rev,
             receipts,
             acc_validation_state )
           operations ->
        List.fold_left_s
          (fun (acc_validation_result, acc_validation_state, receipts) op ->
            match parse op with
            | Error _ ->
                (* FIXME: https://gitlab.com/tezos/tezos/-/issues/1721  *)
                Lwt.return
                  (acc_validation_result, acc_validation_state, receipts)
            | Ok op ->
                apply_operation_with_preapply_result
                  acc_validation_result
                  acc_validation_state
                  receipts
                  op)
          (Preapply_result.empty, acc_validation_state, [])
          operations
        >>= fun (new_validation_result, new_validation_state, rev_receipts) ->
        (* Applied operations are reverted ; revert to the initial ordering *)
        let new_validation_result =
          {
            new_validation_result with
            applied = List.rev new_validation_result.applied;
          }
        in
        Lwt.return
          ( acc_validation_passes + 1,
            new_validation_result :: acc_validation_result_rev,
            List.rev rev_receipts :: receipts,
            new_validation_state ))
      (0, [], [], preapply_state)
      operations
    >>= fun ( validation_passes,
              validation_result_list_rev,
              receipts_rev,
              validation_state ) ->
    Lwt.return
      ( List.rev validation_result_list_rev,
        List.rev receipts_rev,
        validation_state )
    >>= fun (validation_result_list, applied_ops_metadata, preapply_state) ->
    let operations_hash =
      Operation_list_list_hash.compute
        (List.rev_map
           (fun r ->
             Operation_list_hash.compute
               (List.map fst r.Preapply_result.applied))
           validation_result_list_rev)
    in
    let level = Int32.succ predecessor_shell_header.level in
    let shell_header : Block_header.shell_header =
      {
        level;
        proto_level = predecessor_shell_header.proto_level;
        predecessor = predecessor_hash;
        timestamp;
        validation_passes;
        operations_hash;
        context = Context_hash.zero (* place holder *);
        fitness = [];
      }
    in
    Proto.finalize_block preapply_state.state (Some shell_header)
    >>=? fun (validation_result, block_header_metadata) ->
    may_patch_protocol
      ~user_activated_upgrades
      ~user_activated_protocol_overrides
      ~level
      validation_result
    >>= fun validation_result ->
    Environment_context.Context.get_protocol validation_result.context
    >>= fun protocol ->
    let proto_level =
      if Protocol_hash.equal protocol Proto.hash then
        predecessor_shell_header.proto_level
      else (predecessor_shell_header.proto_level + 1) mod 256
    in
    let shell_header : Block_header.shell_header =
      {shell_header with proto_level; fitness = validation_result.fitness}
    in
    (if Protocol_hash.equal protocol Proto.hash then
     let (Environment_context.Context.Context {cache; _}) =
       validation_result.context
     in
     return (validation_result, cache, Proto.environment_version)
    else
      match Registered_protocol.get protocol with
      | None ->
          fail
            (Block_validator_errors.Unavailable_protocol
               {block = predecessor_hash; protocol})
      | Some (module NewProto) ->
          check_proto_environment_version_increasing
<<<<<<< HEAD
            block_hash
            Proto.environment_version
            NewProto.environment_version
          >>?= fun () ->
          NewProto.init validation_result.context block_header.shell
          >|=? fun validation_result ->
          (validation_result, NewProto.environment_version))
    >>=? fun (validation_result, new_protocol_env_version) ->
    let max_operations_ttl =
      max 0 (min (max_operations_ttl + 1) validation_result.max_operations_ttl)
=======
            Block_hash.zero
            Proto.environment_version
            NewProto.environment_version
          >>?= fun () ->
          NewProto.set_log_message_consumer
            (Protocol_logging.make_log_message_consumer ()) ;
          NewProto.init validation_result.context shell_header
          >>=? fun validation_result ->
          let (Environment_context.Context.Context {cache; _}) =
            validation_result.context
          in
          Validation_events.(emit new_protocol_initialisation NewProto.hash)
          >>= fun () ->
          return (validation_result, cache, NewProto.environment_version))
    >>=? fun (validation_result, cache, new_protocol_env_version) ->
    let context = Shell_context.unwrap_disk_context validation_result.context in
    let context_hash =
      Context.hash ?message:validation_result.message ~time:timestamp context
    in
    let preapply_result =
      ({shell_header with context = context_hash}, validation_result_list)
>>>>>>> 0bdf2e90
    in
    let block_metadata =
      Data_encoding.Binary.to_bytes_exn
        Proto.block_header_metadata_encoding
        block_header_metadata
    in
    (try
       return
         (List.map
            (List.map (fun receipt ->
                 (* Check that the metadata are
                    serializable/deserializable *)
                 let bytes =
                   Data_encoding.Binary.to_bytes_exn
                     Proto.operation_receipt_encoding
                     receipt
                 in
                 let _ =
                   Data_encoding.Binary.of_bytes_exn
                     Proto.operation_receipt_encoding
                     bytes
                 in
                 bytes))
            applied_ops_metadata)
     with exn ->
       trace
         Validation_errors.Cannot_serialize_operation_metadata
         (fail (Exn exn)))
    >>=? fun ops_metadata ->
    (match new_protocol_env_version with
    | Protocol.V0 -> return (None, None)
    | Protocol.V1 | Protocol.V2 | Protocol.V3 | Protocol.V4 ->
        return
          ( Some
              (List.map
                 (List.map (fun r -> Operation_metadata_hash.hash_bytes [r]))
                 ops_metadata),
            Some (Block_metadata_hash.hash_bytes [block_metadata]) ))
    >>=? fun (ops_metadata_hashes, block_metadata_hash) ->
    let max_operations_ttl =
      max
        0
        (min
           (predecessor_max_operations_ttl + 1)
           validation_result.max_operations_ttl)
    in
    let result =
      let validation_store =
        {
          context_hash;
          timestamp;
          message = validation_result.message;
          max_operations_ttl;
          last_allowed_fork_level = validation_result.last_allowed_fork_level;
        }
      in
      let result =
        {
          validation_store;
          block_metadata;
          ops_metadata;
          block_metadata_hash;
          ops_metadata_hashes;
        }
      in
      {result; cache}
    in
    return (preapply_result, (result, context))

  let precheck chain_id ~(predecessor_block_header : Block_header.t)
      ~predecessor_block_hash ~predecessor_context ~cache
      ~(block_header : Block_header.t) operations =
    let block_hash = Block_header.hash block_header in
    check_block_header ~predecessor_block_header block_hash block_header
    >>=? fun () ->
    parse_block_header block_hash block_header >>=? fun block_header ->
    check_operation_quota block_hash operations >>=? fun () ->
    update_testchain_status
      predecessor_context
      ~predecessor_hash:predecessor_block_hash
      block_header.shell.timestamp
    >>= fun context ->
    parse_operations block_hash operations >>=? fun operations ->
    let context = Shell_context.wrap_disk_context context in
    ( Proto.begin_partial_application
        ~chain_id
        ~ancestor_context:context
        ~predecessor:predecessor_block_header
        ~predecessor_hash:predecessor_block_hash
        ~cache
        block_header
    >>=? fun state ->
      List.fold_left_es
        (fun state ops ->
          List.fold_left_es
            (fun state op ->
              Proto.apply_operation state op >>=? fun (state, _op_metadata) ->
              return state)
            state
            ops
          >>=? fun state -> return state)
        state
        operations
      >>=? fun state ->
      Proto.finalize_block state None
      >>=? fun (_validation_result, _block_data) -> return_unit )
    >>= function
    | Error err -> fail (invalid_block block_hash (Economic_protocol_error err))
    | Ok () -> return_unit
end

let assert_no_duplicate_operations block_hash live_operations operations =
  let exception Duplicate of block_error in
  try
    ok
      (List.fold_left
         (List.fold_left (fun live_operations op ->
              let oph = Operation.hash op in
              if Operation_hash.Set.mem oph live_operations then
                raise (Duplicate (Replayed_operation oph))
              else Operation_hash.Set.add oph live_operations))
         live_operations
         operations)
  with Duplicate err -> error (invalid_block block_hash err)

let assert_operation_liveness block_hash live_blocks operations =
  let exception Outdated of block_error in
  try
    ok
      (List.iter
         (List.iter (fun op ->
              if not (Block_hash.Set.mem op.Operation.shell.branch live_blocks)
              then
                let error =
                  Outdated_operation
                    {
                      operation = Operation.hash op;
                      originating_block = op.shell.branch;
                    }
                in
                raise (Outdated error)))
         operations)
  with Outdated err -> error (invalid_block block_hash err)

(* Maybe this function should be moved somewhere else since it used
   once by [Block_validator_process] *)
let check_liveness ~live_blocks ~live_operations block_hash operations =
  assert_no_duplicate_operations block_hash live_operations operations
  >>? fun _ -> assert_operation_liveness block_hash live_blocks operations

type apply_environment = {
  max_operations_ttl : int;
  chain_id : Chain_id.t;
  predecessor_block_header : Block_header.t;
  predecessor_context : Context.t;
  predecessor_block_metadata_hash : Block_metadata_hash.t option;
  predecessor_ops_metadata_hash : Operation_metadata_list_list_hash.t option;
  user_activated_upgrades : User_activated.upgrades;
  user_activated_protocol_overrides : User_activated.protocol_overrides;
}

let apply ?cached_result
    {
      chain_id;
      user_activated_upgrades;
      user_activated_protocol_overrides;
      max_operations_ttl;
      predecessor_block_header;
      predecessor_block_metadata_hash;
      predecessor_ops_metadata_hash;
      predecessor_context;
    } ~cache block_header operations =
  let block_hash = Block_header.hash block_header in
  Context.get_protocol predecessor_context >>= fun pred_protocol_hash ->
  (match Registered_protocol.get pred_protocol_hash with
  | None ->
      fail
        (Unavailable_protocol
           {block = block_hash; protocol = pred_protocol_hash})
  | Some p -> return p)
  >>=? fun (module Proto) ->
  let module Block_validation = Make (Proto) in
  Block_validation.apply
    ?cached_result
    chain_id
    ~user_activated_upgrades
    ~user_activated_protocol_overrides
    ~max_operations_ttl
    ~predecessor_block_header
    ~predecessor_block_metadata_hash
    ~predecessor_ops_metadata_hash
    ~predecessor_context
    ~cache
    ~block_header
    operations
  >>= function
  | Error (Exn (Unix.Unix_error (errno, fn, msg)) :: _) ->
      fail (System_error {errno = Unix.error_message errno; fn; msg})
  | (Ok _ | Error _) as res -> Lwt.return res

let precheck ~chain_id ~predecessor_block_header ~predecessor_block_hash
    ~predecessor_context ~cache block_header operations =
  let block_hash = Block_header.hash block_header in
  Context.get_protocol predecessor_context >>= fun pred_protocol_hash ->
  (match Registered_protocol.get pred_protocol_hash with
  | None ->
      fail
        (Unavailable_protocol
           {block = block_hash; protocol = pred_protocol_hash})
  | Some p -> return p)
  >>=? fun (module Proto) ->
  let module Block_validation = Make (Proto) in
  Block_validation.precheck
    chain_id
    ~predecessor_block_header
    ~predecessor_block_hash
    ~predecessor_context
    ~cache
    ~block_header
    operations

let preapply ~chain_id ~cache ~user_activated_upgrades
    ~user_activated_protocol_overrides ~timestamp ~protocol_data ~live_blocks
    ~live_operations ~predecessor_context ~predecessor_shell_header
    ~predecessor_hash ~predecessor_max_operations_ttl
    ~predecessor_block_metadata_hash ~predecessor_ops_metadata_hash operations =
  Context.get_protocol predecessor_context >>= fun protocol ->
  (match Registered_protocol.get protocol with
  | None ->
      (* FIXME: https://gitlab.com/tezos/tezos/-/issues/1718 *)
      (* This should not happen: it should be handled in the validator. *)
      failwith
        "Prevalidation: missing protocol '%a' for the current block."
        Protocol_hash.pp_short
        protocol
  | Some protocol -> return protocol)
  >>=? fun (module Proto) ->
  let module Block_validation = Make (Proto) in
  (match
     Data_encoding.Binary.of_bytes_opt
       Proto.block_header_data_encoding
       protocol_data
   with
  | None -> failwith "Invalid block header"
  | Some protocol_data -> return protocol_data)
  >>=? fun protocol_data ->
  Block_validation.preapply
    ~chain_id
    ~cache
    ~user_activated_upgrades
    ~user_activated_protocol_overrides
    ~protocol_data
    ~live_blocks
    ~live_operations
    ~timestamp
    ~predecessor_context
    ~predecessor_shell_header
    ~predecessor_hash
    ~predecessor_max_operations_ttl
    ~predecessor_block_metadata_hash
    ~predecessor_ops_metadata_hash
    ~operations
  >>= function
  | Error (Exn (Unix.Unix_error (errno, fn, msg)) :: _) ->
      fail (System_error {errno = Unix.error_message errno; fn; msg})
  | (Ok _ | Error _) as res -> Lwt.return res<|MERGE_RESOLUTION|>--- conflicted
+++ resolved
@@ -78,26 +78,17 @@
   ops_metadata_hashes : Operation_metadata_hash.t list list option;
 }
 
-<<<<<<< HEAD
-let check_proto_environment_version_increasing block_hash before after =
-  if Protocol.compare_version before after <= 0 then ok_unit
-=======
 type apply_result = {result : result; cache : Environment_context.Context.cache}
 
 let check_proto_environment_version_increasing block_hash before after =
   if Protocol.compare_version before after <= 0 then Result.return_unit
->>>>>>> 0bdf2e90
   else
     error
       (invalid_block
          block_hash
          (Invalid_protocol_environment_transition (before, after)))
 
-<<<<<<< HEAD
-let update_testchain_status ctxt predecessor_header timestamp =
-=======
 let update_testchain_status ctxt ~predecessor_hash timestamp =
->>>>>>> 0bdf2e90
   Context.get_test_chain ctxt >>= function
   | Not_running -> Lwt.return ctxt
   | Running {expiration; _} ->
@@ -765,18 +756,6 @@
                {block = predecessor_hash; protocol})
       | Some (module NewProto) ->
           check_proto_environment_version_increasing
-<<<<<<< HEAD
-            block_hash
-            Proto.environment_version
-            NewProto.environment_version
-          >>?= fun () ->
-          NewProto.init validation_result.context block_header.shell
-          >|=? fun validation_result ->
-          (validation_result, NewProto.environment_version))
-    >>=? fun (validation_result, new_protocol_env_version) ->
-    let max_operations_ttl =
-      max 0 (min (max_operations_ttl + 1) validation_result.max_operations_ttl)
-=======
             Block_hash.zero
             Proto.environment_version
             NewProto.environment_version
@@ -798,7 +777,6 @@
     in
     let preapply_result =
       ({shell_header with context = context_hash}, validation_result_list)
->>>>>>> 0bdf2e90
     in
     let block_metadata =
       Data_encoding.Binary.to_bytes_exn
