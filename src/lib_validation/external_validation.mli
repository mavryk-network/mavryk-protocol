--- conflicted
+++ resolved
@@ -92,19 +92,12 @@
       context_hash : Context_hash.t;
       gc_lockfile_path : string;
     }
-<<<<<<< HEAD
-  | Context_split
-  | Terminate
-  | Reconfigure_event_logging of
-      Mavryk_base_unix.Internal_event_unix.Configuration.t
-=======
       -> unit request
   | Context_split : unit request
   | Terminate : never request
   | Reconfigure_event_logging :
-      Tezos_base_unix.Internal_event_unix.Configuration.t
+      Mavryk_base_unix.Internal_event_unix.Configuration.t
       -> unit request
->>>>>>> 1a991a03
 
 val request_pp : Format.formatter -> 'a request -> unit
 
