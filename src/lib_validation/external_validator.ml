--- conflicted
+++ resolved
@@ -218,14 +218,7 @@
         parameters) =
     External_validation.recv input External_validation.parameters_encoding
   in
-<<<<<<< HEAD
-  let* () =
-    let find_srs_files () = Mavryk_base.Dal_srs.find_trusted_setup_files () in
-    Mavryk_crypto_dal.Cryptobox.Config.init_dal ~find_srs_files dal_config
-  in
-=======
-  let*? () = Tezos_crypto_dal.Cryptobox.Config.init_verifier_dal dal_config in
->>>>>>> 1a991a03
+  let*? () = Mavryk_crypto_dal.Cryptobox.Config.init_verifier_dal dal_config in
   let sandbox_parameters =
     Option.map (fun p -> ("sandbox_parameter", p)) sandbox_parameters
   in
@@ -544,14 +537,10 @@
     (* if the external validator is spawned in a standalone way and communicates
        with the node through stdin/stdoud, we do no start the logging system. *)
     if using_std_channel then Lwt.return_unit
-<<<<<<< HEAD
-    else Mavryk_base_unix.Internal_event_unix.init ~config:internal_events ()
-=======
     else
-      Tezos_base_unix.Internal_event_unix.init
+      Mavryk_base_unix.Internal_event_unix.init
         ~config:parameters.internal_events
         ()
->>>>>>> 1a991a03
   in
   (* Main loop waiting for request to be processed, forever, until the
      [Terminate] request is received.
@@ -561,320 +550,11 @@
     let*! (External_validation.Erequest recved) =
       External_validation.recv input External_validation.request_encoding
     in
-<<<<<<< HEAD
-    match recved with
-    | External_validation.Commit_genesis {chain_id} ->
-        let*! () = Events.(emit commit_genesis_request genesis.block) in
-        let*! commit =
-          Error_monad.catch_es (fun () ->
-              Context.commit_genesis
-                context_index
-                ~chain_id
-                ~time:genesis.time
-                ~protocol:genesis.protocol)
-        in
-        let*! () =
-          External_validation.send
-            output
-            (Error_monad.result_encoding Context_hash.encoding)
-            commit
-        in
-        loop cache None
-    | External_validation.Validate
-        {
-          chain_id;
-          block_header;
-          predecessor_block_header;
-          predecessor_block_metadata_hash;
-          predecessor_ops_metadata_hash;
-          predecessor_resulting_context_hash;
-          operations;
-          max_operations_ttl;
-          should_precheck;
-          simulate;
-        } ->
-        let*! () = Events.(emit validation_request block_header) in
-        let*! block_application_result =
-          let* predecessor_context =
-            Error_monad.catch_es (fun () ->
-                let*! o =
-                  Context.checkout
-                    context_index
-                    predecessor_resulting_context_hash
-                in
-                match o with
-                | Some c -> return (Shell_context.wrap_disk_context c)
-                | None ->
-                    tzfail
-                      (Block_validator_errors.Failed_to_checkout_context
-                         predecessor_resulting_context_hash))
-          in
-          let*! protocol_hash = Context_ops.get_protocol predecessor_context in
-          let* () = load_protocol protocol_hash protocol_root in
-          let env =
-            {
-              Block_validation.chain_id;
-              user_activated_upgrades;
-              user_activated_protocol_overrides;
-              operation_metadata_size_limit;
-              max_operations_ttl;
-              predecessor_block_header;
-              predecessor_block_metadata_hash;
-              predecessor_ops_metadata_hash;
-              predecessor_context;
-              predecessor_resulting_context_hash;
-            }
-          in
-          let cache =
-            match cache with
-            | None -> `Load
-            | Some cache ->
-                `Inherited (cache, predecessor_resulting_context_hash)
-          in
-          with_retry_to_load_protocol protocol_root (fun () ->
-              Block_validation.apply
-                ~simulate
-                ?cached_result
-                ~should_precheck
-                env
-                block_header
-                operations
-                ~cache)
-        in
-        let block_application_result, cache =
-          match block_application_result with
-          | Error [Validation_errors.Inconsistent_hash _] as err ->
-              (* This is a special case added for Hangzhou that could
-                 be removed once the successor of Hangzhou will be
-                 activated. This behavior is here to keep the
-                 compatibility with the version Mavkit v11 which has a
-                 buggy behavior with Hangzhou. *)
-              (err, None)
-          | Error _ as err -> (err, cache)
-          | Ok {result; cache} ->
-              ( Ok result,
-                Some
-                  {
-                    context_hash = result.validation_store.resulting_context_hash;
-                    cache;
-                  } )
-        in
-        let*! () =
-          External_validation.send
-            output
-            (Error_monad.result_encoding Block_validation.result_encoding)
-            block_application_result
-        in
-        loop cache None
-    | Preapply
-        {
-          chain_id;
-          timestamp;
-          protocol_data;
-          live_blocks;
-          live_operations;
-          predecessor_shell_header;
-          predecessor_hash;
-          predecessor_max_operations_ttl;
-          predecessor_block_metadata_hash;
-          predecessor_ops_metadata_hash;
-          predecessor_resulting_context_hash;
-          operations;
-        } ->
-        let*! block_preapplication_result =
-          let* predecessor_context =
-            Error_monad.catch_es (fun () ->
-                let*! context =
-                  Context.checkout
-                    context_index
-                    predecessor_resulting_context_hash
-                in
-                match context with
-                | Some context ->
-                    return (Shell_context.wrap_disk_context context)
-                | None ->
-                    tzfail
-                      (Block_validator_errors.Failed_to_checkout_context
-                         predecessor_resulting_context_hash))
-          in
-          let*! protocol_hash = Context_ops.get_protocol predecessor_context in
-          let* () = load_protocol protocol_hash protocol_root in
-          with_retry_to_load_protocol protocol_root (fun () ->
-              Block_validation.preapply
-                ~chain_id
-                ~user_activated_upgrades
-                ~user_activated_protocol_overrides
-                ~operation_metadata_size_limit
-                ~timestamp
-                ~protocol_data
-                ~live_blocks
-                ~live_operations
-                ~predecessor_context
-                ~predecessor_shell_header
-                ~predecessor_hash
-                ~predecessor_max_operations_ttl
-                ~predecessor_block_metadata_hash
-                ~predecessor_ops_metadata_hash
-                ~predecessor_resulting_context_hash
-                operations)
-        in
-        let*! cachable_result =
-          match block_preapplication_result with
-          | Ok (res, last_preapplied_context) ->
-              let*! () =
-                External_validation.send
-                  output
-                  (Error_monad.result_encoding
-                     Block_validation.preapply_result_encoding)
-                  (Ok res)
-              in
-              Lwt.return_some last_preapplied_context
-          | Error _ as err ->
-              let*! () =
-                External_validation.send
-                  output
-                  (Error_monad.result_encoding
-                     Block_validation.preapply_result_encoding)
-                  err
-              in
-              Lwt.return_none
-        in
-        loop cache cachable_result
-    | External_validation.Precheck
-        {
-          chain_id;
-          predecessor_block_header;
-          predecessor_block_hash;
-          predecessor_resulting_context_hash;
-          header;
-          operations;
-          hash;
-        } ->
-        let*! () = Events.(emit precheck_request hash) in
-        let*! block_precheck_result =
-          let* predecessor_context =
-            Error_monad.catch_es (fun () ->
-                let*! o =
-                  Context.checkout
-                    context_index
-                    predecessor_resulting_context_hash
-                in
-                match o with
-                | Some context ->
-                    return (Shell_context.wrap_disk_context context)
-                | None ->
-                    tzfail
-                      (Block_validator_errors.Failed_to_checkout_context
-                         predecessor_resulting_context_hash))
-          in
-          let cache =
-            match cache with
-            | None -> `Lazy
-            | Some cache ->
-                `Inherited (cache, predecessor_resulting_context_hash)
-          in
-          let*! protocol_hash = Context_ops.get_protocol predecessor_context in
-          let* () = load_protocol protocol_hash protocol_root in
-          with_retry_to_load_protocol protocol_root (fun () ->
-              Block_validation.precheck
-                ~chain_id
-                ~predecessor_block_header
-                ~predecessor_block_hash
-                ~predecessor_context
-                ~predecessor_resulting_context_hash
-                ~cache
-                header
-                operations)
-        in
-        let*! () =
-          External_validation.send
-            output
-            (Error_monad.result_encoding Data_encoding.unit)
-            block_precheck_result
-        in
-        loop cache cached_result
-    | External_validation.Fork_test_chain
-        {chain_id; context_hash; forked_header} ->
-        let*! () = Events.(emit fork_test_chain_request forked_header) in
-        let*! context_opt = Context.checkout context_index context_hash in
-        let*! () =
-          match context_opt with
-          | Some ctxt ->
-              let ctxt = Shell_context.wrap_disk_context ctxt in
-              let*! test_chain_init_result =
-                with_retry_to_load_protocol protocol_root (fun () ->
-                    Block_validation.init_test_chain chain_id ctxt forked_header)
-              in
-              External_validation.send
-                output
-                (Error_monad.result_encoding Block_header.encoding)
-                test_chain_init_result
-          | None ->
-              External_validation.send
-                output
-                (Error_monad.result_encoding Data_encoding.empty)
-                (Result_syntax.tzfail
-                   (Block_validator_errors.Failed_to_checkout_context
-                      context_hash))
-        in
-        loop cache None
-    | External_validation.Context_garbage_collection
-        {context_hash; gc_lockfile_path} ->
-        let*! () = Events.(emit context_gc_request context_hash) in
-        let*! () = Context.gc context_index context_hash in
-        let*! lockfile =
-          Lwt_unix.openfile
-            gc_lockfile_path
-            [Unix.O_CREAT; O_RDWR; O_CLOEXEC; O_SYNC]
-            0o644
-        in
-        let*! () =
-          Lwt.catch
-            (fun () -> Lwt_unix.lockf lockfile Unix.F_LOCK 0)
-            (fun exn ->
-              let*! () = Lwt_unix.close lockfile in
-              Lwt.fail exn)
-        in
-        let gc_waiter () =
-          Lwt.finalize
-            (fun () ->
-              let*! () = Context.wait_gc_completion context_index in
-              let*! () = Lwt_unix.lockf lockfile Unix.F_ULOCK 0 in
-              Lwt.return_unit)
-            (fun () -> Lwt_unix.close lockfile)
-        in
-        let () = Lwt.dont_wait gc_waiter (fun _exn -> ()) in
-        let*! () =
-          External_validation.send
-            output
-            (Error_monad.result_encoding Data_encoding.empty)
-            (Ok ())
-        in
-        loop cache None
-    | External_validation.Context_split ->
-        let*! () = Events.(emit context_split_request) () in
-        let*! () = Context.split context_index in
-        let*! () =
-          External_validation.send
-            output
-            (Error_monad.result_encoding Data_encoding.empty)
-            (Ok ())
-        in
-        loop cache None
-    | External_validation.Terminate ->
-        let*! () = Lwt_io.flush_all () in
-        Events.(emit termination_request ())
-    | External_validation.Reconfigure_event_logging config ->
-        let*! res =
-          Mavryk_base_unix.Internal_event_unix.Configuration.reapply config
-        in
-=======
     let*! action =
       handle_request parameters context_index cache cached_result recved
     in
     match action with
     | `Continue (res, cache, cached_result) ->
->>>>>>> 1a991a03
         let*! () =
           External_validation.send
             output
