(*****************************************************************************)
(*                                                                           *)
(* Open Source License                                                       *)
(* Copyright (c) 2021 Nomadic Labs. <contact@nomadic-labs.com>               *)
(*                                                                           *)
(* Permission is hereby granted, free of charge, to any person obtaining a   *)
(* copy of this software and associated documentation files (the "Software"),*)
(* to deal in the Software without restriction, including without limitation *)
(* the rights to use, copy, modify, merge, publish, distribute, sublicense,  *)
(* and/or sell copies of the Software, and to permit persons to whom the     *)
(* Software is furnished to do so, subject to the following conditions:      *)
(*                                                                           *)
(* The above copyright notice and this permission notice shall be included   *)
(* in all copies or substantial portions of the Software.                    *)
(*                                                                           *)
(* THE SOFTWARE IS PROVIDED "AS IS", WITHOUT WARRANTY OF ANY KIND, EXPRESS OR*)
(* IMPLIED, INCLUDING BUT NOT LIMITED TO THE WARRANTIES OF MERCHANTABILITY,  *)
(* FITNESS FOR A PARTICULAR PURPOSE AND NONINFRINGEMENT. IN NO EVENT SHALL   *)
(* THE AUTHORS OR COPYRIGHT HOLDERS BE LIABLE FOR ANY CLAIM, DAMAGES OR OTHER*)
(* LIABILITY, WHETHER IN AN ACTION OF CONTRACT, TORT OR OTHERWISE, ARISING   *)
(* FROM, OUT OF OR IN CONNECTION WITH THE SOFTWARE OR THE USE OR OTHER       *)
(* DEALINGS IN THE SOFTWARE.                                                 *)
(*                                                                           *)
(*****************************************************************************)

let parse_args () =
  let socket_dir = ref None in
  let args =
    Arg.
      [
        ( "--socket-dir",
          String
            (fun s ->
              if not (Sys.file_exists s && Sys.is_directory s) then
                raise
                  (Arg.Bad
                     (Format.sprintf "File '%s' is not a valid directory" s))
              else socket_dir := Some s),
          {|<dir>
      When provided, the validator will communicate through a socket located
      at '<dir>/mavryk-validation-socket-<pid>' where <pid> is the
      mavryk-validator's process identifier. By default, the validator will
      communicate through its standard input and output.|}
        );
        ( "--version",
          Unit
            (fun () ->
              Format.printf
                "%s\n"
<<<<<<< HEAD
                Mavryk_version_value.Bin_version.version_string ;
=======
                Tezos_version_value.Bin_version.octez_version_string ;
>>>>>>> 1a991a03
              Stdlib.exit 0),
          " Display version information" );
      ]
  in
  let usage_msg =
<<<<<<< HEAD
    Format.sprintf
      "mavryk-validator [--version] [--socket-dir <dir>] [--readonly]"
=======
    Format.sprintf "tezos-validator [--version] [--socket-dir <dir>]"
>>>>>>> 1a991a03
  in
  Arg.parse
    args
    (fun s -> raise (Arg.Bad (Format.sprintf "Unexpected argument: %s" s)))
    usage_msg ;
  !socket_dir

let run () =
  let socket_dir = parse_args () in
  let main_promise = External_validator.main ?socket_dir () in
  Stdlib.exit
    (let open Lwt_syntax in
    Lwt.Exception_filter.(set handle_all_except_runtime) ;
    Lwt_main.run
      (let* r = Lwt_exit.wrap_and_exit main_promise in
       match r with
       | Ok () -> Lwt_exit.exit_and_wait 0
       | Error err ->
           Format.eprintf "%a\n%!" pp_print_trace err ;
           Lwt_exit.exit_and_wait 1))<|MERGE_RESOLUTION|>--- conflicted
+++ resolved
@@ -47,22 +47,13 @@
             (fun () ->
               Format.printf
                 "%s\n"
-<<<<<<< HEAD
-                Mavryk_version_value.Bin_version.version_string ;
-=======
-                Tezos_version_value.Bin_version.octez_version_string ;
->>>>>>> 1a991a03
+                Mavryk_version_value.Bin_version.mavkit_version_string ;
               Stdlib.exit 0),
           " Display version information" );
       ]
   in
   let usage_msg =
-<<<<<<< HEAD
-    Format.sprintf
-      "mavryk-validator [--version] [--socket-dir <dir>] [--readonly]"
-=======
-    Format.sprintf "tezos-validator [--version] [--socket-dir <dir>]"
->>>>>>> 1a991a03
+    Format.sprintf "mavryk-validator [--version] [--socket-dir <dir>]"
   in
   Arg.parse
     args
