(*****************************************************************************)
(*                                                                           *)
(* Open Source License                                                       *)
(* Copyright (c) 2022 Nomadic Labs, <contact@nomadic-labs.com>               *)
(*                                                                           *)
(* Permission is hereby granted, free of charge, to any person obtaining a   *)
(* copy of this software and associated documentation files (the "Software"),*)
(* to deal in the Software without restriction, including without limitation *)
(* the rights to use, copy, modify, merge, publish, distribute, sublicense,  *)
(* and/or sell copies of the Software, and to permit persons to whom the     *)
(* Software is furnished to do so, subject to the following conditions:      *)
(*                                                                           *)
(* The above copyright notice and this permission notice shall be included   *)
(* in all copies or substantial portions of the Software.                    *)
(*                                                                           *)
(* THE SOFTWARE IS PROVIDED "AS IS", WITHOUT WARRANTY OF ANY KIND, EXPRESS OR*)
(* IMPLIED, INCLUDING BUT NOT LIMITED TO THE WARRANTIES OF MERCHANTABILITY,  *)
(* FITNESS FOR A PARTICULAR PURPOSE AND NONINFRINGEMENT. IN NO EVENT SHALL   *)
(* THE AUTHORS OR COPYRIGHT HOLDERS BE LIABLE FOR ANY CLAIM, DAMAGES OR OTHER*)
(* LIABILITY, WHETHER IN AN ACTION OF CONTRACT, TORT OR OTHERWISE, ARISING   *)
(* FROM, OUT OF OR IN CONNECTION WITH THE SOFTWARE OR THE USE OR OTHER       *)
(* DEALINGS IN THE SOFTWARE.                                                 *)
(*                                                                           *)
(*****************************************************************************)

type operation_application_result = Succeeded | Failed

type slot_index = int

type slot_header = {
  published_level : int32;
  slot_index : slot_index;
  commitment : Mavryk_crypto_dal.Cryptobox.Verifier.commitment;
}

type proto_parameters = {
  feature_enable : bool;
  number_of_slots : int;
  attestation_lag : int;
  attestation_threshold : int;
<<<<<<< HEAD
  cryptobox_parameters : Mavryk_crypto_dal.Cryptobox.Verifier.parameters;
  blocks_per_epoch : int32;
=======
  cryptobox_parameters : Tezos_crypto_dal.Cryptobox.Verifier.parameters;
  sc_rollup_challenge_window_in_blocks : int;
  commitment_period_in_blocks : int;
  dal_attested_slots_validity_lag : int;
>>>>>>> 1a991a03
}

module type T = sig
  module Proto : Registered_protocol.T

  type block_info

  val block_info :
    ?chain:Mavryk_shell_services.Block_services.chain ->
    ?block:Mavryk_shell_services.Block_services.block ->
    metadata:[`Always | `Never] ->
    Mavryk_rpc.Context.generic ->
    block_info tzresult Lwt.t

  val get_constants :
    Mavryk_shell_services.Chain_services.chain ->
    Mavryk_shell_services.Block_services.block ->
    Mavryk_rpc.Context.generic ->
    proto_parameters tzresult Lwt.t

  val get_published_slot_headers :
    block_info ->
    (slot_header * operation_application_result) list tzresult Lwt.t

  val get_committee :
    Mavryk_rpc.Context.generic ->
    level:int32 ->
<<<<<<< HEAD
    (int * int) Mavryk_crypto.Signature.Public_key_hash.Map.t tzresult Lwt.t

  val attested_slot_headers :
    block_info -> number_of_slots:int -> slot_index list tzresult
=======
    int list Tezos_crypto.Signature.Public_key_hash.Map.t tzresult Lwt.t

  val attested_slot_headers :
    block_info -> number_of_slots:int -> slot_index list tzresult

  val get_round : Fitness.t -> int32 tzresult

  val block_shell_header : block_info -> Block_header.shell_header

  (* Section of helpers for Skip lists *)

  module Skip_list : sig
    type cell

    type hash

    val cell_encoding : cell Data_encoding.t

    val hash_encoding : hash Data_encoding.t

    val cell_equal : cell -> cell -> bool

    val hash_equal : hash -> hash -> bool

    val cell_hash : cell -> hash

    val cells_of_level :
      block_info ->
      Tezos_rpc.Context.generic ->
      (hash * cell) list tzresult Lwt.t
  end

  module RPC : sig
    val directory : Skip_list_cells_store.t -> unit Tezos_rpc.Directory.t
  end
>>>>>>> 1a991a03
end

let table : (module T) Protocol_hash.Table.t = Protocol_hash.Table.create 5

let register (module Plugin : T) =
  assert (not (Protocol_hash.Table.mem table Plugin.Proto.hash)) ;
  Protocol_hash.Table.add table Plugin.Proto.hash (module Plugin)

let get hash = Protocol_hash.Table.find table hash<|MERGE_RESOLUTION|>--- conflicted
+++ resolved
@@ -38,15 +38,10 @@
   number_of_slots : int;
   attestation_lag : int;
   attestation_threshold : int;
-<<<<<<< HEAD
   cryptobox_parameters : Mavryk_crypto_dal.Cryptobox.Verifier.parameters;
-  blocks_per_epoch : int32;
-=======
-  cryptobox_parameters : Tezos_crypto_dal.Cryptobox.Verifier.parameters;
   sc_rollup_challenge_window_in_blocks : int;
   commitment_period_in_blocks : int;
   dal_attested_slots_validity_lag : int;
->>>>>>> 1a991a03
 }
 
 module type T = sig
@@ -74,13 +69,7 @@
   val get_committee :
     Mavryk_rpc.Context.generic ->
     level:int32 ->
-<<<<<<< HEAD
-    (int * int) Mavryk_crypto.Signature.Public_key_hash.Map.t tzresult Lwt.t
-
-  val attested_slot_headers :
-    block_info -> number_of_slots:int -> slot_index list tzresult
-=======
-    int list Tezos_crypto.Signature.Public_key_hash.Map.t tzresult Lwt.t
+    int list Mavryk_crypto.Signature.Public_key_hash.Map.t tzresult Lwt.t
 
   val attested_slot_headers :
     block_info -> number_of_slots:int -> slot_index list tzresult
@@ -108,14 +97,13 @@
 
     val cells_of_level :
       block_info ->
-      Tezos_rpc.Context.generic ->
+      Mavryk_rpc.Context.generic ->
       (hash * cell) list tzresult Lwt.t
   end
 
   module RPC : sig
-    val directory : Skip_list_cells_store.t -> unit Tezos_rpc.Directory.t
+    val directory : Skip_list_cells_store.t -> unit Mavryk_rpc.Directory.t
   end
->>>>>>> 1a991a03
 end
 
 let table : (module T) Protocol_hash.Table.t = Protocol_hash.Table.create 5
