; This file was automatically generated, do not edit.
; Edit file manifest/main.ml instead.

(library
 (name tezos_dal_node_lib_gossipsub)
 (public_name tezos-dal-node-lib.gossipsub)
 (instrumentation (backend bisect_ppx))
 (libraries
  octez-libs.base
  octez-libs.crypto-dal
  octez-libs.tezos-gossipsub
  octez-shell-libs.p2p
  octez-libs.tezos-p2p-services
<<<<<<< HEAD
=======
  tezos-dal-node-services
>>>>>>> 06fb6432
  octez-libs.crypto)
 (flags
  (:standard)
  -open Tezos_base.TzPervasives
  -open Tezos_crypto_dal
  -open Tezos_gossipsub
  -open Tezos_p2p
  -open Tezos_p2p_services
  -open Tezos_dal_node_services
  -open Tezos_crypto))<|MERGE_RESOLUTION|>--- conflicted
+++ resolved
@@ -11,10 +11,7 @@
   octez-libs.tezos-gossipsub
   octez-shell-libs.p2p
   octez-libs.tezos-p2p-services
-<<<<<<< HEAD
-=======
   tezos-dal-node-services
->>>>>>> 06fb6432
   octez-libs.crypto)
  (flags
   (:standard)
