(*****************************************************************************)
(*                                                                           *)
(* Open Source License                                                       *)
(* Copyright (c) 2020 Nomadic Labs, <contact@nomadic-labs.com>               *)
(*                                                                           *)
(* Permission is hereby granted, free of charge, to any person obtaining a   *)
(* copy of this software and associated documentation files (the "Software"),*)
(* to deal in the Software without restriction, including without limitation *)
(* the rights to use, copy, modify, merge, publish, distribute, sublicense,  *)
(* and/or sell copies of the Software, and to permit persons to whom the     *)
(* Software is furnished to do so, subject to the following conditions:      *)
(*                                                                           *)
(* The above copyright notice and this permission notice shall be included   *)
(* in all copies or substantial portions of the Software.                    *)
(*                                                                           *)
(* THE SOFTWARE IS PROVIDED "AS IS", WITHOUT WARRANTY OF ANY KIND, EXPRESS OR*)
(* IMPLIED, INCLUDING BUT NOT LIMITED TO THE WARRANTIES OF MERCHANTABILITY,  *)
(* FITNESS FOR A PARTICULAR PURPOSE AND NONINFRINGEMENT. IN NO EVENT SHALL   *)
(* THE AUTHORS OR COPYRIGHT HOLDERS BE LIABLE FOR ANY CLAIM, DAMAGES OR OTHER*)
(* LIABILITY, WHETHER IN AN ACTION OF CONTRACT, TORT OR OTHERWISE, ARISING   *)
(* FROM, OUT OF OR IN CONNECTION WITH THE SOFTWARE OR THE USE OR OTHER       *)
(* DEALINGS IN THE SOFTWARE.                                                 *)
(*                                                                           *)
(*****************************************************************************)

module Assert = Assert
module Assert_lib = Lib_test_extra.Assert_lib
open Alcotest_lwt
open Filename.Infix

let equal_metadata ?msg m1 m2 =
  let eq m1 m2 =
    match (m1, m2) with
    | None, None -> true
    | Some m1, Some m2 -> m1 = m2
    | _ -> false
  in
  let pp ppf (md : Tezos_store_unix.Store.Block.metadata option) =
    let none ppf () = Format.pp_print_string ppf "none" in
    Format.fprintf
      ppf
      "%a"
      (Format.pp_print_option
         ~none
         (fun
           ppf
           ({
              message;
              max_operations_ttl;
              last_allowed_fork_level;
              block_metadata = _;
              operations_metadata = _;
            } :
             Store.Block.metadata)
         ->
           Format.fprintf
             ppf
             "message: %a@.max_operations_ttl: %d@. last_allowed_fork_level: \
              %ld@."
             (Format.pp_print_option ~none Format.pp_print_string)
             message
             max_operations_ttl
             last_allowed_fork_level))
      md
  in
  Assert.equal ?msg ~pp ~eq m1 m2

let genesis_hash =
  Block_hash.of_b58check_exn
    "BLockGenesisGenesisGenesisGenesisGenesisf79b5d1CoW2"

let genesis =
  {
    Genesis.block = genesis_hash;
    time = Time.Protocol.epoch;
    protocol = Tezos_protocol_alpha.Protocol.hash;
  }

let default_protocol_constants = Default_parameters.constants_test

let default_max_operations_ttl = 1

let check_invariants ?(expected_checkpoint = None) ?(expected_savepoint = None)
    ?(expected_caboose = None) chain_store =
  let open Lwt_result_syntax in
  Lwt.catch
    (fun () ->
      let open Store in
      let*! current_head = Chain.current_head chain_store in
      let*! checkpoint = Chain.checkpoint chain_store in
      let*! savepoint =
        match expected_savepoint with
        | Some savepoint -> Lwt.return savepoint
        | None -> Chain.savepoint chain_store
      in
      let*! caboose =
        match expected_caboose with
        | Some caboose -> Lwt.return caboose
        | None -> Chain.caboose chain_store
      in
      Format.eprintf
        "head %ld - savepoint %ld - checkpoint %ld - caboose %ld@."
        (Store.Block.level current_head)
        (snd savepoint)
        (snd checkpoint)
        (snd caboose) ;
      let*! head_metadata =
        let*! o = Block.get_block_metadata_opt chain_store current_head in
        match o with
        | None ->
            Assert.fail_msg "check_invariant: could not find head's metadata"
        | Some metadata -> Lwt.return metadata
      in
      let expected_checkpoint_level =
        match expected_checkpoint with
        | Some l -> snd l
        | None -> Block.last_allowed_fork_level head_metadata
      in
      Assert.assert_true
        (Format.sprintf
           "check_invariant: checkpoint.level(%ld) < \
            head.last_allowed_fork_level(%ld)"
           (snd checkpoint)
           expected_checkpoint_level)
        Compare.Int32.(snd checkpoint >= expected_checkpoint_level) ;
      let*! savepoint_b_opt =
        Block.read_block_opt chain_store (fst savepoint)
      in
      let* savepoint_metadata_opt =
        Block.read_block_metadata chain_store (fst savepoint)
      in
      let*! () =
        match (savepoint_b_opt, savepoint_metadata_opt) with
        | Some _, Some _ -> Lwt.return_unit
        | Some _, None ->
            Assert.fail_msg
              "check_invariant: could not find savepoint's metadata"
        | _ -> Assert.fail_msg "check_invariant: could not find savepoint block"
      in
      let*! caboose_b_opt = Block.read_block_opt chain_store (fst caboose) in
      let* caboose_metadata_opt =
        Block.read_block_metadata chain_store (fst caboose)
      in
      match (caboose_b_opt, caboose_metadata_opt) with
      | Some _, (Some _ | None) -> return_unit
      | None, _ ->
          Format.eprintf "caboose lvl : %ld@." (snd caboose) ;
          Assert.fail_msg "check_invariant: could not find the caboose block")
    (fun exn ->
      let*! pp = Store.make_pp_chain_store chain_store in
      Format.printf "DEBUG CHAIN STORE: %a@." pp () ;
      Lwt.fail exn)

let dummy_patch_context ctxt =
  let open Lwt_result_syntax in
  let open Tezos_protocol_alpha in
  let*! ctxt = Context_ops.add ctxt ["version"] (Bytes.of_string "genesis") in
  let open Tezos_protocol_alpha_parameters in
  let proto_params =
    let json =
      Default_parameters.json_of_parameters
        Default_parameters.(parameters_of_constants constants_test)
    in
    Data_encoding.Binary.to_bytes_exn Data_encoding.json json
  in
  let*! ctxt = Context_ops.add ctxt ["protocol_parameters"] proto_params in
  let*! res =
    Protocol.Main.init
      Chain_id.zero
      ctxt
      {
        level = 0l;
        proto_level = 0;
        predecessor = genesis.block;
        timestamp = genesis.time;
        validation_passes = 0;
        operations_hash = Operation_list_list_hash.empty;
        fitness = [];
        context = Context_hash.zero;
      }
  in
  let*? {context; _} = Environment.wrap_tzresult res in
  return context

let register_gc store =
  let open Lwt_result_syntax in
  let chain_store = Store.main_chain_store store in
  let gc bh =
    let* block = Store.Block.read_block chain_store bh in
    let* resulting_context_hash =
      Store.Block.resulting_context_hash chain_store block
    in
    let*! () =
      Context_ops.gc (Store.context_index store) resulting_context_hash
    in
    return_unit
  in
  Store.Chain.register_gc_callback chain_store (Some gc)

let wrap_store_init ?(patch_context = dummy_patch_context)
    ?(history_mode = History_mode.Archive) ?(allow_testchains = true)
    ?(keep_dir = false) ?(with_gc = true) ?block_cache_limit
    ?(manual_close = false) k _ () : unit Lwt.t =
  let open Lwt_result_syntax in
  let prefix_dir = "tezos_indexed_store_test_" in
  let run f =
    if not keep_dir then Lwt_utils_unix.with_tempdir prefix_dir f
    else
      let base_dir = Filename.temp_file prefix_dir "" in
      Format.printf "temp dir: %s@." base_dir ;
      let*! () = Lwt_unix.unlink base_dir in
      let*! () = Lwt_unix.mkdir base_dir 0o700 in
      f base_dir
  in
  let*! r =
    run (fun base_dir ->
        let store_dir = base_dir // "store" in
        let context_dir = base_dir // "context" in
        let* store =
          Store.init
            ?block_cache_limit
            ~patch_context
            ~history_mode
            ~store_dir
            ~context_dir
            ~allow_testchains
            genesis
        in
        if with_gc then register_gc store ;
        protect
          ~on_error:(fun err ->
            let*! pp_store = Store.make_pp_store store in
            Format.eprintf "@[<v>DEBUG:@ %a@]@." pp_store () ;
            let*! () =
              if manual_close then Lwt.return_unit else Store.close_store store
            in
            Lwt.return (Error err))
          (fun () ->
            let* () = k (store_dir, context_dir) store in
            Format.printf "Invariants check before closing@." ;
            let* () =
              if manual_close then return_unit
              else
                let* () = check_invariants (Store.main_chain_store store) in
                let*! () = Store.close_store store in
                return_unit
            in
            let* store' =
              Store.init
                ~history_mode
                ~store_dir
                ~context_dir
                ~allow_testchains
                genesis
            in
            Format.printf "Invariants check after reloading@." ;
            let* () =
              Lwt.finalize
                (fun () -> check_invariants (Store.main_chain_store store'))
                (fun () ->
                  let*! _ = Store.close_store store' in
                  Lwt.return_unit)
            in
            return_unit))
  in
  match r with
  | Error err ->
      Format.printf "@\nTest failed:@\n%a@." Error_monad.pp_print_trace err ;
      Lwt.fail Alcotest.Test_error
  | Ok r -> Lwt.return r

let wrap_test ?history_mode ?(speed = `Quick) ?patch_context ?keep_dir ?with_gc
    ?block_cache_limit ?manual_close (name, f) =
  test_case
    name
    speed
    (wrap_store_init
       ?patch_context
       ?history_mode
       ?keep_dir
       ?with_gc
       ?block_cache_limit
       ?manual_close
       f)

let wrap_simple_store_init ?(patch_context = dummy_patch_context)
    ?(history_mode = History_mode.default) ?(allow_testchains = true)
    ?(keep_dir = false) ?(with_gc = true) k _ () : unit Lwt.t =
  let open Lwt_result_syntax in
  let prefix_dir = "tezos_indexed_store_test_" in
  let run f =
    if not keep_dir then Lwt_utils_unix.with_tempdir prefix_dir f
    else
      let base_dir = Filename.temp_file prefix_dir "" in
      let*! () = Lwt_unix.unlink base_dir in
      let*! () = Lwt_unix.mkdir base_dir 0o700 in
      f base_dir
  in
  let*! r =
    run (fun base_dir ->
        let store_dir = base_dir // "store" in
        let context_dir = base_dir // "context" in
        let* store =
          Store.init
            ~history_mode
            ~patch_context
            ~store_dir
            ~context_dir
            ~allow_testchains
            genesis
        in
        if with_gc then register_gc store ;
        protect
          ~on_error:(fun err ->
            let*! () = Store.close_store store in
            Lwt.return (Error err))
          (fun () ->
            Lwt.finalize
              (fun () -> k (store_dir, context_dir) store)
              (fun () ->
                let*! () =
                  Lwt.catch
                    (fun () -> Store.close_store store)
                    (fun _ ->
                      (* FIXME https://gitlab.com/tezos/tezos/-/issues/3305

                         Avoid to re-raise Pack_error: "Double_close"
                         when closing the Context multiple times.*)
                      Lwt.return_unit)
                in
                Lwt.return_unit)))
  in
  match r with
  | Error err ->
      Format.printf "@\nTest failed:@\n%a@." Error_monad.pp_print_trace err ;
      Lwt.fail Alcotest.Test_error
  | Ok () -> Lwt.return_unit

let wrap_simple_store_init_test ?history_mode ?(speed = `Quick) ?patch_context
    ?keep_dir ?with_gc (name, f) =
  test_case
    name
    speed
    (wrap_simple_store_init ?history_mode ?patch_context ?keep_dir ?with_gc f)

let make_raw_block ?min_lafl ?(max_operations_ttl = default_max_operations_ttl)
    ?(constants = default_protocol_constants) ?(context = Context_hash.zero)
    (pred_block_hash, pred_block_level) =
  let level = Int32.succ pred_block_level in
  let header =
    {
      Block_header.shell =
        {
          level;
          proto_level = 0;
          predecessor = pred_block_hash;
          timestamp = Time.Protocol.(add epoch (Int64.of_int32 level));
          validation_passes =
            List.length Tezos_protocol_alpha.Protocol.Main.validation_passes;
          operations_hash = Operation_list_list_hash.zero;
          fitness = [Bytes.create 8];
          context;
        };
      protocol_data =
        (* make it random to be certain to obtain a different hash *)
        Data_encoding.(Binary.to_bytes_exn int31 Random.(int (bits ())));
    }
  in
  let hash = Block_header.hash header in
  let last_allowed_fork_level =
    let current_cycle = Int32.(div (pred level) constants.blocks_per_cycle) in
    Int32.(
      mul
        constants.blocks_per_cycle
        (Compare.Int32.max
           0l
           (sub current_cycle (of_int constants.preserved_cycles))))
  in
  let last_allowed_fork_level =
    match min_lafl with
    | Some min_lafl -> Compare.Int32.max min_lafl last_allowed_fork_level
    | None -> last_allowed_fork_level
  in
  let operations =
    List.map
      (fun _ ->
        Stdlib.List.init (Random.int 10) (fun _i ->
            Operation.
              {
                shell = {branch = pred_block_hash};
                proto =
                  Data_encoding.(
                    Binary.to_bytes_exn int31 Random.(int (bits ())));
              }))
      Tezos_protocol_alpha.Protocol.Main.validation_passes
  in
  let metadata =
    Some
      {
        Block_repr.message = Some "message";
        max_operations_ttl;
        last_allowed_fork_level;
        block_metadata = Bytes.create 1;
        operations_metadata =
          List.map
            (List.map (fun _ ->
                 if Random.bool () then Block_validation.Too_large_metadata
                 else
                   Metadata
                     Data_encoding.(
                       Binary.to_bytes_exn int31 Random.(int (bits ())))))
            operations;
      }
  in
  let b =
    {
      Block_repr.hash;
      contents =
        {
          header;
          operations;
          block_metadata_hash =
            (if Random.bool () then Some Block_metadata_hash.zero else None);
          operations_metadata_hashes =
            (if Random.bool () then
             Some
               (List.map
                  (List.map (fun _ -> Operation_metadata_hash.zero))
                  operations)
            else None);
        };
      metadata;
    }
  in
  b

let prune_block block = block.Block_repr.metadata <- None

let pp_block fmt b =
  let h, lvl = Store.Block.descriptor b in
  Format.fprintf fmt "%a (%ld)" Block_hash.pp h lvl

let raw_descriptor b = (Block_repr.hash b, Block_repr.level b)

let pp_raw_block fmt b =
  let h, lvl = raw_descriptor b in
  Format.fprintf fmt "%a (%ld)" Block_hash.pp h lvl

let store_raw_block chain_store ?resulting_context (raw_block : Block_repr.t) =
  let open Lwt_syntax in
  let metadata =
    WithExceptions.Option.get ~loc:__LOC__ (Block_repr.metadata raw_block)
  in
  let ops_metadata =
    let operations_metadata = Block_repr.operations_metadata metadata in
    match Block_repr.operations_metadata_hashes raw_block with
    | Some metadata_hashes ->
        let res =
          WithExceptions.List.map2
            ~loc:__LOC__
            (WithExceptions.List.map2 ~loc:__LOC__ (fun x y -> (x, y)))
            operations_metadata
            metadata_hashes
        in
        Block_validation.Metadata_hash res
    | None -> Block_validation.(No_metadata_hash operations_metadata)
  in
  let validation_result =
    {
      Tezos_validation.Block_validation.validation_store =
        {
          resulting_context_hash =
            Option.value
              ~default:(Block_repr.context raw_block)
              resulting_context;
          timestamp = Block_repr.timestamp raw_block;
          message = Block_repr.message metadata;
          max_operations_ttl = Block_repr.max_operations_ttl metadata;
          last_allowed_fork_level = Block_repr.last_allowed_fork_level metadata;
        };
      block_metadata =
        ( Block_repr.block_metadata metadata,
          Block_repr.block_metadata_hash raw_block );
      ops_metadata;
      shell_header_hash = Block_validation.Shell_header_hash.zero;
    }
  in
  let* r =
    Store.Block.store_block
      chain_store
      ~block_header:(Block_repr.header raw_block)
      ~operations:(Block_repr.operations raw_block)
      validation_result
  in
  match r with
  | Ok (Some block) -> return_ok block
  | Ok None ->
      Alcotest.failf
        "store_raw_block: could not store block %a (%ld)"
        Block_hash.pp
        (Block_repr.hash raw_block)
        (Block_repr.level raw_block)
  | Error _ as err -> Lwt.return err

let set_block_predecessor blk pred_hash =
  let open Block_repr in
  let open Block_header in
  {
    blk with
    contents =
      {
        blk.contents with
        header =
          {
            blk.contents.header with
            shell = {blk.contents.header.shell with predecessor = pred_hash};
          };
      };
  }

let make_raw_block_list ?min_lafl ?constants ?max_operations_ttl ?(kind = `Full)
    (pred_hash, pred_level) n =
  List.fold_left
    (fun ((pred_hash, pred_level), acc) _ ->
      let raw_block =
        make_raw_block
          ?min_lafl
          ?constants
          ?max_operations_ttl
          (pred_hash, pred_level)
      in
      if kind = `Pruned then prune_block raw_block ;
      ((Block_repr.hash raw_block, Block_repr.level raw_block), raw_block :: acc))
    ((pred_hash, pred_level), [])
    (1 -- n)
  |> snd
  |> fun l ->
  let blk = List.hd l |> WithExceptions.Option.get ~loc:__LOC__ in
  Lwt.return (List.rev l, blk)

let incr_fitness b =
  match b with
  | [] ->
      let b = Bytes.create 8 in
      Bytes.set_int32_be b 0 1l ;
      [b]
  | [fitness_b] ->
      let fitness = Bytes.get_int32_be fitness_b 0 in
      let b = Bytes.create 8 in
      Bytes.set_int32_be b 0 (Int32.succ fitness) ;
      [b]
  | _ -> assert false

let append_blocks ?min_lafl ?constants ?max_operations_ttl ?root ?(kind = `Full)
<<<<<<< HEAD
    ?(should_set_head = false) ?(should_commit = false) ?protocol_level
    ?set_protocol chain_store n =
=======
    ?(should_set_head = false) ?protocol_level ?set_protocol chain_store n =
>>>>>>> 69b6b8ba
  let open Lwt_result_syntax in
  let*! root =
    match root with
    | Some (bh, bl) -> Lwt.return (bh, bl)
    | None ->
        let*! block = Store.Chain.current_head chain_store in
        Lwt.return (Store.Block.descriptor block)
  in
  let* root_b = Store.Block.read_block chain_store (fst root) in
  let* resulting_context_hash =
    Store.Block.resulting_context_hash chain_store root_b
  in
  let*! ctxt =
    Context_ops.checkout_exn
      (Store.context_index (Store.Chain.global_store chain_store))
      resulting_context_hash
  in
  let*! blocks, _last =
    make_raw_block_list ?min_lafl ?constants ?max_operations_ttl ~kind root n
  in
  let proto_level =
    match protocol_level with
    | None -> Store.Block.proto_level root_b
    | Some proto_level -> proto_level
  in
  let* _, _, blocks =
    List.fold_left_es
<<<<<<< HEAD
      (fun (ctxt_opt, last_opt, blocks) b ->
        let* ctxt, last_opt, b =
          if should_commit then
            let ctxt = WithExceptions.Option.get ~loc:__LOC__ ctxt_opt in
            let*! ctxt =
              Context_ops.add
                ctxt
                ["level"]
                (Bytes.of_string (Format.asprintf "%ld" (Block_repr.level b)))
            in
            let*! ctxt =
              match set_protocol with
              | None -> Lwt.return ctxt
              | Some proto -> Context_ops.add_protocol ctxt proto
            in
            let*! ctxt_hash =
              Context_ops.commit ~time:Time.Protocol.epoch ctxt
            in
            let predecessor =
              match List.hd blocks with None -> root_b | Some pred -> pred
            in
            let shell =
              {
                b.contents.header.Block_header.shell with
                fitness = incr_fitness (Store.Block.fitness predecessor);
                proto_level;
                context = ctxt_hash;
                predecessor = Store.Block.hash predecessor;
              }
            in
            let header =
              {
                Block_header.shell;
                protocol_data = b.contents.header.protocol_data;
              }
            in
            let hash = Block_header.hash header in
            return
              ( Some ctxt,
                Some hash,
                {
                  Block_repr.hash;
                  contents =
                    {
                      header;
                      operations = b.contents.operations;
                      block_metadata_hash = None;
                      operations_metadata_hashes = None;
                    };
                  metadata = b.metadata;
                } )
          else return (ctxt_opt, last_opt, b)
=======
      (fun (ctxt, pred, blocks) b ->
        let* ctxt, resulting_context, b =
          let*! ctxt =
            Context_ops.add
              ctxt
              ["level"]
              (Bytes.of_string (Format.asprintf "%ld" (Block_repr.level b)))
          in
          let*! ctxt =
            match set_protocol with
            | None -> Lwt.return ctxt
            | Some proto -> Context_ops.add_protocol ctxt proto
          in
          let* pred_resulting_context =
            Store.Block.resulting_context_hash chain_store pred
          in
          let shell =
            {
              b.contents.header.Block_header.shell with
              fitness = incr_fitness (Store.Block.fitness pred);
              proto_level;
              context = pred_resulting_context;
              predecessor = Store.Block.hash pred;
            }
          in
          let header =
            {
              Block_header.shell;
              protocol_data = b.contents.header.protocol_data;
            }
          in
          let hash = Block_header.hash header in
          let*! resulting_context =
            Context_ops.commit ~time:Time.Protocol.epoch ctxt
          in
          return
            ( ctxt,
              resulting_context,
              {
                Block_repr.hash;
                contents =
                  {
                    header;
                    operations = b.contents.operations;
                    block_metadata_hash = None;
                    operations_metadata_hashes = None;
                  };
                metadata = b.metadata;
              } )
        in
        let* b = store_raw_block chain_store ~resulting_context b in
        let* () =
          match set_protocol with
          | None -> return_unit
          | Some proto ->
              Store.Chain.may_update_protocol_level
                chain_store
                ~pred
                ~protocol_level:(Store.Block.proto_level b)
                ~expect_predecessor_context:true
                (b, proto)
>>>>>>> 69b6b8ba
        in
        let* () =
          if should_set_head then
            let* _ = Store.Chain.set_head chain_store b in
            return_unit
          else return_unit
        in
        return (ctxt, b, b :: blocks))
      (ctxt, root_b, [])
      blocks
  in
  let head = List.hd blocks |> WithExceptions.Option.get ~loc:__LOC__ in
  return (List.rev blocks, head)

let append_cycle ?(constants = default_protocol_constants) ?max_operations_ttl
    ?root ?(kind = `Full) ?(should_set_head = false) chain_store =
  append_blocks
    chain_store
    ~constants
    ?max_operations_ttl
    ?root
    ~kind
    ~should_set_head
    (Int32.to_int constants.blocks_per_cycle)

let assert_presence_in_store ?(with_metadata = false) chain_store blocks =
  let open Lwt_syntax in
  let* () =
    Lwt_list.iter_s
      (fun b ->
        let hash = Store.Block.hash b in
        let* o = Store.Block.read_block_opt chain_store hash in
        match o with
        | None ->
            Format.eprintf "Block %a not present in store@." pp_block b ;
            Lwt.fail Alcotest.Test_error
        | Some b' ->
            let b_header = Store.Block.header b in
            let b'_header = Store.Block.header b' in
            Assert_lib.Crypto.equal_block
              ~msg:"assert_presence: different header"
              b_header
              b'_header ;
            let* () =
              if with_metadata then (
                let* b_metadata =
                  Store.Block.get_block_metadata_opt chain_store b
                in
                let* b'_metadata =
                  Store.Block.get_block_metadata_opt chain_store b'
                in
                equal_metadata
                  b_metadata
                  b'_metadata
                  ~msg:"assert_presence: different metadata" ;
                Lwt.return_unit)
              else Lwt.return_unit
            in
            Lwt.return_unit)
      blocks
  in
  return_ok_unit

let assert_absence_in_store chain_store blocks =
  let open Lwt_syntax in
  let* () =
    Lwt_list.iter_s
      (fun b ->
        let* o = Store.Block.(read_block_opt chain_store (hash b)) in
        match o with
        | None -> Lwt.return_unit
        | Some b' ->
            let* current_head = Store.Chain.current_head chain_store in
            let* checkpoint = Store.Chain.checkpoint chain_store in
            let* savepoint = Store.Chain.savepoint chain_store in
            let* caboose = Store.Chain.caboose chain_store in
            Format.printf
              "head %ld - savepoint %ld - checkpoint %ld - caboose %ld@."
              (Store.Block.level current_head)
              (snd savepoint)
              (snd checkpoint)
              (snd caboose) ;
            if not (Store.Block.equal b b') then
              Alcotest.failf
                "assert_absence_in_store: found %a and got a different block \
                 %a@."
                pp_block
                b
                pp_block
                b'
            else
              Alcotest.failf
                "assert_absence_in_store: unexpected block found in store %a@."
                pp_block
                b')
      blocks
  in
  return_ok_unit

let set_head_by_level chain_store lvl =
  let open Lwt_result_syntax in
  let* head = Store.Block.read_block_by_level chain_store lvl in
  Store.Chain.set_head chain_store head

module Example_tree = struct
  (**********************************************************

    Genesis (H) - A1 - A2 - A3 - A4 - A5 - A6 - A7 - A8
                         \
                          B1 - B2 - B3 - B4 - B5 - B6 - B7 - B8

   **********************************************************)

  module Nametbl = Hashtbl.MakeSeeded (struct
    type t = string

    (* See [src/lib_base/tzPervasives.ml] for an explanation *)
    [@@@ocaml.warning "-32"]

    let hash = Hashtbl.seeded_hash

    let seeded_hash = Hashtbl.seeded_hash

    [@@@ocaml.warning "+32"]

    let equal = String.equal
  end)

  let build_example_tree store =
    let open Lwt_result_syntax in
    let combine_exn l1 l2 =
      match
        List.combine ~when_different_lengths:(Failure "combine_exn") l1 l2
      with
      | Ok x -> x
      | Error _ -> assert false
    in
    let chain_store = Store.main_chain_store store in
    let main_chain = List.map (fun i -> Format.sprintf "A%d" i) (1 -- 8) in
    let* blocks, _head =
      append_blocks chain_store ~kind:`Full (List.length main_chain)
    in
    let*! main_blocks =
      Lwt_list.filter_map_s
        (fun b -> Store.Block.read_block_opt chain_store (Store.Block.hash b))
        blocks
    in
    let a2 = List.nth main_blocks 1 |> WithExceptions.Option.get ~loc:__LOC__ in
    let main_blocks = combine_exn main_chain main_blocks in
    let branch_chain = List.map (fun i -> Format.sprintf "B%d" i) (1 -- 8) in
    let* branch, _head =
      append_blocks
        chain_store
        ~root:(Store.Block.descriptor a2)
        ~kind:`Full
        (List.length branch_chain)
    in
    let*! branch_blocks =
      Lwt_list.filter_map_s
        (fun b -> Store.Block.read_block_opt chain_store (Store.Block.hash b))
        branch
    in
    let branch_blocks = combine_exn branch_chain branch_blocks in
    let vtbl = Nametbl.create 17 in
    let*! genesis = Store.Chain.genesis_block chain_store in
    Nametbl.add vtbl "Genesis" genesis ;
    List.iter (fun (k, b) -> Nametbl.add vtbl k b) (main_blocks @ branch_blocks) ;
    let* () = assert_presence_in_store chain_store (blocks @ branch) in
    return vtbl

  let rev_lookup block_hash tbl =
    Nametbl.fold
      (fun k b o ->
        match o with
        | None ->
            if Block_hash.equal block_hash (Store.Block.hash b) then Some k
            else None
        | x -> x)
      tbl
      None
    |> WithExceptions.Option.to_exn ~none:Not_found

  let vblock tbl k = Nametbl.find tbl k

  let wrap_test ?keep_dir ?history_mode ?with_gc (name, g) =
    let open Lwt_result_syntax in
    let f _ store =
      let chain_store = Store.main_chain_store store in
      let* tbl = build_example_tree store in
      g chain_store tbl
    in
    wrap_test ?keep_dir ?history_mode ?with_gc (name, f)
end<|MERGE_RESOLUTION|>--- conflicted
+++ resolved
@@ -552,12 +552,7 @@
   | _ -> assert false
 
 let append_blocks ?min_lafl ?constants ?max_operations_ttl ?root ?(kind = `Full)
-<<<<<<< HEAD
-    ?(should_set_head = false) ?(should_commit = false) ?protocol_level
-    ?set_protocol chain_store n =
-=======
     ?(should_set_head = false) ?protocol_level ?set_protocol chain_store n =
->>>>>>> 69b6b8ba
   let open Lwt_result_syntax in
   let*! root =
     match root with
@@ -585,60 +580,6 @@
   in
   let* _, _, blocks =
     List.fold_left_es
-<<<<<<< HEAD
-      (fun (ctxt_opt, last_opt, blocks) b ->
-        let* ctxt, last_opt, b =
-          if should_commit then
-            let ctxt = WithExceptions.Option.get ~loc:__LOC__ ctxt_opt in
-            let*! ctxt =
-              Context_ops.add
-                ctxt
-                ["level"]
-                (Bytes.of_string (Format.asprintf "%ld" (Block_repr.level b)))
-            in
-            let*! ctxt =
-              match set_protocol with
-              | None -> Lwt.return ctxt
-              | Some proto -> Context_ops.add_protocol ctxt proto
-            in
-            let*! ctxt_hash =
-              Context_ops.commit ~time:Time.Protocol.epoch ctxt
-            in
-            let predecessor =
-              match List.hd blocks with None -> root_b | Some pred -> pred
-            in
-            let shell =
-              {
-                b.contents.header.Block_header.shell with
-                fitness = incr_fitness (Store.Block.fitness predecessor);
-                proto_level;
-                context = ctxt_hash;
-                predecessor = Store.Block.hash predecessor;
-              }
-            in
-            let header =
-              {
-                Block_header.shell;
-                protocol_data = b.contents.header.protocol_data;
-              }
-            in
-            let hash = Block_header.hash header in
-            return
-              ( Some ctxt,
-                Some hash,
-                {
-                  Block_repr.hash;
-                  contents =
-                    {
-                      header;
-                      operations = b.contents.operations;
-                      block_metadata_hash = None;
-                      operations_metadata_hashes = None;
-                    };
-                  metadata = b.metadata;
-                } )
-          else return (ctxt_opt, last_opt, b)
-=======
       (fun (ctxt, pred, blocks) b ->
         let* ctxt, resulting_context, b =
           let*! ctxt =
@@ -700,7 +641,6 @@
                 ~protocol_level:(Store.Block.proto_level b)
                 ~expect_predecessor_context:true
                 (b, proto)
->>>>>>> 69b6b8ba
         in
         let* () =
           if should_set_head then
