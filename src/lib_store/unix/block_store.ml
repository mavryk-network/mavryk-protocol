(*****************************************************************************)
(*                                                                           *)
(* Open Source License                                                       *)
(* Copyright (c) 2020-2021 Nomadic Labs, <contact@nomadic-labs.com>          *)
(*                                                                           *)
(* Permission is hereby granted, free of charge, to any person obtaining a   *)
(* copy of this software and associated documentation files (the "Software"),*)
(* to deal in the Software without restriction, including without limitation *)
(* the rights to use, copy, modify, merge, publish, distribute, sublicense,  *)
(* and/or sell copies of the Software, and to permit persons to whom the     *)
(* Software is furnished to do so, subject to the following conditions:      *)
(*                                                                           *)
(* The above copyright notice and this permission notice shall be included   *)
(* in all copies or substantial portions of the Software.                    *)
(*                                                                           *)
(* THE SOFTWARE IS PROVIDED "AS IS", WITHOUT WARRANTY OF ANY KIND, EXPRESS OR*)
(* IMPLIED, INCLUDING BUT NOT LIMITED TO THE WARRANTIES OF MERCHANTABILITY,  *)
(* FITNESS FOR A PARTICULAR PURPOSE AND NONINFRINGEMENT. IN NO EVENT SHALL   *)
(* THE AUTHORS OR COPYRIGHT HOLDERS BE LIABLE FOR ANY CLAIM, DAMAGES OR OTHER*)
(* LIABILITY, WHETHER IN AN ACTION OF CONTRACT, TORT OR OTHERWISE, ARISING   *)
(* FROM, OUT OF OR IN CONNECTION WITH THE SOFTWARE OR THE USE OR OTHER       *)
(* DEALINGS IN THE SOFTWARE.                                                 *)
(*                                                                           *)
(*****************************************************************************)

open Store_types
open Block_repr
open Store_errors

let default_block_cache_limit = 1_000

type merge_status = Not_running | Running | Merge_failed of tztrace

type status = Naming.block_store_status = Idle | Merging

type block_store = {
  chain_dir : [`Chain_dir] Naming.directory;
  readonly : bool;
  genesis_block : Block_repr.t;
  cemented_store : Cemented_block_store.t;
  mutable ro_floating_block_stores : Floating_block_store.t list;
  mutable rw_floating_block_store : Floating_block_store.t;
  caboose : block_descriptor Stored_data.t;
  savepoint : block_descriptor Stored_data.t;
  status_data : status Stored_data.t;
  block_cache : Block_repr.t Block_lru_cache.t;
  mutable gc_callback : (Block_hash.t -> unit tzresult Lwt.t) option;
  mutable split_callback : (unit -> unit tzresult Lwt.t) option;
  merge_mutex : Lwt_mutex.t;
  merge_scheduler : Lwt_idle_waiter.t;
  (* Target level x Merging thread *)
  mutable merging_thread : (int32 * unit tzresult Lwt.t) option;
}

type t = block_store

type key = Block of (Block_hash.t * int)

let status_encoding =
  let open Data_encoding in
  conv
    (function Idle -> false | Merging -> true)
    (function false -> Idle | true -> Merging)
    Data_encoding.bool

let status_to_string = function Idle -> "idle" | Merging -> "merging"

let cemented_block_store {cemented_store; _} = cemented_store

let floating_block_stores {ro_floating_block_stores; rw_floating_block_store; _}
    =
  List.rev (rw_floating_block_store :: ro_floating_block_stores)

let savepoint {savepoint; _} = Stored_data.get savepoint

let caboose {caboose; _} = Stored_data.get caboose

let status {status_data; _} = Stored_data.get status_data

let write_savepoint {savepoint; _} v =
  let open Lwt_result_syntax in
  let* () = Stored_data.write savepoint v in
  let*! () = Store_events.(emit set_savepoint v) in
  Prometheus.Gauge.set
    Store_metrics.metrics.savepoint_level
    (Int32.to_float (snd v)) ;
  return_unit

let write_caboose {caboose; _} v =
  let open Lwt_result_syntax in
  let* () = Stored_data.write caboose v in
  let*! () = Store_events.(emit set_caboose v) in
  Prometheus.Gauge.set
    Store_metrics.metrics.caboose_level
    (Int32.to_float (snd v)) ;
  return_unit

let genesis_block {genesis_block; _} = genesis_block

let write_status {status_data; _} status = Stored_data.write status_data status

(** [global_predecessor_lookup chain_block_store hash pow_nth] retrieves
    the 2^[pow_nth] predecessor's hash from the block with corresponding
    [hash] by checking all stores iteratively. Returns [None] if the
    predecessor is not found or if it is below genesis. *)
let global_predecessor_lookup block_store hash pow_nth =
  let open Lwt_syntax in
  (* pow_nth = 0 => direct predecessor *)
  (* Look in the RW block_store, then RO stores and finally in the
     cemented store *)
  let* o =
    List.find_map_s
      (fun floating_store ->
        let* o = Floating_block_store.find_predecessors floating_store hash in
        match o with
        | None -> Lwt.return_none
        | Some predecessors -> Lwt.return (List.nth_opt predecessors pow_nth))
      (block_store.rw_floating_block_store
     :: block_store.ro_floating_block_stores)
  in
  match o with
  | Some hash -> Lwt.return_some hash
  | None -> (
      (* It must be cemented *)
      match
        Cemented_block_store.get_cemented_block_level
          block_store.cemented_store
          hash
      with
      | None -> Lwt.return_none
      | Some level ->
          (* level - 2^n *)
          let pred_level =
            max
              (Block_repr.level block_store.genesis_block)
              Int32.(sub level (shift_left 1l pow_nth))
          in
          Lwt.return
            (Cemented_block_store.get_cemented_block_hash
               block_store.cemented_store
               pred_level))

(**
   Takes a block_store and a block and returns the block's known
   predecessors. The predecessors are distributed along the chain,
   up to the genesis, at a distance from [b] that grows exponentially.
   The store tabulates a function [p] from distances to block_ids such
   that if [p(b,d)=b'] then [b'] is at distance 2^d from [b].
   Example of how previous predecessors are used:
   p(n,0) = n-1
   p(n,1) = n-2  = p(n-1,0)
   p(n,2) = n-4  = p(n-2,1)
   p(n,3) = n-8  = p(n-4,2)
   p(n,4) = n-16 = p(n-8,3)
   ...

   The list might be trimmed down if not enough predecessors can be
   found in the block_store.
*)
let compute_predecessors block_store block =
  let open Lwt_syntax in
  let rec loop predecessors_acc pred dist =
    if dist = Floating_block_index.Block_info.max_predecessors then
      Lwt.return predecessors_acc
    else
      let* o = global_predecessor_lookup block_store pred (dist - 1) in
      match o with
      | None -> Lwt.return predecessors_acc
      | Some pred' -> loop (pred' :: predecessors_acc) pred' (dist + 1)
  in
  let predecessor = predecessor block in
  if Block_hash.equal block.hash predecessor then
    (* genesis *)
    Lwt.return [block.hash]
  else
    let* rev_preds = loop [predecessor] predecessor 1 in
    Lwt.return (List.rev rev_preds)

(** [get_hash block_store key] retrieves the block which is at
    [distance] from the block with corresponding [hash] by every store
    iteratively. *)
let get_hash block_store (Block (block_hash, offset)) =
  let open Lwt_result_syntax in
  let closest_power_two n =
    if n < 0 then assert false
    else
      let rec loop cnt n = if n <= 1 then cnt else loop (cnt + 1) (n / 2) in
      loop 0 n
  in
  Lwt_idle_waiter.task block_store.merge_scheduler (fun () ->
      if offset = 0 then return_some block_hash
      else if offset < 0 then tzfail (Wrong_predecessor (block_hash, offset))
      else
        match
          Cemented_block_store.get_cemented_block_level
            block_store.cemented_store
            block_hash
        with
        | Some block_level ->
            let target = Int32.(sub block_level (of_int offset)) in
            return
              (Cemented_block_store.get_cemented_block_hash
                 block_store.cemented_store
                 target)
        | None ->
            (* actual predecessor function *)
            let rec loop block_hash offset =
              if offset = 1 then
                let*! pred =
                  global_predecessor_lookup block_store block_hash 0
                in
                return pred
              else
                let power = closest_power_two offset in
                let power =
                  if power < Floating_block_index.Block_info.max_predecessors
                  then power
                  else
                    let power =
                      Floating_block_index.Block_info.max_predecessors - 1
                    in
                    power
                in
                let*! o =
                  global_predecessor_lookup block_store block_hash power
                in
                match o with
                | None -> return_none
                | Some pred ->
                    let rest = offset - (1 lsl power) in
                    if rest = 0 then return_some pred
                      (* landed on the requested predecessor *)
                    else loop pred rest
              (* need to jump further back *)
            in
            loop block_hash offset)

let mem block_store key =
  let open Lwt_result_syntax in
  Lwt_idle_waiter.task block_store.merge_scheduler (fun () ->
      let* o = get_hash block_store key in
      match o with
      | None -> return_false
      | Some predecessor_hash
        when Block_hash.equal block_store.genesis_block.hash predecessor_hash ->
          return_true
      | Some predecessor_hash ->
          let*! is_known_in_floating =
            List.exists_s
              (fun store -> Floating_block_store.mem store predecessor_hash)
              (block_store.rw_floating_block_store
             :: block_store.ro_floating_block_stores)
          in
          return
            (is_known_in_floating
            || Cemented_block_store.is_cemented
                 block_store.cemented_store
                 predecessor_hash))

let read_block block_store ~read_metadata key_kind =
  let open Lwt_result_syntax in
  Lwt_idle_waiter.task block_store.merge_scheduler (fun () ->
      (* Resolve the hash *)
      let* o = get_hash block_store key_kind in
      match o with
      | None -> return_none
      | Some adjusted_hash ->
          if Block_hash.equal block_store.genesis_block.hash adjusted_hash then
            return_some block_store.genesis_block
          else
            let fetch_block adjusted_hash =
              (* First look in the floating stores *)
              let*! o =
                List.find_map_s
                  (fun store ->
                    Floating_block_store.read_block store adjusted_hash)
                  (block_store.rw_floating_block_store
                 :: block_store.ro_floating_block_stores)
              in
              match o with
              | Some block -> Lwt.return_some block
              | None -> (
                  (* Lastly, look in the cemented blocks *)
                  let*! r =
                    Cemented_block_store.get_cemented_block_by_hash
                      ~read_metadata
                      block_store.cemented_store
                      adjusted_hash
                  in
                  match r with
                  | Ok v -> Lwt.return v
                  | Error _ -> Lwt.return_none)
            in
            let*! block =
              Block_lru_cache.bind_or_put
                block_store.block_cache
                adjusted_hash
                fetch_block
                Lwt.return
            in
            return block)

let read_block_metadata block_store key_kind =
  let open Lwt_result_syntax in
  Lwt_idle_waiter.task block_store.merge_scheduler (fun () ->
      (* Resolve the hash *)
      let* o = get_hash block_store key_kind in
      match o with
      | None -> return_none
      | Some adjusted_hash -> (
          if Block_hash.equal block_store.genesis_block.hash adjusted_hash then
            return (Block_repr.metadata block_store.genesis_block)
          else
            (* First look in the floating stores *)
            let*! o =
              List.find_map_s
                (fun store ->
                  Floating_block_store.read_block store adjusted_hash)
                (block_store.rw_floating_block_store
               :: block_store.ro_floating_block_stores)
            in
            match o with
            | Some block -> return block.metadata
            | None -> (
                (* Lastly, look in the cemented blocks *)
                match
                  Cemented_block_store.get_cemented_block_level
                    block_store.cemented_store
                    adjusted_hash
                with
                | None -> return_none
                | Some level ->
                    Cemented_block_store.read_block_metadata
                      block_store.cemented_store
                      level)))

let resulting_context_hash block_store ~fetch_expect_predecessor_context key =
  (* Hypothesis: there is an intersection of at least 1 block with the
     end of the cementing store and the beginning of the floating
     store.
     Indeed, there are [max_op_ttl] blocks below the checkpoint
     kept in the floating store, so that this window of blocks
     overlaps with the content of the cemented store. Thus, looking
     at the successor of the last cemented block should never occur,
     as this case would be tackled by the floating store's looking. *)
  let open Lwt_result_syntax in
  let ( let*? ) t k =
    let* v_opt = t in
    match v_opt with None -> return_none | Some v -> k v
  in
  (* Resolve the hash *)
  let*? adjusted_hash = get_hash block_store key in
  if Block_hash.equal block_store.genesis_block.hash adjusted_hash then
    return_some (Block_repr.context block_store.genesis_block)
  else
    (* First look in the floating stores *)
    let*! resulting_context_opt =
      Lwt_idle_waiter.task block_store.merge_scheduler (fun () ->
          List.find_map_s
            (fun store ->
              Floating_block_store.find_resulting_context_hash
                store
                adjusted_hash)
            (block_store.rw_floating_block_store
           :: block_store.ro_floating_block_stores))
    in
    match resulting_context_opt with
    | Some resulting_context_hash -> return_some resulting_context_hash
    | None ->
        (* [fetch_expect_predecessor_context] takes a lock on the
           chain_data: we make sure not to lock the [merge_scheduler]
           to prevent a data-race locking up the store. *)
        let* expect_predecessor = fetch_expect_predecessor_context () in
        (* If not found, look at the context of the direct
           successor of the looked up block in the cemented store. *)
        Lwt_idle_waiter.task block_store.merge_scheduler (fun () ->
            let cemented_store = block_store.cemented_store in
            if expect_predecessor then
              let*? block_level =
                return
                  (Cemented_block_store.get_cemented_block_level
                     cemented_store
                     adjusted_hash)
              in
              let*? succ_block =
                Cemented_block_store.get_cemented_block_by_level
                  cemented_store
                  ~read_metadata:false
                  (Int32.succ block_level)
              in
              return_some (Block_repr.context succ_block)
            else
              let*? block =
                Cemented_block_store.get_cemented_block_by_hash
                  cemented_store
                  ~read_metadata:false
                  adjusted_hash
              in
              return_some (Block_repr.context block))

let store_block block_store block resulting_context_hash =
  let open Lwt_result_syntax in
  let* () = fail_when block_store.readonly Cannot_write_in_readonly in
  Lwt_idle_waiter.task block_store.merge_scheduler (fun () ->
      protect (fun () ->
          let*! predecessors = compute_predecessors block_store block in
          Block_lru_cache.put
            block_store.block_cache
            block.hash
            (Lwt.return_some block) ;
          Floating_block_store.append_block
            ~log_metrics:true
            block_store.rw_floating_block_store
            {predecessors; resulting_context_hash}
            block))

let cement_blocks ?(check_consistency = true) ~write_metadata block_store
    chunk_iterator =
  (* No need to lock *)
  let open Lwt_result_syntax in
  let*! () = Store_events.(emit start_cementing_blocks) () in
  let {cemented_store; _} = block_store in
  Cemented_block_store.cement_blocks
    ~check_consistency
    cemented_store
    ~write_metadata
    chunk_iterator

(* [try_retrieve_n_predecessors stores block_hash n] retrieves, at
   most, the [n] [block_hash]'s predecessors (including [block_hash])
   from the floating stores. The resulting block list may be smaller
   than [n] and contains the oldest blocks first. *)
let try_retrieve_n_predecessors floating_stores block_hash n =
  let open Lwt_syntax in
  let rec loop acc current_hash n =
    if n = 0 then return acc
    else
      let* o =
        List.find_map_s
          (fun floating_store ->
            Floating_block_store.find_predecessors floating_store current_hash)
          floating_stores
      in
      match o with
      | None | Some [] ->
          (* The remaining blocks are not present, skip them. *)
          return acc
      | Some (direct_predecessor_hash :: _ancestors) ->
          loop (current_hash :: acc) direct_predecessor_hash (pred n)
  in
  loop [] block_hash n

let read_predecessor_block_by_level_opt block_store ?(read_metadata = false)
    ~head level =
  read_block
    block_store
    ~read_metadata
    (Block
       (Block_repr.hash head, Int32.(to_int (sub (Block_repr.level head) level))))

let read_predecessor_block_by_level block_store ?(read_metadata = false) ~head
    level =
  let open Lwt_result_syntax in
  let head_level = Block_repr.level head in
  let head_hash = Block_repr.hash head in
  let distance = Int32.(to_int (sub head_level level)) in
  let* o =
    read_block block_store ~read_metadata (Block (head_hash, distance))
  in
  match o with
  | None ->
      if distance < 0 then tzfail (Bad_level {head_level; given_level = level})
      else tzfail (Block_not_found {hash = head_hash; distance})
  | Some b -> return b

let read_iterator_block_range_in_floating_stores block_store ~ro_store ~rw_store
    ~head (low, high) =
  let open Lwt_result_syntax in
  let* high_block = read_predecessor_block_by_level block_store ~head high in
  let nb_blocks =
    Int32.(add one (sub high low) |> to_int)
    (* +1, it's a size *)
  in
  let*! block_hashes =
    try_retrieve_n_predecessors
      [ro_store; rw_store]
      (Block_repr.hash high_block)
      nb_blocks
  in
  let chunk_length = List.length block_hashes (* effective size *) in
  let reading_sequence =
    Floating_block_store.raw_retrieve_blocks_seq
      ~src_floating_stores:[ro_store; rw_store]
      ~block_hashes
  in
  return {Cemented_block_store.chunk_length; reading_sequence}

(* [expected_savepoint block_store target_offset] computes the
   expected savepoint based on the [target_offset]. When the
   [target_offset] cannot be satisfied, the previous savepoint is
   returned.*)
let expected_savepoint block_store ~target_offset =
  let open Lwt_result_syntax in
  let cemented_dir = Naming.cemented_blocks_dir block_store.chain_dir in
  let* metadata_table = Cemented_block_store.load_metadata_table cemented_dir in
  match metadata_table with
  | None ->
      let*! current_savepoint = savepoint block_store in
      return (snd current_savepoint)
  | Some cemented_block_metadata_files ->
      let nb_files = Array.length cemented_block_metadata_files in
      if target_offset >= nb_files || nb_files = 0 then
        (* If cannot provide a savepoint from the cemented block store
            or if the target_offset is equal to the current one then we
            return the current savepoint. *)
        let*! current_savepoint = savepoint block_store in
        return (snd current_savepoint)
      else if target_offset = 0 then
        (* We get the successor of the highest cemented level *)
        let cycle = cemented_block_metadata_files.(nb_files - 1) in
        return (Int32.succ cycle.end_level)
      else
        (* We get the lowest block of the targeted cycle which
           contains metadata *)
        let cycle = cemented_block_metadata_files.(nb_files - target_offset) in
        return cycle.start_level

(* [available_savepoint block_store current_head savepoint_candidate]
   aims to check that the [savepoint_candidate] can be used as a valid
   savepoint (that is to say, contains metadata). It returns the
   [savepoint_candidate] block descriptor if it is valid. Returns the
   current savepoint otherwise. *)
let available_savepoint block_store current_head savepoint_candidate =
  let open Lwt_result_syntax in
  let head_hash = Block_repr.hash current_head in
  let*! current_savepoint = savepoint block_store in
  let new_savepoint_level =
    if savepoint_candidate < snd current_savepoint then snd current_savepoint
    else savepoint_candidate
  in
  let distance =
    Int32.(to_int (sub (Block_repr.level current_head) new_savepoint_level))
  in
  let* block =
    let* o =
      read_block ~read_metadata:false block_store (Block (head_hash, distance))
    in
    match o with
    | Some b -> return b
    | None -> tzfail (Wrong_predecessor (head_hash, distance))
  in
  return (descriptor block)

(* [preserved_block block_store current_head] returns the
   preserved block candidate level. The preserved block aims to be the
   one needed and maintained available to export snapshot. That is to
   say, the block: lafl(head) - max_op_ttl(lafl). *)
let preserved_block block_store current_head =
  let open Lwt_result_syntax in
  let head_hash = Block_repr.hash current_head in
  let* current_head_metadata_o =
    read_block_metadata block_store (Block (head_hash, 0))
  in
  let current_head_metadata =
    WithExceptions.Option.get ~loc:__LOC__ current_head_metadata_o
  in
  let head_lafl = Block_repr.last_allowed_fork_level current_head_metadata in
  let head_max_op_ttl =
    Int32.of_int (Block_repr.max_operations_ttl current_head_metadata)
  in
  return Int32.(max 0l (sub head_lafl head_max_op_ttl))

(* [infer_savepoint block_store current_head ~target_offset] returns
   the savepoint candidate for an history mode switch. *)
let infer_savepoint block_store current_head ~target_offset =
  let open Lwt_result_syntax in
  let* expected_savepoint_level =
    expected_savepoint block_store ~target_offset
  in
  let* preserved_savepoint_level = preserved_block block_store current_head in
  let savepoint_candidate =
    min preserved_savepoint_level expected_savepoint_level
  in
  available_savepoint block_store current_head savepoint_candidate

(* [expected_caboose block_store ~target_offset] computes the
   expected caboose based on the [target_offset]). None is returned if
   the cemented store cannot satisfy the targeted offset. *)
let expected_caboose block_store ~target_offset =
  let cemented_store = cemented_block_store block_store in
  match Cemented_block_store.cemented_blocks_files cemented_store with
  | None -> None
  | Some cemented_block_files ->
      let nb_files = Array.length cemented_block_files in
      if target_offset > nb_files || nb_files = 0 then
        (* The expected caboose cannot be satisfied *)
        None
      else if target_offset = 0 then
        (* We get the successor of the highest cemented level *)
        let cycle = cemented_block_files.(nb_files - 1) in
        Some (Int32.succ cycle.end_level)
      else
        (* We get the lowest block of the targeted cycle *)
        let cycle = cemented_block_files.(nb_files - target_offset) in
        Some cycle.start_level

(* [infer_caboose block_store savepoint current_head ~target_offset
   ~new_history_mode ~previous_history_mode] returns the caboose
   candidate for an history mode switch. *)
let infer_caboose block_store savepoint current_head ~target_offset
    ~new_history_mode ~previous_history_mode =
  let open Lwt_result_syntax in
  match previous_history_mode with
  | History_mode.Archive -> (
      match new_history_mode with
      | History_mode.Archive ->
          tzfail
            (Cannot_switch_history_mode
               {
                 previous_mode = previous_history_mode;
                 next_mode = new_history_mode;
               })
      | Full _ ->
          let*! b = caboose block_store in
          return b
      | Rolling _ -> return savepoint)
  | Full _ -> (
      match expected_caboose block_store ~target_offset with
      | Some expected_caboose ->
          let* preserved_caboose = preserved_block block_store current_head in
          let new_caboose_level = min expected_caboose preserved_caboose in
          let head_hash = Block_repr.hash current_head in
          let distance =
            Int32.(
              to_int (sub (Block_repr.level current_head) new_caboose_level))
          in
          let* block =
            let* o =
              read_block
                ~read_metadata:false
                block_store
                (Block (head_hash, distance))
            in
            match o with
            | Some b -> return b
            | None -> tzfail (Wrong_predecessor (head_hash, distance))
          in
          return (descriptor block)
      | None -> return savepoint)
  | Rolling r ->
      let current_offset =
        Option.value r ~default:History_mode.default_additional_cycles
      in
      if current_offset.offset < target_offset then
        let*! b = caboose block_store in
        return b
      else return savepoint

let switch_history_mode block_store ~current_head ~previous_history_mode
    ~new_history_mode =
  let open Lwt_result_syntax in
  let open History_mode in
  match (previous_history_mode, new_history_mode) with
  | Full _, Rolling m | Rolling _, Rolling m ->
      let m =
        (Option.value m ~default:History_mode.default_additional_cycles).offset
      in
      (* Both the caboose and savepoint can be updated *)
      let* new_savepoint =
        infer_savepoint block_store current_head ~target_offset:m
      in
      let* new_caboose =
        infer_caboose
          block_store
          new_savepoint
          current_head
          ~target_offset:m
          ~new_history_mode
          ~previous_history_mode
      in
      let cemented_block_store = cemented_block_store block_store in
      let*! () =
        Cemented_block_store.trigger_gc cemented_block_store new_history_mode
      in
      let* () = write_savepoint block_store new_savepoint in
      let* () = write_caboose block_store new_caboose in
      return_unit
  | Full _, Full m ->
      let m =
        (Option.value m ~default:History_mode.default_additional_cycles).offset
      in
      (* Only the savepoint can be updated *)
      let* new_savepoint =
        infer_savepoint block_store current_head ~target_offset:m
      in
      let*! () =
        Cemented_block_store.trigger_gc
          (cemented_block_store block_store)
          new_history_mode
      in
      let* () = write_savepoint block_store new_savepoint in
      return_unit
  | Archive, Full m | Archive, Rolling m ->
      let m =
        (Option.value m ~default:History_mode.default_additional_cycles).offset
      in
      (* Both the caboose and savepoint can be updated *)
      let* new_savepoint =
        infer_savepoint block_store current_head ~target_offset:m
      in
      let* new_caboose =
        infer_caboose
          block_store
          new_savepoint
          current_head
          ~target_offset:m
          ~new_history_mode
          ~previous_history_mode
      in
      let*! () =
        Cemented_block_store.trigger_gc
          (cemented_block_store block_store)
          new_history_mode
      in
      let* () = write_savepoint block_store new_savepoint in
      let* () = write_caboose block_store new_caboose in
      return_unit
  | _ ->
      tzfail
        (Cannot_switch_history_mode
           {previous_mode = previous_history_mode; next_mode = new_history_mode})

let compute_new_savepoint block_store history_mode ~new_store
    ~min_level_to_preserve ~new_head ~cycles_to_cement =
  let open Lwt_result_syntax in
  assert (cycles_to_cement <> []) ;
  let*! savepoint = Stored_data.get block_store.savepoint in
  match history_mode with
  | History_mode.Archive ->
      (* new_savepoint = savepoint = genesis *)
      return savepoint
  | Full offset | Rolling offset -> (
      let offset =
        (Option.value offset ~default:History_mode.default_additional_cycles)
          .offset
      in
      let* min_block_to_preserve =
        read_predecessor_block_by_level
          block_store
          ~head:new_head
          min_level_to_preserve
      in
      let ((_min_block_hash, min_block_level) as min_block_descr) =
        Block_repr.descriptor min_block_to_preserve
      in
      (* New savepoint = min min_level_to_preserve (min new lowest cemented block) *)
      let cemented_cycles =
        match
          Cemented_block_store.cemented_blocks_files block_store.cemented_store
        with
        | None -> cycles_to_cement
        | Some table ->
            (Array.to_list table
            |> List.map (fun {Cemented_block_store.start_level; end_level; _} ->
                   (start_level, end_level)))
            @ cycles_to_cement
      in
      let* cemented_metadata_table =
        Cemented_block_store.cemented_metadata_files block_store.cemented_store
      in
      let cemented_metadata_cycles =
        match cemented_metadata_table with
        | None -> []
        | Some table ->
            Array.to_list table
            |> List.map
                 (fun
                   ({Cemented_block_store.start_level; end_level; _} :
                     Cemented_block_store.cemented_metadata_file)
                 -> (start_level, end_level))
      in
      if Compare.Int32.(snd savepoint >= min_block_level) then return savepoint
      else
        let cemented_cycles_len = List.length cemented_cycles in
        (* If the offset is 0, the savepoint will be the minimum block
           to preserve. *)
        if offset = 0 then return min_block_descr
        else if
          (* If the number of cemented cycles is not yet the offset,
             then the savepoint will be unchanged. *)
          cemented_cycles_len < offset
        then
          (* In case of a freshly imported rolling snapshot, we may
             drag the savepoint if it was not set on a cycle
             start. Otherwise, the savepoint would be missing from the
             store. We drag the savepoint only if it is not in the new
             floating store nor in the cycles to cements U cemented
             cycles. *)
          let savepoint_hash, savepoint_level = savepoint in
          let is_savepoint_in_cemented =
            List.exists
              (fun (l, h) -> l <= savepoint_level && savepoint_level <= h)
              (cycles_to_cement @ cemented_metadata_cycles)
          in
          if not is_savepoint_in_cemented then
            let*! is_savepoint_in_new_store =
              Floating_block_store.mem new_store savepoint_hash
            in
            if not is_savepoint_in_new_store then return min_block_descr
            else return savepoint
          else return savepoint
        else
          (* Else we shift the savepoint by [List.length cycles_to_cement]
             cycles *)
          let shifted_savepoint_level =
            (* new lowest cemented block  *)
            fst
              (List.nth cemented_cycles (cemented_cycles_len - offset)
              |> WithExceptions.Option.get ~loc:__LOC__)
          in
          (* If the savepoint is still higher than the shifted
             savepoint, preserve the savepoint *)
          if Compare.Int32.(snd savepoint >= shifted_savepoint_level) then
            return savepoint
          else if
            (* If the new savepoint is still higher than the min block
               to preserve, we choose the min block to preserve. *)
            Compare.Int32.(shifted_savepoint_level >= min_block_level)
          then return min_block_descr
          else
            (* Else the new savepoint is the one-cycle shifted
               savepoint. *)
            let* o =
              read_predecessor_block_by_level_opt
                block_store
                ~head:new_head
                shifted_savepoint_level
            in
            match o with
            | None -> tzfail (Cannot_retrieve_savepoint shifted_savepoint_level)
            | Some savepoint -> return (Block_repr.descriptor savepoint))

let compute_new_caboose block_store history_mode ~new_savepoint
    ~min_level_to_preserve ~new_head =
  let open Lwt_result_syntax in
  let*! caboose = Stored_data.get block_store.caboose in
  match history_mode with
  | History_mode.Archive | Full _ ->
      (* caboose = genesis *)
      return caboose
  | Rolling offset ->
      (* If caboose equals min block to preserve, we leave it
         unchanged. Note: Caboose cannot normally be >
         min_level_to_preserve. *)
      let offset =
        (Option.value offset ~default:History_mode.default_additional_cycles)
          .offset
      in
      if Compare.Int32.(snd caboose >= min_level_to_preserve) then
        return caboose
      else if
        (* If the min level to preserve is lower than the savepoint or
           if we don't keep any extra cycles, the genesis is the min
           block to preserve. *)
        Compare.Int32.(min_level_to_preserve < snd new_savepoint) || offset = 0
      then
        let* min_block_to_preserve =
          read_predecessor_block_by_level
            block_store
            ~head:new_head
            min_level_to_preserve
        in
        return (Block_repr.descriptor min_block_to_preserve)
      else return new_savepoint

module BlocksLAFL = Set.Make (Int32)

(* Limits the maximum number of elements that can be added into a
   cycle.
   This is mandatory when cementing metadata. Indeed, the current
   version of camlzip support only 32bits zip files, that are files
   smaller that ~4GB or containing less that 65_535 entries. When
   cementing cycles, we might reach that limit. We set it to 2^16 - 1. *)
let default_cycle_size_limit = 65_535l

(* May shrink the size of the given cycles to make sure that the size
   of a cycle never exceeds the camlzip 32bits limitation. The shrink
   consist in dividing the cycles in two even parts, recursively,
   until the limit is not exceeded anymore. *)
let may_shrink_cycles cycles ~cycle_size_limit =
  let rec loop acc cycles =
    match cycles with
    | [] -> List.rev acc
    | ((cycle_start, cycle_end) as hd) :: tl ->
        let diff = Int32.(sub cycle_end cycle_start) in
        if diff >= cycle_size_limit then
          let mid = Int32.(div diff 2l) in
          let left_cycle_upper_bound = Int32.(add cycle_start mid) in
          let left_cycle = (cycle_start, left_cycle_upper_bound) in
          let right_cycle =
            (Int32.(add left_cycle_upper_bound 1l), cycle_end)
          in
          loop acc (left_cycle :: right_cycle :: tl)
        else loop (hd :: acc) tl
  in
  loop [] cycles

(* FIXME: update doc *)
(* [update_floating_stores block_store ~history_mode ~ro_store
   ~rw_store ~new_store ~new_head ~new_head_lafl
   ~lowest_bound_to_preserve_in_floating ~cementing_highwatermark]
   updates the [new_store] by storing the predecessors of the
   [new_head_lafl] and preserving the
   [lowest_bound_to_preserve_in_floating]. It returns the cycles to
   cement from [new_head] to [cementing_highwatermark] and the
   savepoint and caboose candidates. *)
let update_floating_stores block_store ~history_mode ~ro_store ~rw_store
<<<<<<< HEAD
    ~new_store ~new_head ~new_head_lafl ~lowest_bound_to_preserve_in_floating
    ~cementing_highwatermark =
=======
    ~new_store ~new_head ~new_head_lpbl ~lowest_bound_to_preserve_in_floating
    ~cementing_highwatermark ~cycle_size_limit =
>>>>>>> 1a991a03
  let open Lwt_result_syntax in
  let*! () = Store_events.(emit start_updating_floating_stores) () in
  let* lafl_block =
    read_predecessor_block_by_level block_store ~head:new_head new_head_lafl
  in
  let final_hash, final_level = Block_repr.descriptor lafl_block in
  (* 1. Append to the new RO [new_store] blocks between
     [lowest_bound_to_preserve_in_floating] and [lafl_block]. *)
  let max_nb_blocks_to_retrieve =
    Compare.Int.(
      max
        1
        Int32.(
          add one (sub final_level lowest_bound_to_preserve_in_floating)
          |> to_int))
  in
  let*! () = Store_events.(emit start_retreiving_predecessors) () in
  let floating_stores =
    (* Iterate over the store with RO first for the lookup. *)
    [ro_store; rw_store]
  in
  let*! lafl_predecessors =
    try_retrieve_n_predecessors
      floating_stores
      final_hash
      max_nb_blocks_to_retrieve
  in
  (* [min_level_to_preserve] is the lowest block that we want to keep
     in the floating stores. *)
  let*! min_level_to_preserve =
    match lafl_predecessors with
    | [] -> Lwt.return new_head_lafl
    | oldest_predecessor :: _ -> (
        let*! o =
          List.find_map_s
            (fun floating_store ->
              Floating_block_store.read_block floating_store oldest_predecessor)
            floating_stores
        in
        match o with
        | None -> Lwt.return new_head_lafl
        | Some x -> Lwt.return (Block_repr.level x))
  in
  (* As blocks from [lafl_predecessors] contains older blocks first,
     the resulting [new_store] will be correct and will contain older
     blocks before more recent ones. *)
  let* () =
    Floating_block_store.raw_copy_all
      ~src_floating_stores:floating_stores
      ~block_hashes:lafl_predecessors
      ~dst_floating_store:new_store
  in
  (* 2. Retrieve ALL cycles (potentially more than one) *)
  (* 2.1. We write back to the new store all the blocks from
     [lafl_block] to the end of the file(s).

     2.2 At the same time, retrieve the list of cycle bounds: i.e. the
     interval of blocks s.t. \forall b \in
     {stores}. cementing_highwatermark < b.lafl <= new_head_lafl

     HYPOTHESIS: all blocks at a given level have the same lafl. *)
  let visited = ref (Block_hash.Set.singleton (Block_repr.hash lafl_block)) in
  let blocks_lafl = ref BlocksLAFL.empty in
  let*! () = Store_events.(emit start_retreiving_cycles) () in
  let* () =
    List.iter_es
      (fun store ->
        Floating_block_store.raw_iterate
          (fun (block_bytes, total_block_length) ->
            let block_level = Block_repr_unix.raw_get_block_level block_bytes in
            (* Ignore blocks that are below the cementing highwatermark *)
            if Compare.Int32.(block_level <= cementing_highwatermark) then
              return_unit
            else
              let block_lafl_opt =
                Block_repr_unix.raw_get_last_allowed_fork_level
                  block_bytes
                  total_block_length
              in
              (* Start by updating the set of cycles *)
              Option.iter
                (fun block_lafl ->
                  if
                    Compare.Int32.(
                      cementing_highwatermark < block_lafl
                      && block_lafl <= new_head_lafl)
                  then blocks_lafl := BlocksLAFL.add block_lafl !blocks_lafl)
                block_lafl_opt ;
              (* Append block if its predecessor was visited and update
                 the visited set. *)
              let block_predecessor =
                Block_repr_unix.raw_get_block_predecessor block_bytes
              in
              let block_hash = Block_repr_unix.raw_get_block_hash block_bytes in
              if Block_hash.Set.mem block_predecessor !visited then (
                visited := Block_hash.Set.add block_hash !visited ;
                let*! {predecessors; resulting_context_hash} =
                  let*! pred_opt =
                    Floating_block_store.find_info store block_hash
                  in
                  Lwt.return (WithExceptions.Option.get ~loc:__LOC__ pred_opt)
                in
                Floating_block_store.raw_append
                  new_store
                  ( block_hash,
                    block_bytes,
                    total_block_length,
                    predecessors,
                    resulting_context_hash ))
              else return_unit)
          store)
      [ro_store; rw_store]
  in
  let is_cementing_highwatermark_genesis =
    Compare.Int32.(
      cementing_highwatermark = Block_repr.level block_store.genesis_block)
  in
  (* Return the range of cycles to cement. *)
  let rec loop acc pred = function
    | [] -> tzfail (Cannot_cement_blocks `Empty)
    | [h] ->
        assert (Compare.Int32.(h = new_head_lafl)) ;
        return (List.rev ((Int32.succ pred, h) :: acc))
    | h :: (h' :: _ as t) ->
        (* lafls are monotonous and strictly increasing *)
        assert (Compare.Int32.(h < h')) ;
        loop ((Int32.succ pred, h) :: acc) h t
  in
  let initial_pred =
    (* Hack to include genesis in the first cycle when the initial
       cementing highwatermark is genesis's lafl *)
    if is_cementing_highwatermark_genesis then
      Int32.pred cementing_highwatermark
    else cementing_highwatermark
  in
  let sorted_lafl =
    List.sort Compare.Int32.compare (BlocksLAFL.elements !blocks_lafl)
  in
<<<<<<< HEAD
  let* cycles_to_cement = loop [] initial_pred sorted_lafl in
=======

  let* cycles_to_cement =
    let* cycles = loop [] initial_pred sorted_lpbl in
    return (may_shrink_cycles cycles ~cycle_size_limit)
  in
>>>>>>> 1a991a03
  let* new_savepoint =
    compute_new_savepoint
      block_store
      history_mode
      ~new_store
      ~min_level_to_preserve
      ~new_head
      ~cycles_to_cement
  in
  let* new_caboose =
    compute_new_caboose
      block_store
      history_mode
      ~new_savepoint
      ~min_level_to_preserve
      ~new_head
  in
  return (cycles_to_cement, new_savepoint, new_caboose)

let find_floating_store_by_kind block_store kind =
  List.find_opt
    (fun floating_store -> kind = Floating_block_store.kind floating_store)
    (block_store.rw_floating_block_store :: block_store.ro_floating_block_stores)

let move_floating_store block_store ~src:floating_store ~dst_kind =
  let open Lwt_result_syntax in
  let src_kind = Floating_block_store.kind floating_store in
  let* () = fail_when (src_kind = dst_kind) Wrong_floating_kind_swap in
  (* If the destination floating store exists, try closing it. *)
  let*! () =
    match find_floating_store_by_kind block_store dst_kind with
    | Some old_floating_store ->
        Floating_block_store.swap ~src:floating_store ~dst:old_floating_store
    | None ->
        let src_floating_store_dir_path =
          Naming.(
            floating_blocks_dir block_store.chain_dir src_kind |> dir_path)
        in
        let dst_floating_store_dir_path =
          Naming.(
            floating_blocks_dir block_store.chain_dir dst_kind |> dir_path)
        in
        Lwt_unix.rename src_floating_store_dir_path dst_floating_store_dir_path
  in
  return_unit

(* This function must be called after the former [RO] and [RW] were
   merged together and that the new [RW] is in place. *)
let move_all_floating_stores block_store ~new_ro_store =
  let open Lwt_result_syntax in
  let chain_dir = block_store.chain_dir in
  protect
    ~on_error:(fun err ->
      (* on error: restore all stores *)
      let*! () =
        List.iter_s
          Floating_block_store.close
          (block_store.rw_floating_block_store
         :: block_store.ro_floating_block_stores)
      in
      let*! r =
        protect (fun () ->
            let*! ro = Floating_block_store.init chain_dir ~readonly:false RO in
            block_store.ro_floating_block_stores <- [ro] ;
            let*! rw = Floating_block_store.init chain_dir ~readonly:false RW in
            block_store.rw_floating_block_store <- rw ;
            return_unit)
      in
      match r with
      | Ok () -> Lwt.return (Error err)
      | Error errs' -> Lwt.return_error (TzTrace.conp errs' err))
    (fun () ->
      (* (atomically?) Promote [new_ro] to [ro] *)
      let* () =
        move_floating_store block_store ~src:new_ro_store ~dst_kind:RO
      in
      (* ...and [new_rw] to [rw]  *)
      let* () =
        move_floating_store
          block_store
          ~src:block_store.rw_floating_block_store
          ~dst_kind:RW
      in
      (* Load the swapped stores *)
      let*! ro = Floating_block_store.init chain_dir ~readonly:false RO in
      block_store.ro_floating_block_stores <- [ro] ;
      let*! rw = Floating_block_store.init chain_dir ~readonly:false RW in
      block_store.rw_floating_block_store <- rw ;
      return_unit)

let check_store_consistency block_store ~cementing_highwatermark =
  let open Lwt_result_syntax in
  match
    Cemented_block_store.get_highest_cemented_level block_store.cemented_store
  with
  | None ->
      (* First merge or Rolling 0 *)
      return_unit
  | Some highest_cemented_level ->
      fail_unless
        Compare.Int32.(highest_cemented_level = cementing_highwatermark)
        (Store_errors.Inconsistent_cemented_store
           (Inconsistent_highest_cemented_level
              {highest_cemented_level; cementing_highwatermark}))

(* We want to keep in the floating store, at least, the blocks above
   (new_head.lafl - (new_head.lafl).max_op_ttl)). Important: we might
   not have this block so it should be treated as a potential lower
   bound. Furethermore, we consider the current caboose as a potential
   lower bound.*)
let compute_lowest_bound_to_preserve_in_floating block_store ~new_head
    ~new_head_metadata =
  let open Lwt_result_syntax in
  (* Safety check: is the highwatermark consistent with our highest cemented block *)
  let lafl = Block_repr.last_allowed_fork_level new_head_metadata in
  let* lafl_block =
    trace
      Missing_last_allowed_fork_level_block
      (read_predecessor_block_by_level
         block_store
         ~read_metadata:true
         ~head:new_head
         lafl)
  in
  return
    (Int32.sub
       lafl
       (Int32.of_int
          (match Block_repr.metadata lafl_block with
          | None ->
              (* FIXME: this is not valid but it is a good
                 approximation of the max_op_ttl of a block where the
                 metadata is missing. *)
              Block_repr.max_operations_ttl new_head_metadata
          | Some metadata -> Block_repr.max_operations_ttl metadata)))

let instanciate_temporary_floating_store block_store =
  let open Lwt_result_syntax in
  protect
    ~on_error:(fun err ->
      (match block_store.ro_floating_block_stores with
      | [old_rw; old_ro] ->
          block_store.rw_floating_block_store <- old_rw ;
          block_store.ro_floating_block_stores <- [old_ro]
      | [_] -> ()
      | _ -> assert false) ;
      Lwt.return (Error err))
    (fun () ->
      trace
        Cannot_instanciate_temporary_floating_store
        (assert (
           Compare.List_length_with.(block_store.ro_floating_block_stores = 1)) ;
         let ro_store =
           List.hd block_store.ro_floating_block_stores
           |> WithExceptions.Option.get ~loc:__LOC__
         in
         let rw_store = block_store.rw_floating_block_store in
         block_store.ro_floating_block_stores <-
           block_store.rw_floating_block_store
           :: block_store.ro_floating_block_stores ;
         let*! new_rw_store =
           Floating_block_store.init
             block_store.chain_dir
             ~readonly:false
             RW_TMP
         in
         block_store.rw_floating_block_store <- new_rw_store ;
         return (ro_store, rw_store, new_rw_store)))

let create_merging_thread block_store ~history_mode ~old_ro_store ~old_rw_store
<<<<<<< HEAD
    ~new_head ~new_head_lafl ~lowest_bound_to_preserve_in_floating
    ~cementing_highwatermark =
=======
    ~new_head ~new_head_lpbl ~lowest_bound_to_preserve_in_floating
    ~cementing_highwatermark ~cycle_size_limit =
>>>>>>> 1a991a03
  let open Lwt_result_syntax in
  let*! () = Store_events.(emit start_merging_thread) () in
  let*! new_ro_store =
    Floating_block_store.init block_store.chain_dir ~readonly:false RO_TMP
  in
  let* new_savepoint, new_caboose =
    Lwt.catch
      (fun () ->
        let* cycles_interval_to_cement, new_savepoint, new_caboose =
          update_floating_stores
            block_store
            ~history_mode
            ~ro_store:old_ro_store
            ~rw_store:old_rw_store
            ~new_store:new_ro_store
            ~new_head
            ~new_head_lafl
            ~lowest_bound_to_preserve_in_floating
            ~cementing_highwatermark
            ~cycle_size_limit
        in
        let cycle_reader =
          read_iterator_block_range_in_floating_stores
            block_store
            ~ro_store:old_ro_store
            ~rw_store:old_rw_store
            ~head:new_head
        in
        let* () =
          match history_mode with
          | History_mode.Archive ->
              List.iter_es
                (fun cycle_range ->
                  let* chunk_iterator = cycle_reader cycle_range in
                  (* In archive, we store the metadatas *)
                  cement_blocks ~write_metadata:true block_store chunk_iterator)
                cycles_interval_to_cement
          | Rolling offset ->
              let offset =
                (Option.value
                   offset
                   ~default:History_mode.default_additional_cycles)
                  .offset
              in
              if offset > 0 then
                let* () =
                  List.iter_es
                    (fun cycle_range ->
                      let* chunk_iterator = cycle_reader cycle_range in
                      cement_blocks
                        ~write_metadata:true
                        block_store
                        chunk_iterator)
                    cycles_interval_to_cement
                in
                (* Clean-up the files that are below the offset *)
                let*! () =
                  Cemented_block_store.trigger_gc
                    block_store.cemented_store
                    history_mode
                in
                return_unit
              else (* Don't cement any cycles! *)
                return_unit
          | Full offset ->
              let offset =
                (Option.value
                   offset
                   ~default:History_mode.default_additional_cycles)
                  .offset
              in
              if offset > 0 then
                (* If the [offset] > 0 then the cemented store's GC should be
                   called to clean-up old cycles. *)
                let* () =
                  List.iter_es
                    (fun cycle_range ->
                      let* chunk_iterator = cycle_reader cycle_range in
                      cement_blocks
                        ~write_metadata:true
                        block_store
                        chunk_iterator)
                    cycles_interval_to_cement
                in
                (* Clean-up the files that are below the offset *)
                let*! () =
                  Cemented_block_store.trigger_gc
                    block_store.cemented_store
                    history_mode
                in
                return_unit
              else
                List.iter_es
                  (fun cycle_range ->
                    let* chunk_iterator = cycle_reader cycle_range in
                    (* In full 0, we do not store the metadata *)
                    cement_blocks
                      ~write_metadata:false
                      block_store
                      chunk_iterator)
                  cycles_interval_to_cement
        in
        return (new_savepoint, new_caboose))
      (fun exn ->
        let*! () = Floating_block_store.close new_ro_store in
        Lwt.fail exn)
  in
  return (new_ro_store, new_savepoint, new_caboose)

let may_trigger_gc block_store history_mode ~previous_savepoint ~new_savepoint =
  let open Lwt_result_syntax in
  let savepoint_hash = fst new_savepoint in
  if
    History_mode.(equal history_mode Archive)
    || Block_hash.(savepoint_hash = fst previous_savepoint)
  then (* No GC required *) return_unit
  else
    match block_store.gc_callback with
    | None -> return_unit
    | Some gc ->
        let*! () = Store_events.(emit start_context_gc new_savepoint) in
        gc savepoint_hash

let split_context block_store new_head_lafl =
  let open Lwt_result_syntax in
  match block_store.split_callback with
  | None -> return_unit
  | Some split ->
      let*! () = Store_events.(emit start_context_split new_head_lafl) in
      split ()

let merge_stores ?(cycle_size_limit = default_cycle_size_limit) block_store
    ~(on_error : tztrace -> unit tzresult Lwt.t) ~finalizer ~history_mode
    ~new_head ~new_head_metadata ~cementing_highwatermark =
  let open Lwt_result_syntax in
  let* () = fail_when block_store.readonly Cannot_write_in_readonly in
  (* Do not allow multiple merges: force waiting for a potential
     previous merge. *)
  let*! () = Lwt_mutex.lock block_store.merge_mutex in
  protect
    ~on_error:(fun err ->
      Lwt_mutex.unlock block_store.merge_mutex ;
      Lwt.return (Error err))
    (fun () ->
      let*! store_status = status block_store in
      let* () =
        fail_unless
          (store_status = Idle)
          (Cannot_merge_store {status = status_to_string store_status})
      in
      (* Mark the store's status as Merging *)
      let* () = write_status block_store Merging in
      let new_head_lafl =
        Block_repr.last_allowed_fork_level new_head_metadata
      in
      let*! () = Store_events.(emit start_merging_stores) new_head_lafl in
      let* () = check_store_consistency block_store ~cementing_highwatermark in
      let*! previous_savepoint = Stored_data.get block_store.savepoint in
      let* lowest_bound_to_preserve_in_floating =
        compute_lowest_bound_to_preserve_in_floating
          block_store
          ~new_head
          ~new_head_metadata
      in
      let merge_start = Time.System.now () in
      let* () =
        Lwt_idle_waiter.force_idle block_store.merge_scheduler (fun () ->
            (* Move the rw in the ro stores and create a new tmp *)
            let* old_ro_store, old_rw_store, _new_rw_store =
              instanciate_temporary_floating_store block_store
            in
            (* Important: do not clean-up the temporary stores on
               failures as they will delete the recently arrived
               blocks. *)
            (* Create the merging thread that we want to run in background *)
            (* Clean-up on cancel/exn *)
            let merging_thread : unit tzresult Lwt.t =
              let* () =
                Lwt.finalize
                  (fun () ->
                    protect
                      ~on_error:(fun err ->
                        (* Failures should be handled using [get_merge_status] *)
                        let msg = Format.asprintf "%a" pp_print_trace err in
                        let*! () =
                          Store_events.(emit merge_error)
                            (cementing_highwatermark, new_head_lafl, msg)
                        in
                        on_error (Merge_error :: err))
                      (fun () ->
                        let* new_ro_store, new_savepoint, new_caboose =
                          create_merging_thread
                            block_store
                            ~cycle_size_limit
                            ~history_mode
                            ~old_ro_store
                            ~old_rw_store
                            ~new_head
                            ~new_head_lafl
                            ~lowest_bound_to_preserve_in_floating
                            ~cementing_highwatermark
                        in
                        let* () =
                          Lwt_idle_waiter.force_idle
                            block_store.merge_scheduler
                            (fun () ->
                              (* Critical section: update on-disk values *)
                              let* () =
                                move_all_floating_stores
                                  block_store
                                  ~new_ro_store
                              in
                              let* () = write_caboose block_store new_caboose in
                              let* () =
                                write_savepoint block_store new_savepoint
                              in
                              return_unit)
                        in
<<<<<<< HEAD
                        (* Don't call the finalizer in the critical
                           section, in case it needs to access the block
                           store. *)
                        let* () = finalizer new_head_lafl in
=======
>>>>>>> 1a991a03
                        (* We can now trigger the context GC: if the
                           GC is performed, this call will block until
                           its end. *)
                        let* () =
                          may_trigger_gc
                            block_store
                            history_mode
                            ~previous_savepoint
                            ~new_savepoint
                        in
                        (* Don't call the finalizer in the critical
                           section, in case it needs to access the block
                           store. *)
                        let* () = finalizer new_head_lpbl in
                        (* The merge operation succeeded, the store is now idle. *)
                        block_store.merging_thread <- None ;
                        let* () = write_status block_store Idle in
                        return_unit))
                  (fun () ->
                    Lwt_mutex.unlock block_store.merge_mutex ;
                    Lwt.return_unit)
              in
              let merge_end = Time.System.now () in
              let merging_time = Ptime.diff merge_end merge_start in
              let*! () = Store_events.(emit end_merging_stores) merging_time in
              Prometheus.Gauge.set
                Store_metrics.metrics.last_store_merge_time
                (Ptime.Span.to_float_s merging_time) ;
              return_unit
            in
            block_store.merging_thread <- Some (new_head_lafl, merging_thread) ;
            (* Temporary stores in place and the merging thread was
                started: we can now release the hard-lock. *)
            return_unit)
      in
      return_unit)

let get_merge_status block_store =
  match block_store.merging_thread with
  | None -> Not_running
  | Some (_target, th) -> (
      match Lwt.state th with
      | Lwt.Sleep -> Running
      | Lwt.Return (Ok ()) -> Not_running
      | Lwt.Return (Error errs) -> Merge_failed errs
      | Lwt.Fail exn -> Merge_failed [Exn exn])

let merge_temporary_floating block_store =
  let open Lwt_result_syntax in
  let chain_dir = block_store.chain_dir in
  let*! () =
    List.iter_s
      Floating_block_store.close
      (block_store.rw_floating_block_store
     :: block_store.ro_floating_block_stores)
  in
  (* Remove RO_TMP if it still exists *)
  let ro_tmp_floating_store_dir_path =
    Naming.floating_blocks_dir chain_dir RO_TMP |> Naming.dir_path
  in
  let*! () = Lwt_utils_unix.remove_dir ro_tmp_floating_store_dir_path in
  (* If RW_TMP exists, merge RW and RW_TMP into one new
     single floating_store RW_RESTORE then swap it with
     the previous one. *)
  let*! rw_restore =
    Floating_block_store.init chain_dir ~readonly:false (Restore RW)
  in
  let* () =
    Lwt.finalize
      (fun () ->
        let*! rw = Floating_block_store.init chain_dir ~readonly:true RW in
        let*! rw_tmp =
          Floating_block_store.init chain_dir ~readonly:true RW_TMP
        in
        let* () =
          Floating_block_store.append_floating_store ~from:rw ~into:rw_restore
        in
        let* () =
          Floating_block_store.append_floating_store
            ~from:rw_tmp
            ~into:rw_restore
        in
        let*! () = Floating_block_store.swap ~src:rw_restore ~dst:rw in
        let*! () = Floating_block_store.delete_files rw_tmp in
        return_unit)
      (fun () -> Floating_block_store.delete_files rw_restore)
  in
  (* Re-instantiate RO and RW *)
  let*! ro = Floating_block_store.init chain_dir ~readonly:false RO in
  let*! rw = Floating_block_store.init chain_dir ~readonly:false RW in
  block_store.ro_floating_block_stores <- [ro] ;
  block_store.rw_floating_block_store <- rw ;
  write_status block_store Idle

(* Removes the potentially leftover temporary files from the cementing
   of cycles. *)
let may_clean_cementing_artifacts block_store =
  let open Lwt_syntax in
  let chain_dir = block_store.chain_dir in
  let cemented_path = Naming.cemented_blocks_dir chain_dir |> Naming.dir_path in
  let rec loop dir =
    let* s = Lwt_unix.readdir dir in
    match s with
    | s when Filename.extension s = ".tmp" ->
        let* () = Lwt_unix.unlink (Filename.concat cemented_path s) in
        loop dir
    | _ -> loop dir
  in
  let* b = Lwt_unix.file_exists cemented_path in
  match b with
  | true ->
      let* dir = Lwt_unix.opendir cemented_path in
      Unit.catch_s
        ~catch_only:(function End_of_file -> true | _ -> false)
        (fun () ->
          Lwt.finalize (fun () -> loop dir) (fun () -> Lwt_unix.closedir dir))
  | false -> Lwt.return_unit

let may_recover_merge block_store =
  let open Lwt_result_syntax in
  let* () = fail_when block_store.readonly Cannot_write_in_readonly in
  let* () =
    Lwt_idle_waiter.force_idle block_store.merge_scheduler (fun () ->
        Lwt_mutex.with_lock block_store.merge_mutex (fun () ->
            let*! d = Stored_data.get block_store.status_data in
            match d with
            | Idle -> return_unit
            | Merging ->
                let*! () = Store_events.(emit recover_merge ()) in
                merge_temporary_floating block_store))
  in
  (* Try to clean temporary file anyway. *)
  let*! () = may_clean_cementing_artifacts block_store in
  return_unit

let load ?block_cache_limit chain_dir ~genesis_block ~readonly =
  let open Lwt_result_syntax in
  let* cemented_store = Cemented_block_store.init chain_dir ~readonly in
  let*! ro_floating_block_store =
    Floating_block_store.init chain_dir ~readonly RO
  in
  let ro_floating_block_stores = [ro_floating_block_store] in
  let*! rw_floating_block_store =
    Floating_block_store.init chain_dir ~readonly RW
  in
  let genesis_descr = Block_repr.descriptor genesis_block in
  let* savepoint =
    Stored_data.init
      (Naming.savepoint_file chain_dir)
      ~initial_data:genesis_descr
  in
  let*! _, savepoint_level = Stored_data.get savepoint in
  Prometheus.Gauge.set
    Store_metrics.metrics.savepoint_level
    (Int32.to_float savepoint_level) ;
  let* caboose =
    Stored_data.init (Naming.caboose_file chain_dir) ~initial_data:genesis_descr
  in
  let*! _, caboose_level = Stored_data.get caboose in
  Prometheus.Gauge.set
    Store_metrics.metrics.caboose_level
    (Int32.to_float caboose_level) ;
  let* status_data =
    Stored_data.init
      (Naming.block_store_status_file chain_dir)
      ~initial_data:Idle
  in
  let block_cache =
    Block_lru_cache.create
      (Option.value block_cache_limit ~default:default_block_cache_limit)
  in
  let merge_scheduler = Lwt_idle_waiter.create () in
  let merge_mutex = Lwt_mutex.create () in
  let block_store =
    {
      chain_dir;
      genesis_block;
      readonly;
      cemented_store;
      ro_floating_block_stores;
      rw_floating_block_store;
      caboose;
      savepoint;
      status_data;
      block_cache;
      gc_callback = None;
      split_callback = None;
      merge_mutex;
      merge_scheduler;
      merging_thread = None;
    }
  in
  let* () =
    if not readonly then may_recover_merge block_store else return_unit
  in
  let*! status = Stored_data.get status_data in
  let* () = fail_unless (status = Idle) Cannot_load_degraded_store in
  return block_store

let create ?block_cache_limit chain_dir ~genesis_block =
  let open Lwt_result_syntax in
  let* block_store =
    load chain_dir ?block_cache_limit ~genesis_block ~readonly:false
  in
  let* () =
    store_block
      block_store
      genesis_block
      genesis_block.contents.header.shell.context
  in
  return block_store

let register_gc_callback block_store gc_callback =
  block_store.gc_callback <- gc_callback

let register_split_callback block_store split_callback =
  block_store.split_callback <- split_callback

let pp_merge_status fmt status =
  match status with
  | Not_running -> Format.fprintf fmt "not running"
  | Running -> Format.fprintf fmt "running"
  | Merge_failed err -> Format.fprintf fmt "merge failed %a" pp_print_trace err

let await_merging block_store =
  let open Lwt_syntax in
  let* () = Lwt_mutex.lock block_store.merge_mutex in
  let thread = block_store.merging_thread in
  Lwt_mutex.unlock block_store.merge_mutex ;
  match thread with
  | None -> Lwt.return_unit
  | Some (_, th) ->
      let* _ = th in
      Lwt.return_unit

let close block_store =
  let open Lwt_syntax in
  (* Wait a bit for the merging to end but hard-stop it if it takes
     too long. *)
  let* () =
    match get_merge_status block_store with
    | Not_running | Merge_failed _ -> Lwt.return_unit
    | Running ->
        let* () = Store_events.(emit try_waiting_for_merge_termination) () in
        Lwt_unix.with_timeout 5. (fun () ->
            let* () = await_merging block_store in
            Lwt.return_unit)
  in
  Cemented_block_store.close block_store.cemented_store ;
  List.iter_s
    Floating_block_store.close
    (block_store.rw_floating_block_store :: block_store.ro_floating_block_stores)

(***************** Upgrade to V3 *****************)

let v_3_0_upgrade chain_dir ~cleanups ~finalizers =
  let open Lwt_result_syntax in
  let get_floating_paths kind =
    let legacy_floating_blocks_dir =
      Naming.floating_blocks_dir chain_dir kind
    in
    let legacy_floating_index_dir =
      Naming.dir_path
        (Naming.floating_blocks_index_dir legacy_floating_blocks_dir)
    in
    let legacy_floating_blocks_file =
      Naming.floating_blocks_file legacy_floating_blocks_dir
    in
    let new_floating_index_dir =
      Naming.dir_path
        (Naming.floating_blocks_index_dir legacy_floating_blocks_dir)
      ^ ".new"
    in
    ( Naming.dir_path legacy_floating_blocks_dir,
      legacy_floating_index_dir,
      legacy_floating_blocks_file,
      new_floating_index_dir )
  in
  let all_kinds = Naming.[RO; RW; RW_TMP; RO_TMP] in
  let upgrade_floating_index kind =
    let ( legacy_floating_blocks_dir,
          legacy_floating_index_dir,
          legacy_floating_blocks_file,
          new_floating_index_dir ) =
      get_floating_paths kind
    in
    let*! should_upgrade = Lwt_unix.file_exists legacy_floating_blocks_dir in
    if not should_upgrade then return_unit
    else
      let clean_failed_upgrade () =
        let*! exists = Lwt_unix.file_exists new_floating_index_dir in
        if exists then Lwt_utils_unix.remove_dir new_floating_index_dir
        else Lwt.return_unit
      in
      let finalize () =
        let*! exists = Lwt_unix.file_exists new_floating_index_dir in
        if exists then
          let*! () = Lwt_utils_unix.remove_dir legacy_floating_index_dir in
          Lwt_unix.rename new_floating_index_dir legacy_floating_index_dir
        else Lwt.return_unit
      in
      finalizers := finalize :: !finalizers ;
      cleanups := clean_failed_upgrade :: !cleanups ;
      let legacy_index =
        Floating_block_index.Legacy.v
          ~log_size:Floating_block_store.default_floating_blocks_log_size
          ~readonly:true
          legacy_floating_index_dir
      in
      let new_index =
        Floating_block_index.v
          ~log_size:Floating_block_store.default_floating_blocks_log_size
          ~readonly:false
          new_floating_index_dir
      in
      let*! fd =
        Lwt_unix.openfile
          (Naming.file_path legacy_floating_blocks_file)
          [Unix.O_CLOEXEC; Unix.O_RDONLY]
          0o444
      in
      Lwt.finalize
        (fun () ->
          (* Iterate over the existing stores and retrieve their context hash. *)
          let* () =
            Floating_block_store.raw_iterate_fd
              (fun (block_b, _len) ->
                let block_hash = Block_repr_unix.raw_get_block_hash block_b in
                let block_context = Block_repr_unix.raw_get_context block_b in
                let* {
                       Floating_block_index.Legacy.Legacy_block_info.offset;
                       predecessors;
                     } =
                  try
                    return
                    @@ Floating_block_index.Legacy.find legacy_index block_hash
                  with
                  | Not_found ->
                      let block_level =
                        Block_repr_unix.raw_get_block_level block_b
                      in
                      let floating_kind =
                        (function
                          | Naming.RO -> "RO"
                          | RW -> "RW"
                          | RO_TMP -> "RO_TMP"
                          | RW_TMP -> "RW_TMP"
                          | Restore _ -> "Restored")
                          kind
                      in
                      tzfail
                        (V_3_0_upgrade_missing_floating_block
                           {block_hash; block_level; floating_kind})
                  | e -> raise e
                in
                let resulting_context_hash = block_context in
                let new_value =
                  Floating_block_index.Block_info.
                    {offset; predecessors; resulting_context_hash}
                in
                Floating_block_index.replace new_index block_hash new_value ;
                return_unit)
              fd
          in
          return_unit)
        (fun () ->
          Floating_block_index.flush new_index ;
          Floating_block_index.close new_index ;
          Floating_block_index.Legacy.close legacy_index ;
          let*! () = Lwt_unix.close fd in
          Lwt.return_unit)
  in
  protect (fun () -> List.iter_es upgrade_floating_index all_kinds)<|MERGE_RESOLUTION|>--- conflicted
+++ resolved
@@ -415,16 +415,22 @@
             block))
 
 let cement_blocks ?(check_consistency = true) ~write_metadata block_store
-    chunk_iterator =
+    chunk_iterator ~cycle_range:(cycle_start, cycle_stop) =
   (* No need to lock *)
   let open Lwt_result_syntax in
-  let*! () = Store_events.(emit start_cementing_blocks) () in
+  let*! () =
+    Store_events.(emit start_cementing_blocks) (cycle_start, cycle_stop)
+  in
   let {cemented_store; _} = block_store in
-  Cemented_block_store.cement_blocks
-    ~check_consistency
-    cemented_store
-    ~write_metadata
-    chunk_iterator
+  let* () =
+    Cemented_block_store.cement_blocks
+      ~check_consistency
+      cemented_store
+      ~write_metadata
+      chunk_iterator
+  in
+  let*! () = Store_events.(emit end_cementing_blocks) () in
+  return_unit
 
 (* [try_retrieve_n_predecessors stores block_hash n] retrieves, at
    most, the [n] [block_hash]'s predecessors (including [block_hash])
@@ -551,10 +557,10 @@
   in
   return (descriptor block)
 
-(* [preserved_block block_store current_head] returns the
-   preserved block candidate level. The preserved block aims to be the
-   one needed and maintained available to export snapshot. That is to
-   say, the block: lafl(head) - max_op_ttl(lafl). *)
+(* [preserved_block block_store current_head] returns the preserved
+   block candidate level. The preserved block aims to be the one
+   needed and maintained available to export snapshot. That is to say,
+   the block: lpbl(head) - max_op_ttl(lpbl). *)
 let preserved_block block_store current_head =
   let open Lwt_result_syntax in
   let head_hash = Block_repr.hash current_head in
@@ -564,11 +570,11 @@
   let current_head_metadata =
     WithExceptions.Option.get ~loc:__LOC__ current_head_metadata_o
   in
-  let head_lafl = Block_repr.last_allowed_fork_level current_head_metadata in
+  let head_lpbl = Block_repr.last_preserved_block_level current_head_metadata in
   let head_max_op_ttl =
     Int32.of_int (Block_repr.max_operations_ttl current_head_metadata)
   in
-  return Int32.(max 0l (sub head_lafl head_max_op_ttl))
+  return Int32.(max 0l (sub head_lpbl head_max_op_ttl))
 
 (* [infer_savepoint block_store current_head ~target_offset] returns
    the savepoint candidate for an history mode switch. *)
@@ -873,7 +879,7 @@
         return (Block_repr.descriptor min_block_to_preserve)
       else return new_savepoint
 
-module BlocksLAFL = Set.Make (Int32)
+module BlocksLPBL = Set.Make (Int32)
 
 (* Limits the maximum number of elements that can be added into a
    cycle.
@@ -907,29 +913,24 @@
 
 (* FIXME: update doc *)
 (* [update_floating_stores block_store ~history_mode ~ro_store
-   ~rw_store ~new_store ~new_head ~new_head_lafl
+   ~rw_store ~new_store ~new_head ~new_head_lpbl
    ~lowest_bound_to_preserve_in_floating ~cementing_highwatermark]
    updates the [new_store] by storing the predecessors of the
-   [new_head_lafl] and preserving the
+   [new_head_lpbl] and preserving the
    [lowest_bound_to_preserve_in_floating]. It returns the cycles to
    cement from [new_head] to [cementing_highwatermark] and the
    savepoint and caboose candidates. *)
 let update_floating_stores block_store ~history_mode ~ro_store ~rw_store
-<<<<<<< HEAD
-    ~new_store ~new_head ~new_head_lafl ~lowest_bound_to_preserve_in_floating
-    ~cementing_highwatermark =
-=======
     ~new_store ~new_head ~new_head_lpbl ~lowest_bound_to_preserve_in_floating
     ~cementing_highwatermark ~cycle_size_limit =
->>>>>>> 1a991a03
   let open Lwt_result_syntax in
   let*! () = Store_events.(emit start_updating_floating_stores) () in
-  let* lafl_block =
-    read_predecessor_block_by_level block_store ~head:new_head new_head_lafl
-  in
-  let final_hash, final_level = Block_repr.descriptor lafl_block in
+  let* lpbl_block =
+    read_predecessor_block_by_level block_store ~head:new_head new_head_lpbl
+  in
+  let final_hash, final_level = Block_repr.descriptor lpbl_block in
   (* 1. Append to the new RO [new_store] blocks between
-     [lowest_bound_to_preserve_in_floating] and [lafl_block]. *)
+     [lowest_bound_to_preserve_in_floating] and [lpbl_block]. *)
   let max_nb_blocks_to_retrieve =
     Compare.Int.(
       max
@@ -943,7 +944,7 @@
     (* Iterate over the store with RO first for the lookup. *)
     [ro_store; rw_store]
   in
-  let*! lafl_predecessors =
+  let*! lpbl_predecessors =
     try_retrieve_n_predecessors
       floating_stores
       final_hash
@@ -952,8 +953,8 @@
   (* [min_level_to_preserve] is the lowest block that we want to keep
      in the floating stores. *)
   let*! min_level_to_preserve =
-    match lafl_predecessors with
-    | [] -> Lwt.return new_head_lafl
+    match lpbl_predecessors with
+    | [] -> Lwt.return new_head_lpbl
     | oldest_predecessor :: _ -> (
         let*! o =
           List.find_map_s
@@ -962,29 +963,29 @@
             floating_stores
         in
         match o with
-        | None -> Lwt.return new_head_lafl
+        | None -> Lwt.return new_head_lpbl
         | Some x -> Lwt.return (Block_repr.level x))
   in
-  (* As blocks from [lafl_predecessors] contains older blocks first,
+  (* As blocks from [lpbl_predecessors] contains older blocks first,
      the resulting [new_store] will be correct and will contain older
      blocks before more recent ones. *)
   let* () =
     Floating_block_store.raw_copy_all
       ~src_floating_stores:floating_stores
-      ~block_hashes:lafl_predecessors
+      ~block_hashes:lpbl_predecessors
       ~dst_floating_store:new_store
   in
   (* 2. Retrieve ALL cycles (potentially more than one) *)
   (* 2.1. We write back to the new store all the blocks from
-     [lafl_block] to the end of the file(s).
+     [lpbl_block] to the end of the file(s).
 
      2.2 At the same time, retrieve the list of cycle bounds: i.e. the
      interval of blocks s.t. \forall b \in
-     {stores}. cementing_highwatermark < b.lafl <= new_head_lafl
-
-     HYPOTHESIS: all blocks at a given level have the same lafl. *)
-  let visited = ref (Block_hash.Set.singleton (Block_repr.hash lafl_block)) in
-  let blocks_lafl = ref BlocksLAFL.empty in
+     {stores}. cementing_highwatermark < b.lpbl <= new_head_lpbl
+
+     HYPOTHESIS: all blocks at a given level have the same lpbl. *)
+  let visited = ref (Block_hash.Set.singleton (Block_repr.hash lpbl_block)) in
+  let blocks_lpbl = ref BlocksLPBL.empty in
   let*! () = Store_events.(emit start_retreiving_cycles) () in
   let* () =
     List.iter_es
@@ -996,20 +997,20 @@
             if Compare.Int32.(block_level <= cementing_highwatermark) then
               return_unit
             else
-              let block_lafl_opt =
-                Block_repr_unix.raw_get_last_allowed_fork_level
+              let block_lpbl_opt =
+                Block_repr_unix.raw_get_last_preserved_block_level
                   block_bytes
                   total_block_length
               in
               (* Start by updating the set of cycles *)
               Option.iter
-                (fun block_lafl ->
+                (fun block_lpbl ->
                   if
                     Compare.Int32.(
-                      cementing_highwatermark < block_lafl
-                      && block_lafl <= new_head_lafl)
-                  then blocks_lafl := BlocksLAFL.add block_lafl !blocks_lafl)
-                block_lafl_opt ;
+                      cementing_highwatermark < block_lpbl
+                      && block_lpbl <= new_head_lpbl)
+                  then blocks_lpbl := BlocksLPBL.add block_lpbl !blocks_lpbl)
+                block_lpbl_opt ;
               (* Append block if its predecessor was visited and update
                  the visited set. *)
               let block_predecessor =
@@ -1043,32 +1044,28 @@
   let rec loop acc pred = function
     | [] -> tzfail (Cannot_cement_blocks `Empty)
     | [h] ->
-        assert (Compare.Int32.(h = new_head_lafl)) ;
+        assert (Compare.Int32.(h = new_head_lpbl)) ;
         return (List.rev ((Int32.succ pred, h) :: acc))
     | h :: (h' :: _ as t) ->
-        (* lafls are monotonous and strictly increasing *)
+        (* lpbls are monotonous and strictly increasing *)
         assert (Compare.Int32.(h < h')) ;
         loop ((Int32.succ pred, h) :: acc) h t
   in
   let initial_pred =
     (* Hack to include genesis in the first cycle when the initial
-       cementing highwatermark is genesis's lafl *)
+       cementing highwatermark is genesis's lpbl *)
     if is_cementing_highwatermark_genesis then
       Int32.pred cementing_highwatermark
     else cementing_highwatermark
   in
-  let sorted_lafl =
-    List.sort Compare.Int32.compare (BlocksLAFL.elements !blocks_lafl)
-  in
-<<<<<<< HEAD
-  let* cycles_to_cement = loop [] initial_pred sorted_lafl in
-=======
+  let sorted_lpbl =
+    List.sort Compare.Int32.compare (BlocksLPBL.elements !blocks_lpbl)
+  in
 
   let* cycles_to_cement =
     let* cycles = loop [] initial_pred sorted_lpbl in
     return (may_shrink_cycles cycles ~cycle_size_limit)
   in
->>>>>>> 1a991a03
   let* new_savepoint =
     compute_new_savepoint
       block_store
@@ -1175,29 +1172,30 @@
               {highest_cemented_level; cementing_highwatermark}))
 
 (* We want to keep in the floating store, at least, the blocks above
-   (new_head.lafl - (new_head.lafl).max_op_ttl)). Important: we might
+   (new_head.lpbl - (new_head.lpbl).max_op_ttl)). Important: we might
    not have this block so it should be treated as a potential lower
    bound. Furethermore, we consider the current caboose as a potential
-   lower bound.*)
+   lower bound. *)
 let compute_lowest_bound_to_preserve_in_floating block_store ~new_head
     ~new_head_metadata =
   let open Lwt_result_syntax in
-  (* Safety check: is the highwatermark consistent with our highest cemented block *)
-  let lafl = Block_repr.last_allowed_fork_level new_head_metadata in
-  let* lafl_block =
+  (* Safety check: is the highwatermark consistent with our highest
+     cemented block *)
+  let lpbl = Block_repr.last_preserved_block_level new_head_metadata in
+  let* lpbl_block =
     trace
-      Missing_last_allowed_fork_level_block
+      Missing_last_preserved_block
       (read_predecessor_block_by_level
          block_store
          ~read_metadata:true
          ~head:new_head
-         lafl)
+         lpbl)
   in
   return
     (Int32.sub
-       lafl
+       lpbl
        (Int32.of_int
-          (match Block_repr.metadata lafl_block with
+          (match Block_repr.metadata lpbl_block with
           | None ->
               (* FIXME: this is not valid but it is a good
                  approximation of the max_op_ttl of a block where the
@@ -1239,13 +1237,8 @@
          return (ro_store, rw_store, new_rw_store)))
 
 let create_merging_thread block_store ~history_mode ~old_ro_store ~old_rw_store
-<<<<<<< HEAD
-    ~new_head ~new_head_lafl ~lowest_bound_to_preserve_in_floating
-    ~cementing_highwatermark =
-=======
     ~new_head ~new_head_lpbl ~lowest_bound_to_preserve_in_floating
     ~cementing_highwatermark ~cycle_size_limit =
->>>>>>> 1a991a03
   let open Lwt_result_syntax in
   let*! () = Store_events.(emit start_merging_thread) () in
   let*! new_ro_store =
@@ -1262,10 +1255,13 @@
             ~rw_store:old_rw_store
             ~new_store:new_ro_store
             ~new_head
-            ~new_head_lafl
+            ~new_head_lpbl
             ~lowest_bound_to_preserve_in_floating
             ~cementing_highwatermark
             ~cycle_size_limit
+        in
+        let*! () =
+          Store_events.(emit cementing_block_ranges) cycles_interval_to_cement
         in
         let cycle_reader =
           read_iterator_block_range_in_floating_stores
@@ -1281,7 +1277,11 @@
                 (fun cycle_range ->
                   let* chunk_iterator = cycle_reader cycle_range in
                   (* In archive, we store the metadatas *)
-                  cement_blocks ~write_metadata:true block_store chunk_iterator)
+                  cement_blocks
+                    ~write_metadata:true
+                    block_store
+                    chunk_iterator
+                    ~cycle_range)
                 cycles_interval_to_cement
           | Rolling offset ->
               let offset =
@@ -1298,7 +1298,8 @@
                       cement_blocks
                         ~write_metadata:true
                         block_store
-                        chunk_iterator)
+                        chunk_iterator
+                        ~cycle_range)
                     cycles_interval_to_cement
                 in
                 (* Clean-up the files that are below the offset *)
@@ -1327,7 +1328,8 @@
                       cement_blocks
                         ~write_metadata:true
                         block_store
-                        chunk_iterator)
+                        chunk_iterator
+                        ~cycle_range)
                     cycles_interval_to_cement
                 in
                 (* Clean-up the files that are below the offset *)
@@ -1345,7 +1347,8 @@
                     cement_blocks
                       ~write_metadata:false
                       block_store
-                      chunk_iterator)
+                      chunk_iterator
+                      ~cycle_range)
                   cycles_interval_to_cement
         in
         return (new_savepoint, new_caboose))
@@ -1369,12 +1372,12 @@
         let*! () = Store_events.(emit start_context_gc new_savepoint) in
         gc savepoint_hash
 
-let split_context block_store new_head_lafl =
+let split_context block_store new_head_lpbl =
   let open Lwt_result_syntax in
   match block_store.split_callback with
   | None -> return_unit
   | Some split ->
-      let*! () = Store_events.(emit start_context_split new_head_lafl) in
+      let*! () = Store_events.(emit start_context_split new_head_lpbl) in
       split ()
 
 let merge_stores ?(cycle_size_limit = default_cycle_size_limit) block_store
@@ -1398,10 +1401,10 @@
       in
       (* Mark the store's status as Merging *)
       let* () = write_status block_store Merging in
-      let new_head_lafl =
-        Block_repr.last_allowed_fork_level new_head_metadata
-      in
-      let*! () = Store_events.(emit start_merging_stores) new_head_lafl in
+      let new_head_lpbl =
+        Block_repr.last_preserved_block_level new_head_metadata
+      in
+      let*! () = Store_events.(emit start_merging_stores) new_head_lpbl in
       let* () = check_store_consistency block_store ~cementing_highwatermark in
       let*! previous_savepoint = Stored_data.get block_store.savepoint in
       let* lowest_bound_to_preserve_in_floating =
@@ -1432,7 +1435,7 @@
                         let msg = Format.asprintf "%a" pp_print_trace err in
                         let*! () =
                           Store_events.(emit merge_error)
-                            (cementing_highwatermark, new_head_lafl, msg)
+                            (cementing_highwatermark, new_head_lpbl, msg)
                         in
                         on_error (Merge_error :: err))
                       (fun () ->
@@ -1444,7 +1447,7 @@
                             ~old_ro_store
                             ~old_rw_store
                             ~new_head
-                            ~new_head_lafl
+                            ~new_head_lpbl
                             ~lowest_bound_to_preserve_in_floating
                             ~cementing_highwatermark
                         in
@@ -1464,13 +1467,6 @@
                               in
                               return_unit)
                         in
-<<<<<<< HEAD
-                        (* Don't call the finalizer in the critical
-                           section, in case it needs to access the block
-                           store. *)
-                        let* () = finalizer new_head_lafl in
-=======
->>>>>>> 1a991a03
                         (* We can now trigger the context GC: if the
                            GC is performed, this call will block until
                            its end. *)
@@ -1501,7 +1497,7 @@
                 (Ptime.Span.to_float_s merging_time) ;
               return_unit
             in
-            block_store.merging_thread <- Some (new_head_lafl, merging_thread) ;
+            block_store.merging_thread <- Some (new_head_lpbl, merging_thread) ;
             (* Temporary stores in place and the merging thread was
                 started: we can now release the hard-lock. *)
             return_unit)
