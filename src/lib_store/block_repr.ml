(*****************************************************************************)
(*                                                                           *)
(* Open Source License                                                       *)
(* Copyright (c) 2020-2021 Nomadic Labs, <contact@nomadic-labs.com>          *)
(*                                                                           *)
(* Permission is hereby granted, free of charge, to any person obtaining a   *)
(* copy of this software and associated documentation files (the "Software"),*)
(* to deal in the Software without restriction, including without limitation *)
(* the rights to use, copy, modify, merge, publish, distribute, sublicense,  *)
(* and/or sell copies of the Software, and to permit persons to whom the     *)
(* Software is furnished to do so, subject to the following conditions:      *)
(*                                                                           *)
(* The above copyright notice and this permission notice shall be included   *)
(* in all copies or substantial portions of the Software.                    *)
(*                                                                           *)
(* THE SOFTWARE IS PROVIDED "AS IS", WITHOUT WARRANTY OF ANY KIND, EXPRESS OR*)
(* IMPLIED, INCLUDING BUT NOT LIMITED TO THE WARRANTIES OF MERCHANTABILITY,  *)
(* FITNESS FOR A PARTICULAR PURPOSE AND NONINFRINGEMENT. IN NO EVENT SHALL   *)
(* THE AUTHORS OR COPYRIGHT HOLDERS BE LIABLE FOR ANY CLAIM, DAMAGES OR OTHER*)
(* LIABILITY, WHETHER IN AN ACTION OF CONTRACT, TORT OR OTHERWISE, ARISING   *)
(* FROM, OUT OF OR IN CONNECTION WITH THE SOFTWARE OR THE USE OR OTHER       *)
(* DEALINGS IN THE SOFTWARE.                                                 *)
(*                                                                           *)
(*****************************************************************************)

open Store_errors

type contents = {
  header : Block_header.t;
  operations : Operation.t list list;
  block_metadata_hash : Block_metadata_hash.t option;
  operations_metadata_hashes : Operation_metadata_hash.t list list option;
}

type metadata = {
  message : string option;
  max_operations_ttl : int;
  last_allowed_fork_level : Int32.t;
  block_metadata : Bytes.t;
  operations_metadata : Block_validation.operation_metadata list list;
}

type legacy_metadata = {
  legacy_message : string option;
  legacy_max_operations_ttl : int;
  legacy_last_allowed_fork_level : Int32.t;
  legacy_block_metadata : Bytes.t;
  legacy_operations_metadata : Bytes.t list list;
}

type block = {
  hash : Block_hash.t;
  contents : contents;
  mutable metadata : metadata option;
      (* allows updating metadata field when loading cemented metadata *)
}

type legacy_block = {
  legacy_hash : Block_hash.t;
  legacy_contents : contents;
  mutable legacy_metadata : legacy_metadata option;
      (* allows updating metadata field when loading cemented metadata *)
}

type t = block

let create_genesis_block ~genesis context =
  let shell : Block_header.shell_header =
    {
      level = 0l;
      proto_level = 0;
      predecessor = genesis.Genesis.block;
      (* genesis' predecessor is genesis *)
      timestamp = genesis.Genesis.time;
      fitness = [];
      validation_passes = 0;
      operations_hash = Operation_list_list_hash.empty;
      context;
    }
  in
  let header : Block_header.t = {shell; protocol_data = Bytes.create 0} in
  let contents =
    {
      header;
      operations = [];
      block_metadata_hash = None;
      operations_metadata_hashes = None;
    }
  in
  let metadata =
    Some
      {
        message = Some "Genesis";
        max_operations_ttl = 0;
        last_allowed_fork_level = 0l;
        block_metadata = Bytes.create 0;
        operations_metadata = [];
      }
  in
  {hash = genesis.block; contents; metadata}

let contents_encoding =
  let open Data_encoding in
  conv
    (fun {header; operations; block_metadata_hash; operations_metadata_hashes} ->
      (header, operations, block_metadata_hash, operations_metadata_hashes))
    (fun (header, operations, block_metadata_hash, operations_metadata_hashes) ->
      {header; operations; block_metadata_hash; operations_metadata_hashes})
    (obj4
       (req "header" (dynamic_size Block_header.encoding))
       (req "operations" (list (list (dynamic_size Operation.encoding))))
       (opt "block_metadata_hash" Block_metadata_hash.encoding)
       (opt
          "operations_metadata_hashes"
          (list (list Operation_metadata_hash.encoding))))

let metadata_encoding : metadata Data_encoding.t =
  let open Data_encoding in
  conv
    (fun {
           message;
           max_operations_ttl;
           last_allowed_fork_level;
           block_metadata;
           operations_metadata;
         } ->
      ( message,
        max_operations_ttl,
        last_allowed_fork_level,
        block_metadata,
        operations_metadata ))
    (fun ( message,
           max_operations_ttl,
           last_allowed_fork_level,
           block_metadata,
           operations_metadata ) ->
      {
        message;
        max_operations_ttl;
        last_allowed_fork_level;
        block_metadata;
        operations_metadata;
      })
    (obj5
       (opt "message" string)
       (req "max_operations_ttl" uint16)
       (req "last_allowed_fork_level" int32)
       (req "block_metadata" bytes)
       (req
          "operations_metadata"
          (list (list Block_validation.operation_metadata_encoding))))

let legacy_metadata_encoding : legacy_metadata Data_encoding.t =
  let open Data_encoding in
  conv
    (fun {
           legacy_message;
           legacy_max_operations_ttl;
           legacy_last_allowed_fork_level;
           legacy_block_metadata;
           legacy_operations_metadata;
         } ->
      ( legacy_message,
        legacy_max_operations_ttl,
        legacy_last_allowed_fork_level,
        legacy_block_metadata,
        legacy_operations_metadata ))
    (fun ( legacy_message,
           legacy_max_operations_ttl,
           legacy_last_allowed_fork_level,
           legacy_block_metadata,
           legacy_operations_metadata ) ->
      {
        legacy_message;
        legacy_max_operations_ttl;
        legacy_last_allowed_fork_level;
        legacy_block_metadata;
        legacy_operations_metadata;
      })
    (obj5
       (opt "legacy_message" string)
       (req "legacy_max_operations_ttl" uint16)
       (req "legacy_last_allowed_fork_level" int32)
       (req "legacy_block_metadata" bytes)
       (req "legacy_operations_metadata" (list (list bytes))))

let encoding =
  let open Data_encoding in
  conv
    (fun {hash; contents; metadata} -> (hash, contents, metadata))
    (fun (hash, contents, metadata) -> {hash; contents; metadata})
    (dynamic_size
       ~kind:`Uint30
       (obj3
          (req "hash" Block_hash.encoding)
          (req "contents" contents_encoding)
          (varopt "metadata" metadata_encoding)))

let legacy_encoding =
  let open Data_encoding in
  conv
    (fun {legacy_hash; legacy_contents; legacy_metadata} ->
      (legacy_hash, legacy_contents, legacy_metadata))
    (fun (legacy_hash, legacy_contents, legacy_metadata) ->
      {legacy_hash; legacy_contents; legacy_metadata})
    (dynamic_size
       ~kind:`Uint30
       (obj3
          (req "legacy_hash" Block_hash.encoding)
          (req "legacy_contents" contents_encoding)
          (varopt "legacy_metadata" legacy_metadata_encoding)))

let pp_json fmt b =
  let json = Data_encoding.Json.construct encoding b in
  Data_encoding.Json.pp fmt json

(* Contents accessors *)

let descriptor blk = (blk.hash, blk.contents.header.Block_header.shell.level)

let hash blk = blk.hash

let header blk = blk.contents.header

let operations blk = blk.contents.operations

let block_metadata_hash blk = blk.contents.block_metadata_hash

let operations_metadata_hashes blk = blk.contents.operations_metadata_hashes

let shell_header blk = blk.contents.header.Block_header.shell

let level blk = blk.contents.header.Block_header.shell.level

let proto_level blk = blk.contents.header.Block_header.shell.proto_level

let predecessor blk = blk.contents.header.Block_header.shell.predecessor

let timestamp blk = blk.contents.header.Block_header.shell.timestamp

let validation_passes blk =
  blk.contents.header.Block_header.shell.validation_passes

let operations_hash blk = blk.contents.header.Block_header.shell.operations_hash

let fitness blk = blk.contents.header.Block_header.shell.fitness

let context blk = blk.contents.header.Block_header.shell.context

let protocol_data blk = blk.contents.header.Block_header.protocol_data

(* Metadata accessors *)

let metadata blk = blk.metadata

let message metadata = metadata.message

let max_operations_ttl metadata = metadata.max_operations_ttl

let last_allowed_fork_level metadata = metadata.last_allowed_fork_level

let block_metadata metadata = metadata.block_metadata

let operations_metadata metadata = metadata.operations_metadata

let check_block_consistency ?genesis_hash ?pred_block block =
  let open Lwt_result_syntax in
  let block_header = header block in
  let block_hash = hash block in
  let result_hash = Block_header.hash block_header in
  let* () =
    fail_unless
      (Block_hash.equal block_hash result_hash
      ||
      match genesis_hash with
      | Some genesis_hash -> Block_hash.equal block_hash genesis_hash
      | None -> false)
      (Inconsistent_block_hash
         {
           level = level block;
           expected_hash = block_hash;
           computed_hash = result_hash;
         })
  in
  let* () =
    match pred_block with
    | None -> return_unit
    | Some pred_block ->
        fail_unless
          (Block_hash.equal (hash pred_block) (predecessor block)
          && Compare.Int32.(level block = Int32.succ (level pred_block)))
          (Inconsistent_block_predecessor
             {
               block_hash;
               level = level block;
               expected_hash = hash pred_block;
               computed_hash = predecessor block;
             })
  in
  let computed_operations_hash =
    Operation_list_list_hash.compute
      (List.map
         Operation_list_hash.compute
         (List.map (List.map Operation.hash) (operations block)))
  in
  let* () =
    fail_unless
      (Operation_list_list_hash.equal
         computed_operations_hash
         (operations_hash block))
      (Store_errors.Inconsistent_operations_hash
         {expected = operations_hash block; got = computed_operations_hash})
  in
  return_unit

let convert_legacy_metadata (legacy_metadata : legacy_metadata) : metadata =
  let {
    legacy_message;
    legacy_max_operations_ttl;
    legacy_last_allowed_fork_level;
    legacy_block_metadata;
    legacy_operations_metadata;
  } =
    legacy_metadata
  in
  {
    message = legacy_message;
    max_operations_ttl = legacy_max_operations_ttl;
    last_allowed_fork_level = legacy_last_allowed_fork_level;
    block_metadata = legacy_block_metadata;
    operations_metadata =
      List.map
        (List.map (fun b -> Block_validation.Metadata b))
        legacy_operations_metadata;
  }

let decode_block_repr encoding block_bytes =
  try Data_encoding.Binary.of_bytes_exn encoding block_bytes
  with _ ->
    (* If the decoding fails, try with the legacy block_repr encoding
       *)
    let legacy_block =
      Data_encoding.Binary.of_bytes_exn legacy_encoding block_bytes
    in
    let legacy_metadata = legacy_block.legacy_metadata in
    let metadata =
      match legacy_metadata with
      | Some metadata ->
          let {
            legacy_message;
            legacy_max_operations_ttl;
            legacy_last_allowed_fork_level;
            legacy_block_metadata;
            legacy_operations_metadata;
          } =
            metadata
          in
          let operations_metadata =
            (List.map (List.map (fun x -> Block_validation.Metadata x)))
              legacy_operations_metadata
          in
          Some
            ({
               message = legacy_message;
               max_operations_ttl = legacy_max_operations_ttl;
               last_allowed_fork_level = legacy_last_allowed_fork_level;
               block_metadata = legacy_block_metadata;
               operations_metadata;
             }
              : metadata)
      | None -> None
    in
    {
      hash = legacy_block.legacy_hash;
      contents = legacy_block.legacy_contents;
      metadata;
    }

let convert_legacy_metadata (legacy_metadata : legacy_metadata) : metadata =
  let {
    legacy_message;
    legacy_max_operations_ttl;
    legacy_last_allowed_fork_level;
    legacy_block_metadata;
    legacy_operations_metadata;
  } =
    legacy_metadata
  in
  {
    message = legacy_message;
    max_operations_ttl = legacy_max_operations_ttl;
    last_allowed_fork_level = legacy_last_allowed_fork_level;
    block_metadata = legacy_block_metadata;
    operations_metadata =
      List.map
        (List.map (fun b -> Block_validation.Metadata b))
        legacy_operations_metadata;
  }

let decode_block_repr encoding block_bytes =
  try Data_encoding.Binary.of_bytes_exn encoding block_bytes
  with _ ->
    (* If the decoding fails, try with the legacy block_repr encoding
       *)
    let legacy_block =
      Data_encoding.Binary.of_bytes_exn legacy_encoding block_bytes
    in
    let legacy_metadata = legacy_block.legacy_metadata in
    let metadata =
      match legacy_metadata with
      | Some metadata ->
          let {
            legacy_message;
            legacy_max_operations_ttl;
            legacy_last_allowed_fork_level;
            legacy_block_metadata;
            legacy_operations_metadata;
          } =
            metadata
          in
          let operations_metadata =
            (List.map (List.map (fun x -> Block_validation.Metadata x)))
              legacy_operations_metadata
          in
          Some
            ({
               message = legacy_message;
               max_operations_ttl = legacy_max_operations_ttl;
               last_allowed_fork_level = legacy_last_allowed_fork_level;
               block_metadata = legacy_block_metadata;
               operations_metadata;
             }
              : metadata)
      | None -> None
    in
    {
      hash = legacy_block.legacy_hash;
      contents = legacy_block.legacy_contents;
      metadata;
    }

(* FIXME handle I/O errors *)
let read_next_block_exn fd =
  let open Lwt_syntax in
  (* Read length *)
  let length_bytes = Bytes.create 4 in
  let* () = Lwt_utils_unix.read_bytes ~pos:0 ~len:4 fd length_bytes in
  let block_length_int32 = Bytes.get_int32_be length_bytes 0 in
  let block_length = Int32.to_int block_length_int32 in
  let block_bytes = Bytes.extend length_bytes 0 block_length in
<<<<<<< HEAD
  Lwt_utils_unix.read_bytes ~pos:4 ~len:block_length fd block_bytes
  >>= fun () ->
=======
  let* () = Lwt_utils_unix.read_bytes ~pos:4 ~len:block_length fd block_bytes in
>>>>>>> 55b3bab8
  Lwt.return (decode_block_repr encoding block_bytes, 4 + block_length)

let read_next_block fd = Option.catch_s (fun () -> read_next_block_exn fd)

let pread_block_exn fd ~file_offset =
  let open Lwt_syntax in
  (* Read length *)
  let length_bytes = Bytes.create 4 in
  let* () =
    Lwt_utils_unix.read_bytes ~file_offset ~pos:0 ~len:4 fd length_bytes
  in
  let block_length_int32 = Bytes.get_int32_be length_bytes 0 in
  let block_length = Int32.to_int block_length_int32 in
  let block_bytes = Bytes.extend length_bytes 0 block_length in
<<<<<<< HEAD
  Lwt_utils_unix.read_bytes
    ~file_offset:(file_offset + 4)
    ~pos:4
    ~len:block_length
    fd
    block_bytes
  >>= fun () ->
=======
  let* () =
    Lwt_utils_unix.read_bytes
      ~file_offset:(file_offset + 4)
      ~pos:4
      ~len:block_length
      fd
      block_bytes
  in
>>>>>>> 55b3bab8
  Lwt.return (decode_block_repr encoding block_bytes, 4 + block_length)

let pread_block fd ~file_offset =
  Option.catch_s (fun () -> pread_block_exn fd ~file_offset)

let decode_metadata b =
  Data_encoding.Binary.of_string_opt metadata_encoding b |> function
  | Some metadata -> Some metadata
  | None ->
      Option.map
        convert_legacy_metadata
        (Data_encoding.Binary.of_string_opt legacy_metadata_encoding b)<|MERGE_RESOLUTION|>--- conflicted
+++ resolved
@@ -376,69 +376,6 @@
       metadata;
     }
 
-let convert_legacy_metadata (legacy_metadata : legacy_metadata) : metadata =
-  let {
-    legacy_message;
-    legacy_max_operations_ttl;
-    legacy_last_allowed_fork_level;
-    legacy_block_metadata;
-    legacy_operations_metadata;
-  } =
-    legacy_metadata
-  in
-  {
-    message = legacy_message;
-    max_operations_ttl = legacy_max_operations_ttl;
-    last_allowed_fork_level = legacy_last_allowed_fork_level;
-    block_metadata = legacy_block_metadata;
-    operations_metadata =
-      List.map
-        (List.map (fun b -> Block_validation.Metadata b))
-        legacy_operations_metadata;
-  }
-
-let decode_block_repr encoding block_bytes =
-  try Data_encoding.Binary.of_bytes_exn encoding block_bytes
-  with _ ->
-    (* If the decoding fails, try with the legacy block_repr encoding
-       *)
-    let legacy_block =
-      Data_encoding.Binary.of_bytes_exn legacy_encoding block_bytes
-    in
-    let legacy_metadata = legacy_block.legacy_metadata in
-    let metadata =
-      match legacy_metadata with
-      | Some metadata ->
-          let {
-            legacy_message;
-            legacy_max_operations_ttl;
-            legacy_last_allowed_fork_level;
-            legacy_block_metadata;
-            legacy_operations_metadata;
-          } =
-            metadata
-          in
-          let operations_metadata =
-            (List.map (List.map (fun x -> Block_validation.Metadata x)))
-              legacy_operations_metadata
-          in
-          Some
-            ({
-               message = legacy_message;
-               max_operations_ttl = legacy_max_operations_ttl;
-               last_allowed_fork_level = legacy_last_allowed_fork_level;
-               block_metadata = legacy_block_metadata;
-               operations_metadata;
-             }
-              : metadata)
-      | None -> None
-    in
-    {
-      hash = legacy_block.legacy_hash;
-      contents = legacy_block.legacy_contents;
-      metadata;
-    }
-
 (* FIXME handle I/O errors *)
 let read_next_block_exn fd =
   let open Lwt_syntax in
@@ -448,12 +385,7 @@
   let block_length_int32 = Bytes.get_int32_be length_bytes 0 in
   let block_length = Int32.to_int block_length_int32 in
   let block_bytes = Bytes.extend length_bytes 0 block_length in
-<<<<<<< HEAD
-  Lwt_utils_unix.read_bytes ~pos:4 ~len:block_length fd block_bytes
-  >>= fun () ->
-=======
   let* () = Lwt_utils_unix.read_bytes ~pos:4 ~len:block_length fd block_bytes in
->>>>>>> 55b3bab8
   Lwt.return (decode_block_repr encoding block_bytes, 4 + block_length)
 
 let read_next_block fd = Option.catch_s (fun () -> read_next_block_exn fd)
@@ -468,15 +400,6 @@
   let block_length_int32 = Bytes.get_int32_be length_bytes 0 in
   let block_length = Int32.to_int block_length_int32 in
   let block_bytes = Bytes.extend length_bytes 0 block_length in
-<<<<<<< HEAD
-  Lwt_utils_unix.read_bytes
-    ~file_offset:(file_offset + 4)
-    ~pos:4
-    ~len:block_length
-    fd
-    block_bytes
-  >>= fun () ->
-=======
   let* () =
     Lwt_utils_unix.read_bytes
       ~file_offset:(file_offset + 4)
@@ -485,7 +408,6 @@
       fd
       block_bytes
   in
->>>>>>> 55b3bab8
   Lwt.return (decode_block_repr encoding block_bytes, 4 + block_length)
 
 let pread_block fd ~file_offset =
