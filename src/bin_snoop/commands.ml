(*****************************************************************************)
(*                                                                           *)
(* Open Source License                                                       *)
(* Copyright (c) 2020 Nomadic Labs. <contact@nomadic-labs.com>               *)
(* Copyright (c) 2023 Marigold <contact@marigold.dev>                        *)
(*                                                                           *)
(* Permission is hereby granted, free of charge, to any person obtaining a   *)
(* copy of this software and associated documentation files (the "Software"),*)
(* to deal in the Software without restriction, including without limitation *)
(* the rights to use, copy, modify, merge, publish, distribute, sublicense,  *)
(* and/or sell copies of the Software, and to permit persons to whom the     *)
(* Software is furnished to do so, subject to the following conditions:      *)
(*                                                                           *)
(* The above copyright notice and this permission notice shall be included   *)
(* in all copies or substantial portions of the Software.                    *)
(*                                                                           *)
(* THE SOFTWARE IS PROVIDED "AS IS", WITHOUT WARRANTY OF ANY KIND, EXPRESS OR*)
(* IMPLIED, INCLUDING BUT NOT LIMITED TO THE WARRANTIES OF MERCHANTABILITY,  *)
(* FITNESS FOR A PARTICULAR PURPOSE AND NONINFRINGEMENT. IN NO EVENT SHALL   *)
(* THE AUTHORS OR COPYRIGHT HOLDERS BE LIABLE FOR ANY CLAIM, DAMAGES OR OTHER*)
(* LIABILITY, WHETHER IN AN ACTION OF CONTRACT, TORT OR OTHERWISE, ARISING   *)
(* FROM, OUT OF OR IN CONNECTION WITH THE SOFTWARE OR THE USE OR OTHER       *)
(* DEALINGS IN THE SOFTWARE.                                                 *)
(*                                                                           *)
(*****************************************************************************)

open Cmdline

let lift_opt f opt_arg state =
  match opt_arg with None -> state | Some arg -> f arg state

let parse_parameter f m =
  Mavryk_clic.parameter (fun (_ : unit) p ->
      Lwt.return
      @@
      match f p with
      | Some x -> Ok x
      | None -> Error_monad.error_with_exn (Failure m))

let pp_tags =
  Format.pp_print_list
    ~pp_sep:(fun formatter () -> Format.fprintf formatter "; ")
    Format.pp_print_string

let print_model : type a. a Model.model -> string =
 fun model ->
  let module M = (val model) in
  let module M = M.Def (Costlang.Pp) in
  M.model

module Benchmark_cmd = struct
  (* ----------------------------------------------------------------------- *)
  (* Handling the options of the benchmarker *)
  open Measure

  let set_seed seed (options : options) = {options with seed}

  let set_nsamples nsamples options = {options with nsamples}

  let set_save_file save_file options = {options with save_file}

  let set_csv_export csv_export (options : Cmdline.benchmark_options) =
    {options with csv_export}

  let set_storage_kind storage options = {options with storage}

  let set_bench_number bench_number options = {options with bench_number}

  let set_minor_heap_size minor_heap_size options =
    {options with minor_heap_size}

  let set_config_file config_file options = {options with config_file}

  let default_benchmark_options =
    let options =
      {
        seed =
          (Random.self_init () ;
           Random.bits ());
        nsamples = 500;
        bench_number = 300;
        minor_heap_size = `words (256 * 1024);
        config_file = None;
      }
    in
    {
      options;
      save_file = "<This field /will/ be set by Mavryk_clic>";
      storage = Memory;
      csv_export = None;
    }

  let pp_benchmark_options ppf (options : Cmdline.benchmark_options) =
    let open Printf in
    let save_file = options.save_file in
    let storage =
      match options.storage with
      | Memory -> "Mem"
      | Disk {source; base_dir; header_json} ->
          let pp_src =
            Format.asprintf
              "%a"
              Mavryk_crypto.Signature.Public_key_hash.pp
              source
          in
          sprintf
            "Disk { source = %s ; base_dir = %s ; header_json = %s }"
            pp_src
            base_dir
            header_json
    in
    Format.fprintf
      ppf
      "@[<v 2>{ options = %a;@ save_file = %s;@ storage = %s }@]"
      Measure.pp_options
      options.options
      save_file
      storage

  (* ----------------------------------------------------------------------- *)
  (* "benchmark" command handler *)

  let benchmark_handler
      (nsamples, seed, bench_number, minor_heap_size, config_file, csv_export)
      bench_name save_file () =
    let options =
      default_benchmark_options.options
      |> lift_opt set_nsamples nsamples
      |> lift_opt set_seed seed
      |> lift_opt set_bench_number bench_number
      |> lift_opt set_minor_heap_size minor_heap_size
      |> set_config_file config_file
    in
    let options =
      {default_benchmark_options with options}
      |> set_save_file save_file |> set_csv_export csv_export
    in
    let bench_name = Namespace.of_string bench_name in
    commandline_outcome_ref :=
      Some (Benchmark {bench_name; bench_opts = options}) ;
    Lwt.return_ok ()

  module Options = struct
    (* Integer argument --nsamples *)
    let nsamples_arg =
      let nsamples_arg_param =
        parse_parameter
          int_of_string_opt
          "Error while parsing --nsamples argument."
      in
      Mavryk_clic.arg
        ~doc:"Number of samples per benchmark"
        ~long:"nsamples"
        ~placeholder:"strictly positive int"
        nsamples_arg_param

    (* Integer argument --seed *)
    let seed_arg =
      let seed =
        parse_parameter int_of_string_opt "Error while parsing --seed argument."
      in
      Mavryk_clic.arg ~doc:"RNG seed" ~long:"seed" ~placeholder:"int" seed

    (* String argument --dump-csv
       Parameter: filename of the file where to write the csv data. *)
    let dump_csv_arg =
      let dump_csv_arg_param =
        Mavryk_clic.parameter (fun (_ : unit) parsed -> Lwt.return_ok parsed)
      in
      Mavryk_clic.arg
        ~doc:"Dumps raw benchmark results to CSV"
        ~long:"dump-csv"
        ~placeholder:"filename"
        dump_csv_arg_param

    (* String argument --bench-number
       Parameter: Number of random stacks to generate. *)
    let bench_number_arg =
      let bench_number_param =
        parse_parameter
          int_of_string_opt
          "Error while parsing --bench-num argument."
      in
      Mavryk_clic.arg
        ~doc:"Number of benchmarks (i.e. random stacks)"
        ~long:"bench-num"
        ~placeholder:"strictly positive int"
        bench_number_param

    (* String argument --minor-heap-size
       Parameter: size of minor heap in kb. *)
    let minor_heap_size_arg =
      let minor_heap_size_param =
        parse_parameter
          (fun s -> Option.map (fun p -> `words p) (int_of_string_opt s))
          "Error while parsing --minor-heap-size argument."
      in
      Mavryk_clic.arg
        ~doc:"Size of minor heap in words"
        ~long:"minor-heap-size"
        ~placeholder:"strictly positive int"
        minor_heap_size_param

    let config_file_arg =
      let config_file_arg_param =
        Mavryk_clic.parameter (fun (_ : unit) parsed -> Lwt.return_ok parsed)
      in
      Mavryk_clic.arg
        ~doc:"Specify a benchmark configuration file"
        ~short:'c'
        ~long:"config-file"
        ~placeholder:"file"
        config_file_arg_param
  end

  let options =
    let open Options in
    Mavryk_clic.args6
      nsamples_arg
      seed_arg
      bench_number_arg
      minor_heap_size_arg
      config_file_arg
      dump_csv_arg

  let benchmark_param () =
    Mavryk_clic.param
      ~name:"BENCH-NAME"
      ~desc:"Name of the benchmark"
      (Mavryk_clic.parameter
         ~autocomplete:(fun _ ->
           let res =
             List.map
               (fun (name, _) -> Namespace.to_string name)
               (Registration.all_benchmarks ())
           in
           Lwt.return_ok res)
         (fun _ str -> Lwt.return_ok str))

  let params =
    Mavryk_clic.(
      prefix "benchmark" @@ benchmark_param ()
      @@ prefixes ["and"; "save"; "to"]
      @@ string
           ~name:"FILENAME"
           ~desc:"Name of the file where to save the workload data"
      @@ stop)

  let group =
    {
      Mavryk_clic.name = "benchmark";
      title = "Commands for benchmarking parts of the protocol";
    }

  let command =
    Mavryk_clic.command
      ~group
      ~desc:"Runs benchmarks"
      options
      params
      benchmark_handler
end

module Infer_cmd = struct
  (* -------------------------------------------------------------------------- *)
  (* Handling options for the "infer parameters" command *)

  let default_infer_parameters_options =
    {
      print_problem = false;
      csv_export = None;
      plot = false;
      ridge_alpha = 1.0;
      lasso_alpha = 1.0;
      lasso_positive = false;
      override_files = None;
      report = NoReport;
      save_solution = None;
      dot_file = None;
      display = Display.default_options;
    }

  let set_print_problem print_problem options = {options with print_problem}

  let set_csv_export csv_export options = {options with csv_export}

  let set_plot plot options = {options with plot}

  let set_ridge_alpha ridge_alpha options = {options with ridge_alpha}

  let set_lasso_alpha lasso_alpha options = {options with lasso_alpha}

  let set_lasso_positive lasso_positive options = {options with lasso_positive}

  let set_report report options =
    match report with
    | None -> {options with report = NoReport}
    | Some file ->
        if String.equal file "stdout" then
          {options with report = ReportToStdout}
        else {options with report = ReportToFile file}

  let set_override_files override_files options = {options with override_files}

  let set_save_solution save_solution options = {options with save_solution}

  let set_dot_file dot_file options = {options with dot_file}

  let set_full_plot_verbosity full_plot_verbosity options =
    {
      options with
      display =
        {options.display with reduced_plot_verbosity = not full_plot_verbosity};
    }

  let list_solvers () =
    Printf.eprintf "ridge --ridge-alpha=<float>\n" ;
    Printf.eprintf "lasso --lasso-alpha=<float> --lasso-positive\n" ;
    Printf.eprintf "nnls\n%!"

  let set_plot_raw_workload plot_raw_workload options =
    match plot_raw_workload with
    | None ->
        {
          options with
          display = {options.display with plot_raw_workload = false};
        }
    | Some save_directory ->
        {
          options with
          display =
            {options.display with plot_raw_workload = true; save_directory};
        }

  let set_empirical_plot empirical_plot options =
    {options with display = {options.display with empirical_plot}}

  let handle_options
      ( print_problem,
        csv,
        plot,
        ridge_alpha,
        lasso_alpha,
        lasso_positive,
        report,
        override_files,
        save_solution,
        dot_file,
        full_plot_verbosity,
        plot_raw_workload,
        empirical_plot ) =
    default_infer_parameters_options
    |> set_print_problem print_problem
    |> set_csv_export csv |> set_plot plot
    |> lift_opt set_ridge_alpha ridge_alpha
    |> lift_opt set_lasso_alpha lasso_alpha
    |> set_lasso_positive lasso_positive
    |> set_report report
    |> set_override_files override_files
    |> set_save_solution save_solution
    |> set_dot_file dot_file
    |> set_full_plot_verbosity full_plot_verbosity
    |> set_plot_raw_workload plot_raw_workload
    |> lift_opt set_empirical_plot empirical_plot

  let infer_handler opts local_model_name workload_data solver () =
    let options = handle_options opts in
    commandline_outcome_ref :=
      Some
        (Infer {local_model_name; workload_data; solver; infer_opts = options}) ;
    Lwt.return_ok ()

  module Options = struct
    (* Boolean argument --print-problem *)
    let print_problem =
      Mavryk_clic.switch
        ~doc:"Prints problem as obtained after applying model to workload data"
        ~long:"print-problem"
        ()

    (* Boolean argument --plot *)
    let plot_arg =
      Mavryk_clic.switch
        ~doc:"Plot results of parameter inference"
        ~long:"plot"
        ()

    (* Float argument --ridge-alpha *)
    let ridge_alpha_arg =
      let ridge_alpha_arg_param =
        parse_parameter
          float_of_string_opt
          "Error while parsing --ridge-alpha argument."
      in
      Mavryk_clic.arg
        ~doc:"Regularization parameter for ridge regression"
        ~long:"ridge-alpha"
        ~placeholder:"positive float"
        ridge_alpha_arg_param

    (* Float argument --lasso-alpha *)
    let lasso_alpha_arg =
      let lasso_alpha_arg_param =
        parse_parameter
          float_of_string_opt
          "Error while parsing --lasso-alpha argument."
      in
      Mavryk_clic.arg
        ~doc:"Regularization parameter for lasso regression"
        ~long:"lasso-alpha"
        ~placeholder:"positive float"
        lasso_alpha_arg_param

    (* Boolean argument --lasso-positive *)
    let lasso_positive_arg =
      Mavryk_clic.switch
        ~doc:"Constrains solution of lasso regression to be positive"
        ~long:"lasso-positive"
        ()

    let dump_csv_arg =
      let dump_csv_arg_param =
        Mavryk_clic.parameter (fun (_ : unit) parsed -> Lwt.return_ok parsed)
      in
      Mavryk_clic.arg
        ~doc:"Dumps solution of inference to a CSV file"
        ~long:"dump-csv"
        ~placeholder:"filename"
        dump_csv_arg_param

    let report_arg =
      let dump_report_param =
        Mavryk_clic.parameter (fun (_ : unit) parsed -> Lwt.return_ok parsed)
      in
      Mavryk_clic.arg
        ~doc:"Produces a detailed report"
        ~long:"report"
        ~placeholder:"filename"
        dump_report_param

    let override_arg =
      let override_file_param =
        Mavryk_clic.parameter (fun (_ : unit) parsed ->
            let files = String.split_no_empty ',' parsed in
            Lwt.return_ok files)
      in
      Mavryk_clic.arg
        ~doc:"Specify CSV file containing overrided variables for inference"
        ~long:"override-csv"
        ~placeholder:"filename"
        override_file_param

    let save_solution_arg =
      let override_file_param =
        Mavryk_clic.parameter (fun (_ : unit) parsed -> Lwt.return_ok parsed)
      in
      Mavryk_clic.arg
        ~doc:
          "Specify file to which inference solution will be saved for code \
           generation"
        ~long:"save-solution"
        ~placeholder:"filename"
        override_file_param

    let dot_file_arg =
      let override_file_param =
        Mavryk_clic.parameter (fun (_ : unit) parsed -> Lwt.return_ok parsed)
      in
      Mavryk_clic.arg
        ~doc:
          "Specify file to which dependency graph will be saved in graphviz \
           format"
        ~long:"dot-file"
        ~placeholder:"filename"
        override_file_param

    let full_plot_verbosity_arg =
      Mavryk_clic.switch
        ~doc:"Produces all (possibly redundant) plots"
        ~long:"full-plot-verbosity"
        ()

    let plot_raw_workload_arg =
      let raw_workload_directory_param =
        Mavryk_clic.parameter (fun (_ : unit) parsed -> Lwt.return_ok parsed)
      in
      Mavryk_clic.arg
        ~doc:
          "For each workload, produces a file containing the plot of the raw \
           data, in the specified directory"
        ~long:"plot-raw-workload"
        ~placeholder:"directory"
        raw_workload_directory_param

    let empirical_plot_arg =
      let empirical_plot_param =
        Mavryk_clic.parameter (fun (_ : unit) parsed ->
            match parsed with
            | "full" -> Lwt.return_ok Display.Empirical_plot_full
            | _ -> (
                let splitted = String.split ',' parsed in
                match List.map float_of_string splitted with
                | exception Failure _ ->
                    Error_monad.failwith "can't parse quantile"
                | floats ->
                    if List.exists (fun q -> q < 0.0 || q > 1.0) floats then
                      Error_monad.failwith "quantile not in [0;1] interval"
                    else Lwt.return_ok (Display.Empirical_plot_quantiles floats)
                ))
      in
      Mavryk_clic.arg
        ~doc:"Options for plotting empirical data quantiles"
        ~long:"empirical-plot"
        ~placeholder:"full|q1,...,qn"
        empirical_plot_param
  end

  let options =
    let open Options in
    Mavryk_clic.args13
      print_problem
      dump_csv_arg
      plot_arg
      ridge_alpha_arg
      lasso_alpha_arg
      lasso_positive_arg
      report_arg
      override_arg
      save_solution_arg
      dot_file_arg
      full_plot_verbosity_arg
      plot_raw_workload_arg
      empirical_plot_arg

  let local_model_param =
    Mavryk_clic.param
      ~name:"LOCAL-MODEL-NAME"
      ~desc:"Name of the local model for which to infer parameter"
      (Mavryk_clic.parameter
         ~autocomplete:(fun _ ->
           Lwt.return_ok (Registration.all_local_model_names ()))
         (fun _ str -> Lwt.return_ok str))

  let regression_param =
    Mavryk_clic.param
      ~name:"REGRESSION-METHOD"
      ~desc:"Regression method used"
      (Mavryk_clic.parameter
         ~autocomplete:(fun _ -> Lwt.return_ok ["lasso"; "ridge"; "nnls"])
         (fun _ str -> Lwt.return_ok str))

  let params =
    Mavryk_clic.(
      prefixes ["infer"; "parameters"; "for"; "model"]
      @@ local_model_param
      @@ prefixes ["on"; "data"]
      @@ string
           ~name:"WORKLOAD-DATA"
           ~desc:"File or directory containing workload data"
      @@ prefix "using" @@ regression_param @@ stop)

  let group =
    {
      Mavryk_clic.name = "inference";
      title = "Command for infering parameters of cost models";
    }

  let command =
    Mavryk_clic.command
      ~desc:"Perform parameter inference"
      ~group
      options
      params
      infer_handler
end

module Infer_all_cmd = struct
  include Infer_cmd

  let params =
    Mavryk_clic.(
      prefixes ["infer"; "parameters"]
      @@ prefixes ["on"; "data"]
      @@ string ~name:"WORKLOAD-DATA" ~desc:"Directory containing workload data"
      @@ prefix "using" @@ regression_param @@ stop)

  let infer_handler opts workload_data solver () =
    let options = handle_options opts in
    commandline_outcome_ref :=
      Some (Infer_all {workload_data; solver; infer_opts = options}) ;
    Lwt.return_ok ()

  let command =
    Mavryk_clic.command
      ~desc:"Perform parameter inference on data set"
      ~group
      options
      params
      infer_handler
end

module Codegen_cmd = struct
  (* ------------------------------------------------------------------------- *)
  (* Handling options for the "generate code" command *)

  let load_fixed_point_parameters json_file =
    try
      let json =
        let ic = open_in json_file in
        let json = Ezjsonm.from_channel ic in
        close_in ic ;
        json
      in
      Data_encoding.Json.destruct Fixed_point_transform.options_encoding json
    with _ ->
      Format.eprintf
        "Could not parse fixed-point transform parameters; aborting@." ;
      Format.eprintf "Here's a well-formed file:@." ;
      Format.eprintf
        "%a@."
        Data_encoding.Json.pp
        (Data_encoding.Json.construct
           ~include_default_fields:`Always
           Fixed_point_transform.options_encoding
           Fixed_point_transform.default_options) ;
      exit 1

  let codegen_handler (fixed_point, save_to) solution model_name () =
    let transform = Option.map load_fixed_point_parameters fixed_point in
    let codegen_options = {transform; split = false; save_to} in
    let model_name = Namespace.of_string model_name in
    commandline_outcome_ref :=
      Some (Codegen {solution; model_name; codegen_options}) ;
    Lwt.return_ok ()

  let fixed_point_arg =
    Mavryk_clic.arg
      ~doc:"Apply fixed-point transform to the model"
      ~long:"fixed-point"
      ~placeholder:"json-config-file"
      (Mavryk_clic.parameter (fun () filename -> Lwt.return_ok filename))

  let save_to_arg =
    Mavryk_clic.arg
      ~doc:"Save the output to a file"
      ~long:"save-to"
      ~placeholder:"file"
      (Mavryk_clic.parameter (fun () filename -> Lwt.return_ok filename))

  let options = Mavryk_clic.args2 fixed_point_arg save_to_arg

  let codegen_model_param =
    Mavryk_clic.param
      ~name:"CODEGEN-MODEL-NAME"
      ~desc:"Name of the codegen model for which to generate code"
      (Mavryk_clic.parameter
         ~autocomplete:(fun _ ->
           let res =
             List.map
               (fun (name, _) -> Namespace.to_string name)
               (Registration.all_models ())
           in
           Lwt.return_ok res)
         (fun _ str -> Lwt.return_ok str))

  let params =
    Mavryk_clic.(
      prefixes ["generate"; "code"; "using"; "solution"]
      @@ string
           ~name:"SOLUTION-FILE"
           ~desc:
             "File containing solution, as obtained using the --save-solution \
              switch"
      @@ prefixes ["and"; "model"]
      @@ codegen_model_param @@ stop)

  let group =
    {Mavryk_clic.name = "codegen"; title = "Command for generating code"}

  let command =
    Mavryk_clic.command
      ~group
      ~desc:"Generate code for a specific model"
      options
      params
      codegen_handler
end

module Codegen_all_cmd = struct
  include Codegen_cmd

  let codegen_all_handler (json, save_to) solution matching () =
    let transform = Option.map load_fixed_point_parameters json in
    let codegen_options = {transform; split = false; save_to} in
    commandline_outcome_ref :=
      Some (Codegen_all {solution; matching; codegen_options}) ;
    Lwt.return_ok ()

  let params =
    Mavryk_clic.(
      prefixes ["generate"; "code"; "using"; "solution"]
      @@ string
           ~name:"SOLUTION-FILE"
           ~desc:
             "File containing solution, as obtained using the --save-solution \
              switch"
      @@ prefixes ["for"; "all"; "models"; "matching"]
      @@ string ~name:"REGEXP" ~desc:"Regular expression on model names"
      @@ stop)

  let command =
    Mavryk_clic.command
      ~group
      ~desc:"Generate code for all models matching regexp"
      options
      params
      codegen_all_handler
end

(* Obsolete.  It will be superceded by Codegen_for_solutions *)
module Codegen_inferred_cmd = struct
  include Codegen_cmd

  let codegen_inferred_handler (json, save_to) solution () =
    let transform = Option.map load_fixed_point_parameters json in
    let codegen_options = {transform; split = false; save_to} in
    commandline_outcome_ref :=
      Some (Codegen_inferred {solution; codegen_options}) ;
    Lwt.return_ok ()

  let params =
    Mavryk_clic.(
      prefixes ["generate"; "code"; "using"; "solution"]
      @@ string
           ~name:"SOLUTION-FILE"
           ~desc:
             "File containing solution, as obtained using the --save-solution \
              switch"
      @@ fixed ["for"; "inferred"; "models"])

  let options = Mavryk_clic.args2 Codegen_cmd.fixed_point_arg save_to_arg

  let command =
    Mavryk_clic.command
      ~group
      ~desc:"Generate code for models inferred from the solution file"
      options
      params
      codegen_inferred_handler
end

module Solution_print_cmd = struct
  let solution_print_handler () solutions () =
    commandline_outcome_ref := Some (Solution_print solutions) ;
    Lwt.return_ok ()

  let group =
    {Mavryk_clic.name = "solution"; title = "Command for solution file"}

  let params =
    Mavryk_clic.(
      prefixes ["solution"; "print"]
      @@ seq_of_param
           (string
              ~name:"SOLUTION-FILE"
              ~desc:
                "File containing solution, as obtained using the \
                 --save-solution switch"))

  let command =
    Mavryk_clic.command
      ~group
      ~desc:"Print out the given solution file(s)"
      Mavryk_clic.no_options
      params
      solution_print_handler
end

module Codegen_for_solutions_cmd = struct
  include Codegen_cmd

  let split_to_dir =
    Mavryk_clic.arg
      ~doc:
        "Generated code is saved to \
         DIR/<generated_code_destination>_costs_generated.ml (and \
         __non_fp.ml)."
      ~long:"split-to"
      ~placeholder:"DIR"
      (Mavryk_clic.parameter (fun () filename -> Lwt.return_ok filename))

  let save_to_arg =
    Mavryk_clic.arg
      ~doc:
        "Generated code is saved to FILE-NAME. Will also save code for models \
         that dont have a codegen destination"
      ~long:"save-to"
      ~placeholder:"FILE-NAME"
      (Mavryk_clic.parameter (fun () filename -> Lwt.return_ok filename))

  let options =
    Mavryk_clic.args3 Codegen_cmd.fixed_point_arg save_to_arg split_to_dir

  let codegen_for_solutions_handler (json, save_to, split_to_dir) solutions () =
    if Option.is_some save_to && Option.is_some split_to_dir then (
      Format.eprintf
        "Error: --save-to and --split-to are mutually exclusive params.@." ;
      exit 1)
    else
      let transform = Option.map load_fixed_point_parameters json in
      let split = Option.is_some split_to_dir in
      let option = Option.to_list save_to @ Option.to_list split_to_dir in
      let save_to = List.hd option in
      let codegen_options = {transform; save_to; split} in
      commandline_outcome_ref :=
        Some (Codegen_for_solutions {solutions; codegen_options}) ;
      Lwt.return_ok ()

  let params =
    Mavryk_clic.(
      prefixes ["generate"; "code"; "for"; "solutions"]
      @@ seq_of_param
           (string
              ~name:"SOLUTION-FILE"
              ~desc:
                "File or Directory containing solutions, as obtained using the \
                 --save-solution switch"))

  let command =
    Mavryk_clic.command
      ~group
      ~desc:"Generate code for the models inferred from the solution files"
      options
      params
      codegen_for_solutions_handler
end

module Codegen_check_definitions_cmd = struct
  let codegen_check_definitions_handler () files () =
    commandline_outcome_ref := Some (Codegen_check_definitions {files}) ;
    Lwt.return_ok ()

  let group = Codegen_cmd.group

  let params =
    Mavryk_clic.(
      prefixes ["check"; "definitions"; "of"]
      @@ seq_of_param
           (string
              ~name:"MLFILE"
              ~desc:"File containing cost function definitions"))

  let command =
    Mavryk_clic.(
      command
        ~group
        ~desc:"Check cost functions defined in the given .ml files"
        no_options
        params
        codegen_check_definitions_handler)
end

module Auto_build_cmd = struct
  let build_options
      ( split,
        destination_directory,
        nsamples,
        bench_number,
        print_problem,
        plot,
        override_files,
        full_plot_verbosity,
        plot_raw_workload,
        empirical_plot ) =
    let infer_parameters =
      let open Infer_cmd in
      default_infer_parameters_options
      |> set_print_problem print_problem
      |> set_plot plot
      |> set_override_files override_files
      |> set_full_plot_verbosity full_plot_verbosity
      |> set_plot_raw_workload plot_raw_workload
      |> lift_opt set_empirical_plot empirical_plot
    in
    let measure_options =
      let opts = Benchmark_cmd.default_benchmark_options.options in
      {
        opts with
        nsamples = Option.value nsamples ~default:opts.nsamples;
        bench_number = Option.value bench_number ~default:opts.bench_number;
      }
    in
    (split, {destination_directory; infer_parameters; measure_options})

  let handler opts bench_names () =
    let split, auto_build_options = build_options opts in
    let benchmarks =
      List.map
        (fun s ->
          let n = Namespace.of_string s in
          match Registration.find_benchmark n with
          | None ->
              Format.eprintf "Benchmark %a does not exist.@." Namespace.pp n ;
              exit 1
          | Some benchmark -> benchmark)
        bench_names
    in
    commandline_outcome_ref :=
      Some
        (Auto_build {targets = Benchmarks benchmarks; split; auto_build_options}) ;
    Lwt.return_ok ()

  let params =
    Mavryk_clic.(
      prefixes ["generate"; "code"; "for"; "benchmarks"]
      @@ seq_of_param
      @@ Benchmark_cmd.benchmark_param ())

  let destination_directory_arg =
    Mavryk_clic.arg
      ~doc:"Destination directory of the auto-build result"
      ~long:"out-dir"
      ~placeholder:"directory"
      (Mavryk_clic.parameter (fun () filename -> Lwt.return_ok filename))

  let switch =
    Mavryk_clic.switch
      ~doc:
        "Switch indicating that generated code should be split into submodules \
         defined by Benchmark's generated code destination "
      ~long:"split"
      ()

  let options =
    Mavryk_clic.args10
      switch
      destination_directory_arg
      Benchmark_cmd.Options.nsamples_arg
      Benchmark_cmd.Options.bench_number_arg
      Infer_cmd.Options.print_problem
      Infer_cmd.Options.plot_arg
      Infer_cmd.Options.override_arg
      Infer_cmd.Options.full_plot_verbosity_arg
      Infer_cmd.Options.plot_raw_workload_arg
      Infer_cmd.Options.empirical_plot_arg

  let command =
    Mavryk_clic.command
      ~group:Codegen_cmd.group
      ~desc:
        "Auto-perform the benchmarks, inference and codegen for the given \
         benchmarks"
      options
      params
      handler
end

module Auto_build_for_models_cmd = struct
  let handler opts model_names () =
    let split, auto_build_options = Auto_build_cmd.build_options opts in
    let models =
      List.map
        (fun s ->
          let n = Namespace.of_string s in
          match Registration.find_model n with
          | Some {model; _} -> model
          | None ->
              Format.eprintf "Model %a does not exist.@." Namespace.pp n ;
              exit 1)
        model_names
    in
    commandline_outcome_ref :=
      Some (Auto_build {targets = Models models; split; auto_build_options}) ;
    Lwt.return_ok ()

  let params =
    Mavryk_clic.(
      prefixes ["generate"; "code"; "for"; "models"]
      @@ seq_of_param
      @@ Benchmark_cmd.benchmark_param ())

  let command =
    Mavryk_clic.command
      ~group:Codegen_cmd.group
      ~desc:
        "Auto-perform the benchmarks, inference and codegen for the given \
         models"
      Auto_build_cmd.options
      params
      handler
end

module Auto_build_for_parameters_cmd = struct
  let handler opts parameter_names () =
    let split, auto_build_options = Auto_build_cmd.build_options opts in
    let parameters =
      List.map
        (fun s ->
          let v = Free_variable.of_string s in
          match Registration.find_parameter v with
          | None | Some [] ->
              Format.eprintf "Parameter %a does not exist.@." Free_variable.pp v ;
              exit 1
          | Some _ -> v)
        parameter_names
    in
    commandline_outcome_ref :=
      Some
        (Auto_build {targets = Parameters parameters; split; auto_build_options}) ;
    Lwt.return_ok ()

  let params =
    Mavryk_clic.(
      prefixes ["generate"; "code"; "for"; "parameters"]
      @@ seq_of_param
      @@ Benchmark_cmd.benchmark_param ())

  let command =
    Mavryk_clic.command
      ~group:Codegen_cmd.group
      ~desc:
        "Auto-perform the benchmarks, inference and codegen for the given \
         parameters"
      Auto_build_cmd.options
      params
      handler
end

module List_cmd = struct
  (* ------------------------------------------------------------------------- *)

  let tag_param =
    Mavryk_clic.param
      ~name:"TAG"
      ~desc:"Tag of a benchmark"
      (Mavryk_clic.parameter
         ~autocomplete:(fun _ -> Lwt.return_ok (Registration.all_tags ()))
         (fun _ s -> Lwt.return_ok s))

  let benchmark_param () =
    Mavryk_clic.param
      ~name:"BENCH-NAME"
      ~desc:"Name of the benchmark"
      (Mavryk_clic.parameter
         ~autocomplete:(fun _ ->
           let res =
             List.map
               (fun (name, _) -> Namespace.to_string name)
               (Registration.all_benchmarks ())
           in
           Lwt.return_ok res)
         (fun _ str -> Lwt.return_ok str))

  let model_param () =
    Mavryk_clic.param
      ~name:"MODEL-NAME"
      ~desc:"Name of the model"
      (Mavryk_clic.parameter
         ~autocomplete:(fun _ ->
           let res =
             List.map Namespace.to_string (Registration.all_model_names ())
           in
           Lwt.return_ok res)
         (fun _ str -> Lwt.return_ok str))

  let local_model_param () =
    Mavryk_clic.param
      ~name:"LOCAL-MODEL-NAME"
      ~desc:"Name of the local model"
      (Mavryk_clic.parameter
         ~autocomplete:(fun _ ->
           Registration.all_local_model_names () |> Lwt.return_ok)
         (fun _ str -> Lwt.return_ok str))

  let parameter_param () =
    Mavryk_clic.param
      ~name:"PARAM-NAME"
      ~desc:"Name of the parameter"
      (Mavryk_clic.parameter
         ~autocomplete:(fun _ ->
           let res =
             List.map
               (fun (param, _) -> Free_variable.to_string param)
               (Registration.all_parameters ())
           in
           Lwt.return_ok res)
         (fun _ str -> Lwt.return_ok str))

  let params_all_bench = Mavryk_clic.fixed ["list"; "all"; "benchmarks"]

  let options =
    Mavryk_clic.args1
      (Mavryk_clic.switch
         ~long:"show-tags"
         ~short:'t'
         ~doc:"Show the tags of the benchmarks"
         ())

  let base_handler_bench bench_list show_tags =
    Format.printf
      "@[<v>%a@]@."
      (Format.pp_print_list (fun fmt (module Bench : Benchmark.S) ->
           Format.fprintf fmt "%a: %s" Namespace.pp Bench.name Bench.info ;
           if show_tags then
             Format.fprintf fmt "@.\tTags: %a" pp_tags Bench.tags
           else ()))
      bench_list ;
    Lwt_result_syntax.return_unit

  let handler_all_bench show_tags () =
    base_handler_bench
      (Registration.all_benchmarks () |> List.map snd)
      show_tags

  let params_all_tags = Mavryk_clic.fixed ["list"; "all"; "tags"]

  let handler_all_tags () () =
    List.iter
      (fun tag -> Format.fprintf Format.std_formatter "%s\n" tag)
      (Registration.all_tags ()) ;
    Lwt_result_syntax.return_unit

  let params_bench_tags_any =
    Mavryk_clic.(
      prefixes ["list"; "benchmarks"; "with"; "tags"; "any"; "of"]
      @@ seq_of_param tag_param)

  let handler_bench_tags_any show_tags tags () =
    base_handler_bench
      (Registration.find_benchmarks_with_tags ~mode:`Any tags |> List.map snd)
      show_tags

  let params_bench_tags_all =
    Mavryk_clic.(
      prefixes ["list"; "benchmarks"; "with"; "tags"; "all"; "of"]
      @@ seq_of_param tag_param)

  let handler_bench_tags_all show_tags tags () =
    base_handler_bench
      (Registration.find_benchmarks_with_tags ~mode:`All tags |> List.map snd)
      show_tags

  let params_bench_tags_exact =
    Mavryk_clic.(
      prefixes ["list"; "benchmarks"; "with"; "tags"; "exactly"]
      @@ seq_of_param tag_param)

  let handler_bench_tags_exact show_tags tags () =
    base_handler_bench
      (Registration.find_benchmarks_with_tags ~mode:`Exact tags |> List.map snd)
      show_tags

  let params_bench_match =
    Mavryk_clic.(
      prefixes ["list"; "benchmarks"; "in"] @@ benchmark_param () @@ stop)

  let handler_bench_match show_tags pattern () =
    base_handler_bench
      (Registration.find_benchmarks_in_namespace (Namespace.of_string pattern)
      |> List.map snd)
      show_tags

  let params_all_param = Mavryk_clic.fixed ["list"; "all"; "parameters"]

  let handler_all_param () () =
    Format.printf
      "%a@."
      (Format.pp_print_list (fun fmt (param, models) ->
           Format.fprintf
             fmt
             "%a@.\tModels: %a"
             Free_variable.pp
             param
             (Format.pp_print_list
                ~pp_sep:(fun formatter () -> Format.fprintf formatter "; ")
                Namespace.pp)
             models))
      (Registration.all_parameters ()) ;
    Lwt_result_syntax.return_unit

  let params_all_models = Mavryk_clic.fixed ["list"; "all"; "models"]

  let handler_all_models () () =
    Format.printf
      "%a@."
      (Format.pp_print_list (fun fmt (name, {Registration.model; _}) ->
           let printed =
             match model with Model.Model model -> print_model model
           in
           Format.fprintf fmt "%a@.\t%s" Namespace.pp name printed))
      (Registration.all_models ()) ;
    Lwt_result_syntax.return_unit

  let params_all_local_models =
    Mavryk_clic.fixed ["list"; "all"; "local"; "models"]

  let handler_all_local_models () () =
    let module S = String.Set in
    S.iter
      (fun name -> Format.fprintf Format.std_formatter "%s\n" name)
      (Registration.all_local_model_names () |> S.of_list) ;
    Lwt_result_syntax.return_unit

  let group =
    {Mavryk_clic.name = "list"; title = "Commands for displaying lists"}

  let command_all_bench =
    Mavryk_clic.command
      ~group
      ~desc:"List all implemented benchmarks"
      options
      params_all_bench
      handler_all_bench

  let command_all_tags =
    Mavryk_clic.command
      ~group
      ~desc:"List all available tags"
      Mavryk_clic.no_options
      params_all_tags
      handler_all_tags

  let command_bench_tags_any =
    Mavryk_clic.command
      ~group
      ~desc:"List all implemented benchmarks containing any of the given tags"
      options
      params_bench_tags_any
      handler_bench_tags_any

  let command_bench_tags_all =
    Mavryk_clic.command
      ~group
      ~desc:"List all implemented benchmarks containing all of the given tags"
      options
      params_bench_tags_all
      handler_bench_tags_all

  let command_bench_tags_exact =
    Mavryk_clic.command
      ~group
      ~desc:"List all implemented benchmarks containing exactly the given tags"
      options
      params_bench_tags_exact
      handler_bench_tags_exact

  let command_bench_match =
    Mavryk_clic.command
      ~group
      ~desc:"List all benchmarks in the given namespace"
      options
      params_bench_match
      handler_bench_match

  let command_all_param =
    Mavryk_clic.command
      ~group
      ~desc:"List all parameters"
      Mavryk_clic.no_options
      params_all_param
      handler_all_param

  let command_all_models =
    Mavryk_clic.command
      ~group
      ~desc:"List all models"
      Mavryk_clic.no_options
      params_all_models
      handler_all_models

  let command_all_local_models =
    Mavryk_clic.command
      ~group
      ~desc:"List all local models"
      Mavryk_clic.no_options
      params_all_local_models
      handler_all_local_models

  let commands =
    [
      command_all_bench;
      command_all_tags;
      command_bench_tags_any;
      command_bench_tags_all;
      command_bench_tags_exact;
      command_bench_match;
      command_all_param;
      command_all_models;
      command_all_local_models;
    ]
end

module Config_cmd = struct
  let config_file_param () =
    Mavryk_clic.param
      ~name:"CONFIG-FILE"
      ~desc:"Configuration file name"
      (Mavryk_clic.parameter (fun _ s -> Lwt.return_ok s))

  let benchmark_param = List_cmd.benchmark_param

  let options_merge =
    Mavryk_clic.args1
      (Mavryk_clic.switch
         ~long:"delete-source"
         ~short:'d'
         ~doc:"Deletes the source config file given as argument for merging"
         ())

  let options_edit =
    Mavryk_clic.args4
      (Mavryk_clic.arg
         ~long:"use-editor"
         ~short:'e'
         ~placeholder:"EDITOR"
         ~doc:
           "Specify the prefered text editor used for editing the config file"
         (Mavryk_clic.parameter (fun _ str -> Lwt.return_ok str)))
      (Mavryk_clic.switch
         ~long:"read-stdin"
         ~short:'i'
         ~doc:
           "Read the standard input for a Json document to edit the config file"
         ())
      (Mavryk_clic.arg
         ~long:"read-file"
         ~short:'f'
         ~placeholder:"FILE"
         ~doc:"Use the given Json document to edit the config file"
         (Mavryk_clic.parameter (fun _ str -> Lwt.return_ok str)))
      (Mavryk_clic.arg
         ~long:"read-json"
         ~short:'j'
         ~placeholder:"JSON"
         ~doc:"Use inlined Json to edit the config file"
         (Mavryk_clic.parameter (fun _ str -> Lwt.return_ok str)))

  let params_check =
    Mavryk_clic.(
      prefixes ["config"; "check"]
      @@ config_file_param () @@ prefix "for" @@ benchmark_param () @@ stop)

  let handler_check () config_file benchmark () =
    let benchmark = Namespace.of_string benchmark in
    let bench = Registration.find_benchmark_exn benchmark in
    match Benchmark.ex_unpack bench with
    | Benchmark.Ex bench ->
        let _ =
          Config.parse_config ~print:Stdlib.stdout bench (Some config_file)
        in
        Lwt_result_syntax.return_unit

  let params_generate_default =
    Mavryk_clic.(
      prefixes ["config"; "generate"; "default"; "in"]
      @@ config_file_param () @@ prefix "for"
      @@ seq_of_param (benchmark_param ()))

  let handler_generate_default () config_file namespaces () =
    let namespaces = List.map Namespace.of_string namespaces in
    let benchmarks =
      List.map Registration.find_benchmarks_in_namespace namespaces
      |> List.flatten |> List.map snd
    in
    let config = Config.generate_default benchmarks in
    let str =
      Data_encoding.Json.construct Config.encoding config
      |> Data_encoding.Json.to_string
    in
    let open Lwt.Infix in
    Mavryk_stdlib_unix.Lwt_utils_unix.create_file config_file str >|= fun r ->
    Error_monad.catch (fun () -> r)

  let params_generate_empty =
    Mavryk_clic.(
      prefixes ["config"; "generate"; "empty"; "in"]
      @@ config_file_param () @@ stop)

  let handler_generate_empty () config_file () =
    let config = Config.empty in
    let str =
      Data_encoding.Json.construct Config.encoding config
      |> Data_encoding.Json.to_string
    in
    let open Lwt.Infix in
    Mavryk_stdlib_unix.Lwt_utils_unix.create_file config_file str >|= fun r ->
    Error_monad.catch (fun () -> r)

  let config_file_param_dst =
    Mavryk_clic.param
      ~name:"DST"
      ~desc:"Configuration file path destination"
      (Mavryk_clic.parameter (fun _ s -> Lwt.return_ok s))

  let config_file_param_src =
    Mavryk_clic.param
      ~name:"SRC"
      ~desc:"Configuration file path source"
      (Mavryk_clic.parameter (fun _ s -> Lwt.return_ok s))

  let params_merge =
    Mavryk_clic.(
      prefixes ["config"; "merge"]
      @@ config_file_param_src @@ prefix "in" @@ config_file_param_dst @@ stop)

  let handler_merge delete_flag src dst () =
    let () = Config.merge_config_files ~delete_src:delete_flag ~dst ~src () in
    Lwt_result_syntax.return_unit

  let params_edit =
    Mavryk_clic.(
      prefixes ["config"; "edit"]
      @@ config_file_param () @@ prefix "for" @@ benchmark_param () @@ stop)

  let handler_edit (editor, stdin, file, json) config_path namespace () =
    let namespace = Namespace.of_string namespace in
    let input =
      match (editor, stdin, file, json) with
      | Some e, false, None, None -> `Edit e
      | None, _, None, None -> `Stdin
      | None, false, Some f, None -> `File f
      | None, false, None, Some s -> `String s
      | _ ->
          Format.eprintf
            "Config file edition failed: too many input methods given as \
             options@." ;
          exit 1
    in
    let () = Config.edit_config ~input config_path namespace in
    Lwt_result_syntax.return_unit

  let group =
    {
      Mavryk_clic.name = "config";
      title = "Commands for manipulating config files";
    }

  let command_check =
    Mavryk_clic.command
      ~group
      ~desc:
        "Prints the configuration that would be used for a given benchmark, \
         given a configuration file"
      Mavryk_clic.no_options
      params_check
      handler_check

  let command_generate_default =
    Mavryk_clic.command
      ~group
      ~desc:
        "Generates a configuration file for the given benchmarks using their \
         default configuration"
      Mavryk_clic.no_options
      params_generate_default
      handler_generate_default

  let command_generate_empty =
    Mavryk_clic.command
      ~group
      ~desc:"Generates an empty configuration file for the given benchmarks"
      Mavryk_clic.no_options
      params_generate_empty
      handler_generate_empty

  let command_merge =
    Mavryk_clic.command
      ~group
      ~desc:"Merges multiple configuration files. Fails in case of conflict"
      options_merge
      params_merge
      handler_merge

  let command_edit =
    Mavryk_clic.command
      ~group
      ~desc:"Edit configuration file at the given point"
      options_edit
      params_edit
      handler_edit

  let commands =
    [
      command_check;
      command_generate_default;
      command_generate_empty;
      command_merge;
      command_edit;
    ]
end

module Generate_config_cmd = struct
  let params = Mavryk_clic.fixed ["generate"; "default-config"]

  let options =
    Mavryk_clic.args1
      (Mavryk_clic.arg
         ~doc:"save default config to file"
         ~long:"save-to"
         ~placeholder:"filename"
         (Mavryk_clic.parameter (fun (_ : unit) parsed -> Lwt.return_ok parsed)))

  let show_config_handler filename () =
    let json =
      Data_encoding.Json.construct
        ~include_default_fields:`Always
        Fixed_point_transform.options_encoding
        Fixed_point_transform.default_options
    in
    (match filename with
    | Some filename ->
        Out_channel.with_open_text filename @@ fun oc ->
        let outfile = Format.formatter_of_out_channel oc in
        Format.fprintf outfile "%a@." Data_encoding.Json.pp json ;
        Format.eprintf "Saved default config to %s@." filename
    | None -> Format.printf "%a@." Data_encoding.Json.pp json) ;
    Lwt.return_ok ()

  let command =
    Mavryk_clic.command
      ~desc:
        "Show the default configurations for fixed-point code generation as \
         json"
      options
      params
      show_config_handler
end

module Workload_cmd = struct
  let options_dump =
    Mavryk_clic.args1
      (Mavryk_clic.arg
         ~doc:"JSON file name to write the content"
         ~short:'o'
         ~long:"out-file"
         ~placeholder:"OUTPUT-FILE"
         (Mavryk_clic.parameter (fun () parsed -> Lwt.return_ok parsed)))

  let handler_dump output_path workload_data () =
    let packed_measurement = Measure.load ~filename:workload_data in
    Measure.packed_measurement_save_json packed_measurement output_path ;
    Lwt.return_ok ()

  let params_dump =
    Mavryk_clic.(
      prefixes ["workload"; "dump"]
      @@ string ~name:"WORKLOAD-FILE" ~desc:"Workload file name"
      @@ stop)

  let group =
    {
      Mavryk_clic.name = "workload";
      title = "Commands for manipulating workload files";
    }

  let command_dump =
    Mavryk_clic.command
      ~desc:"Dump the content of a workload file in JSON format"
      ~group
      options_dump
      params_dump
      handler_dump

  let commands = [command_dump]
end

module Display_info_cmd = struct
  let group =
    {
      Mavryk_clic.name = "display";
      title =
        "Commands for displaying detailed information for Snoop components";
    }

  let params_prefix = Mavryk_clic.prefixes ["display"; "info"; "for"]

  let options = Mavryk_clic.no_options

  let normal_block fmt title pp obj =
    Format.fprintf fmt "%s:@;    @[<v>%a@]@." title pp obj

  let bold_block fmt title =
    let bold_title = Format.asprintf "\027[0;1;4m%s\027[m" title in
    normal_block fmt bold_title

  let pp_model = Model.pp

  let pp_model_bench fmt (local_name, model) =
    Format.fprintf fmt "@[<v2>%s:@;%a@]" local_name pp_model model

  let pp_models () = Format.pp_print_list pp_model_bench

  let pp_fancy_benchmark fmt (module B : Benchmark.S) =
    let purpose =
      match B.purpose with
      | Generate_code x -> Format.sprintf "Generate code to %s" x
      | Other_purpose x -> x
    in
    bold_block fmt "Name" Namespace.pp B.name ;
    bold_block fmt "Filename" Format.pp_print_string B.module_filename ;
    bold_block fmt "Purpose" Format.pp_print_string purpose ;
    bold_block fmt "Info" Format.pp_print_string B.info ;
    bold_block fmt "Tags" pp_tags B.tags ;
    bold_block fmt "Models" (pp_models ()) B.models

  let pp_fancy_model (type a) fmt
      ((module M : Model.Model_impl with type arg_type = a), l) =
    let pp_local fmt {Registration.bench_name; local_model_name} =
      Format.fprintf
        fmt
        "\027[0;33;40m(%s)\027[m %a"
        local_model_name
        Namespace.pp
        bench_name
    in
    bold_block fmt "Name" Namespace.pp M.name ;
    bold_block fmt "Expression" Format.pp_print_string (print_model (module M)) ;
    let fv_seq =
      Model.get_free_variable_set (module M) |> Free_variable.Set.to_seq
    in
    bold_block
      fmt
      "Free variables"
      (Format.pp_print_seq Free_variable.pp)
      fv_seq ;
    bold_block
      fmt
      "Registered in the following benchmarks"
      (Format.pp_print_list pp_local)
      l

  let pp_fancy_local_model fmt (local_model_name, benchmark_names) =
    bold_block fmt "Name" Format.pp_print_string local_model_name ;
    bold_block
      fmt
      "Benchmarks"
      (Format.pp_print_list Namespace.pp)
      benchmark_names

  let pp_fancy_parameter fmt (s, l) =
    bold_block fmt "Name" Free_variable.pp s ;
    bold_block fmt "In models" (Format.pp_print_list Namespace.pp) l

  let display_benchmark_handler () s () =
    let s = Namespace.of_string s in
    let b = Registration.find_benchmark_exn s in
    Format.printf "@.%a@." pp_fancy_benchmark b ;
    Lwt.return_ok ()

  let display_all_benchmarks_handler () () =
    List.iter (fun (_n, b) -> Format.printf "%a@." Benchmark.pp b)
    @@ Registration.all_benchmarks () ;
    Lwt.return_ok ()

  let display_model_handler () s () =
    let s = Namespace.of_string s in
    let {Registration.model = Model.Model m; from = l; _} =
      Registration.find_model_exn s
    in
    Format.printf "@.%a@." pp_fancy_model (m, l) ;
    Lwt.return_ok ()

  let display_local_model_handler () local_model_name () =
    let all_benchmarks = Registration.find_local_model_exn local_model_name in
    Format.printf
      "@.%a@."
      pp_fancy_local_model
      (local_model_name, all_benchmarks) ;
    Lwt.return_ok ()

  let display_parameter_handler () s () =
    let s = Free_variable.of_string s in
    let l = Registration.find_parameter_exn s in
    Format.printf "@.%a@." pp_fancy_parameter (s, l) ;
    Lwt.return_ok ()

  let display_benchmark_params =
    Mavryk_clic.(
      params_prefix @@ prefix "benchmark" @@ List_cmd.benchmark_param () @@ stop)

  let display_all_benchmarks_params =
    Mavryk_clic.fixed ["display"; "info"; "for"; "all"; "benchmarks"]

  let display_model_params =
    Mavryk_clic.(
      params_prefix @@ prefix "model" @@ List_cmd.model_param () @@ stop)

  let display_local_model_params =
    Mavryk_clic.(
      params_prefix @@ prefix "local" @@ prefix "model"
      @@ List_cmd.local_model_param ()
      @@ stop)

  let display_parameter_params =
    Mavryk_clic.(
      params_prefix @@ prefix "parameter" @@ List_cmd.parameter_param () @@ stop)

  let command_benchmark =
    Mavryk_clic.command
      ~group
      ~desc:"Display detailed information on the given benchmark"
      options
      display_benchmark_params
      display_benchmark_handler

  let command_all_benchmarks =
    Mavryk_clic.command
      ~group
      ~desc:"Display detailed information on all the benchmarks"
      options
      display_all_benchmarks_params
      display_all_benchmarks_handler

  let command_model =
    Mavryk_clic.command
      ~group
      ~desc:"Display detailed information on the given model"
      options
      display_model_params
      display_model_handler

  let command_local_model =
    Mavryk_clic.command
      ~group
      ~desc:"Display detailed information on the given local model"
      options
      display_local_model_params
      display_local_model_handler

  let command_parameter =
    Mavryk_clic.command
      ~group
      ~desc:"Display detailed information on the given parameter"
      options
      display_parameter_params
      display_parameter_handler

  let commands =
    [
      command_benchmark;
      command_all_benchmarks;
      command_model;
      command_parameter;
      command_local_model;
    ]
end

let all_commands =
  [
    Benchmark_cmd.command;
    Infer_cmd.command;
    Infer_all_cmd.command;
    Codegen_cmd.command;
    Codegen_all_cmd.command;
    Codegen_inferred_cmd.command;
    Codegen_for_solutions_cmd.command;
    Codegen_check_definitions_cmd.command;
    Generate_config_cmd.command;
    Solution_print_cmd.command;
    Auto_build_cmd.command;
    Auto_build_for_models_cmd.command;
    Auto_build_for_parameters_cmd.command;
  ]
  @ List_cmd.commands @ Config_cmd.commands @ Workload_cmd.commands
  @ Display_info_cmd.commands
  @ Registration.all_custom_commands ()

module Global_options = struct
  (* --list-solvers *)
  let list_solvers =
    Mavryk_clic.switch ~doc:"List all available solvers" ~long:"list-solvers" ()

  (* --list-models *)
  let list_models =
    Mavryk_clic.switch ~doc:"List all models" ~long:"list-models" ()

  let options = Mavryk_clic.args2 list_solvers list_models
end

let commands_with_man =
  Mavryk_clic.add_manual
    ~executable_name:(Filename.basename Sys.executable_name)
    ~global_options:Global_options.options
    (if Unix.isatty Unix.stdout then Mavryk_clic.Ansi else Mavryk_clic.Plain)
    Format.std_formatter
    all_commands

let usage () =
  Mavryk_clic.usage
    Format.std_formatter
    ~executable_name:(Filename.basename Sys.executable_name)
    ~global_options:Global_options.options
    commands_with_man

let original_args, autocomplete =
  (* for shell aliases *)
  let rec move_autocomplete_token_upfront acc = function
    | "bash_autocomplete" :: prev_arg :: cur_arg :: script :: args ->
        let args = List.rev acc @ args in
        (args, Some (prev_arg, cur_arg, script))
    | x :: rest -> move_autocomplete_token_upfront (x :: acc) rest
    | [] -> (List.rev acc, None)
  in
  match Array.to_list Sys.argv with
  | _ :: args -> move_autocomplete_token_upfront [] args
  | [] -> ([], None)

let list_solvers, list_models =
  ignore
    Mavryk_clic.(
      setup_formatter
        Format.std_formatter
        (if Unix.isatty Unix.stdout then Ansi else Plain)
        Short) ;
  let result =
    Lwt_main.run
      (let open Lwt_result_syntax in
      let* list_flags, args =
        Mavryk_clic.parse_global_options Global_options.options () original_args
      in
      match autocomplete with
      | Some (prev_arg, cur_arg, script) ->
          let* completions =
            Mavryk_clic.autocompletion
              ~script
              ~cur_arg
              ~prev_arg
              ~args:original_args
              ~global_options:Global_options.options
              commands_with_man
              ()
          in
          List.iter print_endline completions ;
          return list_flags
      | None -> (
          match args with
          | [] -> return list_flags
          | _ ->
              let* () = Mavryk_clic.dispatch commands_with_man () args in
              return list_flags))
  in
  match result with
  | Ok global_options -> global_options
<<<<<<< HEAD
  | Error [Mavryk_clic.Version] ->
      let version = Mavryk_version_value.Bin_version.version_string in
=======
  | Error [Tezos_clic.Version] ->
      let version = Tezos_version_value.Bin_version.octez_version_string in
>>>>>>> 1a991a03
      Format.printf "%s\n" version ;
      exit 0
  | Error [Mavryk_clic.Help command] ->
      Mavryk_clic.usage
        Format.std_formatter
        ~executable_name:(Filename.basename Sys.executable_name)
        ~global_options:Global_options.options
        (match command with None -> [] | Some c -> [c]) ;
      exit 0
  | Error errors ->
      Mavryk_clic.pp_cli_errors
        Format.err_formatter
        ~executable_name:(Filename.basename Sys.executable_name)
        ~global_options:Global_options.options
        ~default:(fun fmt err -> Error_monad.pp_print_trace fmt [err])
        errors ;
      exit 1<|MERGE_RESOLUTION|>--- conflicted
+++ resolved
@@ -1841,13 +1841,8 @@
   in
   match result with
   | Ok global_options -> global_options
-<<<<<<< HEAD
   | Error [Mavryk_clic.Version] ->
-      let version = Mavryk_version_value.Bin_version.version_string in
-=======
-  | Error [Tezos_clic.Version] ->
-      let version = Tezos_version_value.Bin_version.octez_version_string in
->>>>>>> 1a991a03
+      let version = Mavryk_version_value.Bin_version.mavkit_version_string in
       Format.printf "%s\n" version ;
       exit 0
   | Error [Mavryk_clic.Help command] ->
