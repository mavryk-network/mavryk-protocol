(*****************************************************************************)
(*                                                                           *)
(* Open Source License                                                       *)
(* Copyright (c) 2023 Nomadic Labs, <contact@nomadic-labs.com>               *)
(*                                                                           *)
(* Permission is hereby granted, free of charge, to any person obtaining a   *)
(* copy of this software and associated documentation files (the "Software"),*)
(* to deal in the Software without restriction, including without limitation *)
(* the rights to use, copy, modify, merge, publish, distribute, sublicense,  *)
(* and/or sell copies of the Software, and to permit persons to whom the     *)
(* Software is furnished to do so, subject to the following conditions:      *)
(*                                                                           *)
(* The above copyright notice and this permission notice shall be included   *)
(* in all copies or substantial portions of the Software.                    *)
(*                                                                           *)
(* THE SOFTWARE IS PROVIDED "AS IS", WITHOUT WARRANTY OF ANY KIND, EXPRESS OR*)
(* IMPLIED, INCLUDING BUT NOT LIMITED TO THE WARRANTIES OF MERCHANTABILITY,  *)
(* FITNESS FOR A PARTICULAR PURPOSE AND NONINFRINGEMENT. IN NO EVENT SHALL   *)
(* THE AUTHORS OR COPYRIGHT HOLDERS BE LIABLE FOR ANY CLAIM, DAMAGES OR OTHER*)
(* LIABILITY, WHETHER IN AN ACTION OF CONTRACT, TORT OR OTHERWISE, ARISING   *)
(* FROM, OUT OF OR IN CONNECTION WITH THE SOFTWARE OR THE USE OR OTHER       *)
(* DEALINGS IN THE SOFTWARE.                                                 *)
(*                                                                           *)
(*****************************************************************************)

open Error_monad

type error += Missing_stored_kvs_data of string * int

let () =
  register_error_kind
    `Permanent
    ~id:"stdlib_unix.missing_kvs_data"
    ~title:"Missing stored data from KVS"
    ~description:"Failed to load stored data from KVS"
    ~pp:(fun ppf (path, index) ->
      Format.fprintf
        ppf
        "Failed to load on-disk data: no corresponding data found in file %s \
         at index %d."
        path
        index)
    Data_encoding.(obj2 (req "path" string) (req "index" int31))
    (function
      | Missing_stored_kvs_data (path, index) -> Some (path, index) | _ -> None)
    (fun (path, index) -> Missing_stored_kvs_data (path, index))

<<<<<<< HEAD
type ('file, 'value) directory_spec = {
=======
module Events = struct
  include Internal_event.Simple

  let section = ["key value store"]

  let warn_non_opened_file_descriptor =
    declare_0
      ~section
      ~name:"bad_file_descriptor"
      ~level:Warning
      ~msg:
        "Trying to unlock/close a non-open file descriptor, is the file \
         already closed?\n"
      ()
end

type ('key, 'value) layout = {
>>>>>>> 1a991a03
  encoding : 'value Data_encoding.t;
  eq : 'value -> 'value -> bool;
  index_of : 'file -> int;
  path : string;
  value_size : int;
  number_of_keys_per_file : int;
}

<<<<<<< HEAD
(** [Directories] handle writing and reading virtual files to virtual directories.
    A virtual directory is backed by a physical file and a virtual file is an offset
    in a virtual directory.
=======
(* The bitset of each file takes 4096 bytes. Because the bitset is
   actually a byte set, it means that the maximum number of keys is
   bounded by this size. We could optimize this to store `8` times
   more keys in the future or also increase the size of the
   bitset. *)
let max_number_of_keys_per_file = 4096

(* TODO: https://gitlab.com/tezos/tezos/-/issues/6033
   For now the bitset is a byte set...
   With a true bitset, we'd have [max_number_of_keys_per_file/8].
   Should be ok in practice since an atomic read/write on Linux is 4KiB.
*)
let bitset_size = max_number_of_keys_per_file

(** The module [Files] handles writing and reading into memory-mapped files. A
    virtual file is backed by a physical file and a key is just an index (from 0
    to [max_number_of_keys_per_file - 1]). As values within a file have a fixed size, the
    index encodes the position of the associated value within the physical file.
>>>>>>> 1a991a03

    Besides implementing a key-value store, the module [Directories] must properly
    handle resource utilization, especially file descriptors.

    The structure [Directories.t] guarantees that no more than the specified
    [lru_size] file descriptors can be open at the same time.
*)
module Directories : sig
  type 'value t

  val init : lru_size:int -> 'value t

  val close : 'value t -> unit Lwt.t

  val write :
    ?override:bool ->
    'value t ->
    ('b, 'value) directory_spec ->
    'b ->
    'value ->
    unit tzresult Lwt.t

  val read :
    'value t -> ('b, 'value) directory_spec -> 'b -> 'value tzresult Lwt.t

  val value_exists : 'value t -> ('b, 'value) directory_spec -> 'b -> bool Lwt.t
end = struct
  module LRU = Ringo.LRU_Collection

  module Table = Hashtbl.Make (struct
    include String

    let hash = Hashtbl.hash
  end)

<<<<<<< HEAD
  module File_table = Hashtbl.Make (struct
=======
  (* The following cache allows to cache in memory values that were
     accessed recently. There is one cache per file opened. *)
  module Cache = Hashtbl.Make (struct
>>>>>>> 1a991a03
    type t = int

    let equal = Int.equal

    let hash = Hashtbl.hash
  end)

<<<<<<< HEAD
  let max_number_of_files = 4096
=======
  (* This datatype represents an opened virtual file. *)
  type 'value opened_file = {
    fd : Lwt_unix.file_descr;
    (* The file descriptor of the corresponding physical file. The file is
       always prefixed by the bitset indicating the values stored in this file,
       see the {bitset} field. *)
    bitset : Lwt_bytes.t;
    (* This bitset encodes which values are present. *)
    count : int;
    (* The number of values. This is the same as the number of bits which are
       set in the bitset. *)
    cache : 'value Cache.t;
    (* This cache keeps in memory values accessed recently. It is bounded by the
       maximum number of values the file can contain. It is cleaned up only once
       the file is removed from the LRU (see {lru}). *)
    lru_node : string LRU.node; (* LRU node associated with the current file. *)
  }

  let number_of_set_bits (bitset : Lwt_bytes.t) size : int =
    let count = ref 0 in
    for i = 0 to size - 1 do
      (* We don't count the entries being concurrently written (byte
         `\002`) as present because reading them now would fail with a
         Corrupted_data error. *)
      if bitset.{i} = '\001' then count := !count + 1
    done ;
    !count

  (* This datatype represents a virtual file and its current status (opening,
     opened, closing). *)
  type 'value file =
    | Opening of 'value opened_file Lwt.t
    (* The promise is fulfilled only once the file descriptor is opened. *)
    | Closing of unit Lwt.t
  (* The promise is fulfilled only once the file descriptor is closed. *)

  (* This datatype encodes the promise returned by the current action
     performed by the store. *)
  type 'value action_output =
    | Close of unit Lwt.t (* The promise returns by [close] contains no data. *)
    | Read of ('value opened_file option * 'value tzresult) Lwt.t
      (* The promise returned by [read] contains the file read, if it
         exists, as well as the value read if it exists, or an error. *)
    | Write of ('value opened_file * unit tzresult) Lwt.t
      (* The promise returned by [write] contains the file loaded or
         created, and returns nothing (except if an error occured
         during the write). *)
    | Value_exists of ('value opened_file option * bool tzresult) Lwt.t
      (* The promise returned by [value_exists] contains the file read,
         if it exists, as well as the existence of the key. *)
    | Count_values of ('value opened_file option * int tzresult) Lwt.t
      (* The promise returned by [count_values] contains the file read,
         if it exists, as well as the number of keys. *)
    | Remove of unit Lwt.t
  (* The promise returned by [remove] contains nothing. *)

  (* The state of the store. *)
  type 'value t = {
    closed : bool ref;
        (* [true] if the store was closed. Current actions will
           end, and any other actions will fail. *)
    last_actions : 'value action_output Table.t;
        (* [last_actions] contains the last action performed, per file. It must be
           updated atomically when a new action is performed. *)
    files : 'value file Table.t;
        (* [files] is the table of opened, opening, or closing files. It must be
           updated atomically before opening or closing the associated file
           descriptor. *)
    lru : string LRU.t;
        (* [lru] contains the set of names of the files that are opened. It
           ensures there is a limited number of file descriptors opened. *)
  }

  (* The invariant behind this type ensures that

     (A) filename \in lru -> filename \in files /\ filename \in last_actions

     (B) The number of file descriptors opened is bounded by the
     capacity of the LRU

     As a consequence, a read or write in the store can remove another
     file from the LRU. If an action was already performing on such a
     file, the store waits for this action to be terminated and close
     the file before opening a new one.

     Such an eviction explains why the invariant:

     (C) filename \in files -> filename \in lru

     does not hold.

     This store can be shutdown only once. Any other actions performed
     after the store has been closed will fail. The promise returned
     by the close function will be fulfilled only once all the current
     actions will be completed.

     The store ensures that actions performed on a given file are done
     sequentially. *)

  let init ~lru_size =
    (* FIXME https://gitlab.com/tezos/tezos/-/issues/6774

       We may need to support a lockfile to prevent any runtime issues
       if two processes are configured to have R/W access on the same
       storage. We could decide that it is up to the user of this
       module to implement such a mechanism. *)
    let last_actions = Table.create lru_size in
    let files = Table.create lru_size in
    let lru = LRU.create lru_size in
    let closed = ref false in
    {closed; last_actions; files; lru}

  (* The promise returned by this function is fulfilled when the
     current action is completed. The promise returns the opened file
     associated to the action if it exists once the action is
     completed. *)
  let wait_last_action =
    let open Lwt_syntax in
    function
    | Read p ->
        let* file, _ = p in
        return file
    | Close p ->
        let* () = p in
        return_none
    | Write p ->
        let* file, _ = p in
        return_some file
    | Value_exists p ->
        let* file, _ = p in
        return file
    | Count_values p ->
        let* file, _ = p in
        return file
    | Remove p ->
        let* () = p in
        return_none

  (* This function is the only one that calls [Lwt_unix.close]. *)
  let close_opened_file opened_file = Lwt_unix.close opened_file.fd

  (* The 'n'th byte of the bitset indicates whether a value is stored or not. *)
  let key_exists handle index =
    let bit = handle.bitset.{index} in
    if bit = '\000' then `Not_found
    else if bit = '\001' then `Found
    else `Corrupted

  (* This computation relies on the fact that the size of all the
     values are fixed, and the values are stored after the bitset. *)
  let position_of layout index =
    bitset_size + (index * layout.value_size) |> Int64.of_int

  let read_with_opened_file layout opened_file key =
    let open Lwt_syntax in
    let index = layout.index_of key in
    let filepath = layout.filepath in
    match key_exists opened_file index with
    | `Not_found ->
        return
          ( Some opened_file,
            Error
              (Error_monad.TzTrace.make
                 (Missing_stored_kvs_data {filepath = layout.filepath; index}))
          )
    | `Corrupted ->
        return
          ( Some opened_file,
            Error
              (Error_monad.TzTrace.make
                 (Corrupted_data {action = "read"; filepath; index})) )
    | `Found -> (
        match Cache.find opened_file.cache index with
        | None -> (
            (* If the value is not in the cache, we do an "I/O" via mmap. *)
            (* Note that the following code executes atomically Lwt-wise. *)
            let pos = position_of layout index in
            let mmap =
              Lwt_bytes.map_file
                ~fd:(Lwt_unix.unix_file_descr opened_file.fd)
                ~pos
                ~size:layout.value_size
                ~shared:true
                ()
            in
            let bytes = Bytes.make layout.value_size '\000' in
            Lwt_bytes.blit_to_bytes mmap 0 bytes 0 layout.value_size ;
            let data =
              catch_f
                (fun () ->
                  Data_encoding.Binary.of_bytes_exn layout.encoding bytes)
                (fun _ -> Encoding_failed {filepath; index})
            in
            match data with
            | Error err -> Lwt.return (Some opened_file, Error err)
            | Ok data ->
                Cache.add opened_file.cache index data ;
                return (Some opened_file, Ok data))
        | Some v -> return (Some opened_file, Ok v))

  let write_with_opened_file ~override layout opened_file key data =
    let open Lwt_syntax in
    let index = layout.index_of key in
    let filepath = layout.filepath in
    let key_already_present = key_exists opened_file index in
    match (key_already_present, override) with
    | `Corrupted, false ->
        Lwt.return
          ( opened_file,
            Error
              (Error_monad.TzTrace.make
                 (Corrupted_data {action = "write"; filepath; index})) )
    | `Found, false -> Lwt.return (opened_file, Ok ())
    | `Corrupted, true | `Found, true | `Not_found, _ -> (
        let pos = position_of layout index in
        let mmap =
          Lwt_bytes.map_file
            ~fd:(Lwt_unix.unix_file_descr opened_file.fd)
            ~pos
            ~size:layout.value_size
            ~shared:true
            ()
        in
        let bytes =
          catch_f
            (fun () -> Data_encoding.Binary.to_bytes_exn layout.encoding data)
            (fun _ -> Encoding_failed {filepath; index})
        in
        match bytes with
        | Error err -> return (opened_file, Error err)
        | Ok bytes ->
            let encoded_size = Bytes.length bytes in
            (* We check that the encoded size is the expected one. *)
            if encoded_size <> layout.value_size then
              Lwt.return
                ( opened_file,
                  Error
                    (Error_monad.TzTrace.make
                       (Wrong_encoded_value_size
                          {
                            file = layout.filepath;
                            index;
                            expected = layout.value_size;
                            got = encoded_size;
                          })) )
            else (
              (* This is necessary only when overriding values. *)
              opened_file.bitset.{index} <- '\002' ;
              Lwt_bytes.blit_from_bytes bytes 0 mmap 0 layout.value_size ;
              Cache.replace opened_file.cache index data ;
              opened_file.bitset.{index} <- '\001' ;
              (* If the key was not yet present, increment the [count] field *)
              let opened_file =
                if key_already_present = `Not_found then
                  {opened_file with count = opened_file.count + 1}
                else opened_file
              in
              return (opened_file, Ok ())))

  let remove_with_opened_file files lru filepath opened_file =
    let open Lwt_syntax in
    let* () = close_opened_file opened_file in
    (* It may happen that the node was already evicted by a concurrent
       action. Hence [LRU.remove] can fail. *)
    (try LRU.remove lru opened_file.lru_node with _ -> ()) ;
    Table.remove files filepath ;
    Lwt_unix.unlink filepath

  module Action = struct
    let get_file_from_last_action files last_actions filepath =
      let open Lwt_syntax in
      let last_or_concurrent_action = Table.find_opt last_actions filepath in
      (* If an action is happening concurrently on the file, we wait
         for it to end.
         The action returns the opened file if any. *)
      match last_or_concurrent_action with
      | None -> (
          let file_cached = Table.find_opt files filepath in
          match file_cached with
          | None -> Lwt.return_none
          | Some (Closing p) ->
              let* () = p in
              Lwt.return_none
          | Some (Opening p) ->
              let* opened_file = p in
              Lwt.return_some opened_file)
      | Some action -> wait_last_action action

    (* Any action on the key value store can be implemented in this way. *)
    let generic_action files last_actions filepath ~on_file_closed
        ~on_file_opened =
      let open Lwt_syntax in
      let* opened_file_opt =
        get_file_from_last_action files last_actions filepath
      in
      match opened_file_opt with
      | None -> on_file_closed ~on_file_opened
      | Some opened_file -> on_file_opened opened_file

    let close_file files last_actions filepath =
      let on_file_closed ~on_file_opened:_ = Lwt.return_unit in
      let on_file_opened opened_file = close_opened_file opened_file in
      generic_action files last_actions filepath ~on_file_closed ~on_file_opened

    let read ~on_file_closed files last_actions layout key =
      let on_file_opened opened_file =
        read_with_opened_file layout opened_file key
      in
      generic_action
        files
        last_actions
        layout.filepath
        ~on_file_closed
        ~on_file_opened

    let value_exists ~on_file_closed files last_actions layout key =
      let on_file_opened opened_file =
        let index = layout.index_of key in
        let filepath = layout.filepath in
        match key_exists opened_file index with
        | `Corrupted ->
            Lwt.return
              ( Some opened_file,
                Error
                  (Error_monad.TzTrace.make
                     (Corrupted_data {action = "value_exists"; filepath; index}))
              )
        | `Found -> Lwt.return (Some opened_file, Ok true)
        | `Not_found -> Lwt.return (Some opened_file, Ok false)
      in
      generic_action
        files
        last_actions
        layout.filepath
        ~on_file_closed
        ~on_file_opened

    let count_values ~on_file_closed files last_actions layout =
      let on_file_opened opened_file =
        Lwt.return (Some opened_file, Ok opened_file.count)
      in
      generic_action
        files
        last_actions
        layout.filepath
        ~on_file_closed
        ~on_file_opened

    let write ~on_file_closed ~override files last_actions layout key data =
      let on_file_opened opened_file =
        write_with_opened_file ~override layout opened_file key data
      in
      generic_action
        files
        last_actions
        layout.filepath
        ~on_file_closed
        ~on_file_opened

    let remove_file ~on_file_closed files last_actions lru filepath =
      let on_file_opened opened_file =
        remove_with_opened_file files lru filepath opened_file
      in
      generic_action files last_actions filepath ~on_file_closed ~on_file_opened
  end

  let close_file files last_actions filepath =
    (* Since this function does not aim to be exposed, we do not check
       whether the store is closed. This would actually be a mistake
       since it is used while the store is closing.

       Moreover, we do not remove the file from the LRU. The reason is
       this function is called twice:

       - when the file is evicted from the LRU (so it was already removed)

       - when closing the store. In that case, after closing the store
       we clean up the LRU.
    *)
    let open Lwt_syntax in
    (* [p] is a promise that triggers the action of closing the
       file. It is important to not wait on it so that we can update
       the store's last_actions atomically to ensure invariant (A). *)
    let p = Action.close_file files last_actions filepath in

    Table.replace files filepath (Closing p) ;
    Table.replace last_actions filepath (Close p) ;
    let* () = p in
    Table.remove files filepath ;
    (* To avoid any memory leaks, we woud like to remove the
       corresponding entry from the [last_actions] table. However, while
       closing the file, another action could have been performed. In
       that case, we don't want to remove the corresponding entry in
       the [last_actions] table.

       Hence, we remove only entries if no other concurrent actions
       happened while closing the file (except closing the very same
       file). *)
    (match Table.find_opt last_actions filepath with
    | Some (Close p) -> (
        match Lwt.state p with
        | Lwt.Return _ -> Table.remove last_actions filepath
        | _ -> ())
    | _ -> ()) ;
    Lwt.return_unit

  (* The promise returned by this function is fullfiled once all the
     current actions are completed and all the opened files are
     closed. This function should be idempotent. *)
  let close {last_actions; files; lru; closed} =
    let open Lwt_syntax in
    if !closed then return_unit
    else (
      closed := true ;
      let* () =
        Table.iter_s
          (fun filename _ -> close_file files last_actions filename)
          files
      in
      LRU.clear lru ;
      return_unit)
>>>>>>> 1a991a03

  (* TODO: https://gitlab.com/tezos/tezos/-/issues/6033
     For now the bitset is a byte set...
     With a true bitset, we'd have [max_number_of_files/8] *)
  let bitset_size = max_number_of_files

  type handle = {fd : Lwt_unix.file_descr; bitset : Lwt_bytes.t}

  let file_exists handle index = handle.bitset.{index} <> '\000'

  let set_file_exists handle index = handle.bitset.{index} <- '\001'

  let initialize_virtual_directory path value_size =
    (* We perform the initialization synchronously to avoid spurious Lwt
       premption slowing down writing shards. The execution time of the
       code below should be on the order of a few tenth of a millisecond
       on a Linux system. *)
    let fd = Unix.openfile path [O_RDWR; O_CREAT; O_EXCL; O_CLOEXEC] 0o660 in
    let total_size = bitset_size + (max_number_of_files * value_size) in
    try
      Unix.ftruncate fd total_size ;
      let bitset = Lwt_bytes.map_file ~fd ~shared:true ~size:bitset_size () in
      let fd = Lwt_unix.of_unix_file_descr ~blocking:true fd in
      Lwt.return {fd; bitset}
    with Unix.Unix_error _ as e ->
      Unix.unlink path ;
      raise e

  let load_virtual_directory path =
    let open Lwt_syntax in
    let* fd = Lwt_unix.openfile path [O_RDWR; O_CLOEXEC] 0o660 in
    (* TODO: https://gitlab.com/tezos/tezos/-/issues/6033
       Should we check that the file is at least as big as the bitset? *)
    let bitset =
      Lwt_bytes.map_file
        ~fd:(Lwt_unix.unix_file_descr fd)
        ~shared:true
        ~size:bitset_size
        ()
    in
    return {fd; bitset}

  let close_virtual_directory handle = Lwt_unix.close handle.fd

  type 'value handle_and_pending_callbacks =
    | Entry of {
        handle : handle Lwt.t;
        accessed : Lwt_mutex.t File_table.t;
        cached : 'value File_table.t;
        (* TODO: https://gitlab.com/tezos/tezos/-/issues/6033
           Should we use a weak table to automatically collect dangling promises?
           Note that we do clear resolved promises each time we grow this list. *)
        mutable pending_callbacks : unit Lwt.t list;
      }
    | Being_evicted of unit Lwt.t

<<<<<<< HEAD
  let keep_pending l =
    List.filter
      (fun p ->
        match Lwt.state p with Return () | Fail _ -> false | Sleep -> true)
      l
=======
  (* This function aims to be used when a write action is performed on
     a file that does not exist yet. *)
  let initialize_file files last_actions lru layout =
    let open Lwt_syntax in
    let* lru_node = add_lru files last_actions lru layout.filepath in
    let* fd =
      Lwt_unix.openfile
        layout.filepath
        [O_RDWR; O_CREAT; O_EXCL; O_CLOEXEC]
        0o660
    in
    let total_size =
      bitset_size + (layout.number_of_keys_per_file * layout.value_size)
    in
    let* () = Lwt_unix.ftruncate fd total_size in
    let unix_fd = Lwt_unix.unix_file_descr fd in
    let bitset =
      Lwt_bytes.map_file ~fd:unix_fd ~shared:true ~size:bitset_size ()
    in
    return {fd; bitset; count = 0; cache = Cache.create 101; lru_node}

  (* This function is associated with the [Read] and [Value_exists] actions. *)
  let may_load_file files last_actions lru filepath =
    let open Lwt_syntax in
    let* b = Lwt_unix.file_exists filepath in
    if b then Lwt.return_some (load_file files last_actions lru filepath)
    else Lwt.return_none
>>>>>>> 1a991a03

  (* The type of directories.
     The domains of [handles] and [lru] should be the same, before and after
     calling the functions [write] and [read] in this module.
  *)
  type 'value t = {
    handles : 'value handle_and_pending_callbacks Table.t;
    lru : string LRU.t;
  }

<<<<<<< HEAD
  let init ~lru_size =
    let handles = Table.create 101 in
    let lru = LRU.create lru_size in
    {handles; lru}
=======
  (* This function is associated with the [Write] action. *)
  let load_or_initialize_file files last_actions lru layout =
    let open Lwt_syntax in
    let* b = Lwt_unix.file_exists layout.filepath in
    if b then load_file files last_actions lru layout.filepath
    else initialize_file files last_actions lru layout
>>>>>>> 1a991a03

  let close {handles; _} =
    let open Lwt_syntax in
    Table.iter_p
      (fun _ entry ->
        match entry with
        | Being_evicted p -> p
        | Entry {handle; pending_callbacks = _; accessed = _; cached = _} ->
            (* TODO https://gitlab.com/tezos/tezos/-/issues/6033
               Should we lock access to [accessed]; then lock on
               all mutex in [accessed], then close? This would ensure that we wait until
               all pending callbacks terminate. *)
            let* handle in
            let* () = Lwt_unix.fsync handle.fd in
            Lwt_unix.close handle.fd)
      handles

  let resolve_pending_and_close dirs removed =
    let open Lwt_syntax in
    let await_close, resolve_close = Lwt.task () in
    match Table.find dirs.handles removed with
    | None -> assert false
    | Some (Being_evicted _) -> assert false
    | Some (Entry {handle; accessed = _; cached = _; pending_callbacks}) ->
        Table.replace dirs.handles removed (Being_evicted await_close) ;
        let* handle and* () = Lwt.join pending_callbacks in
        let+ () = close_virtual_directory handle in
        Table.remove dirs.handles removed ;
        Lwt.wakeup resolve_close () ;
        ()

  let with_mutex accessed file f =
    match File_table.find accessed file with
    | None ->
        let mutex = Lwt_mutex.create () in
        File_table.add accessed file mutex ;
        Lwt_mutex.with_lock mutex f
    | Some mutex -> Lwt_mutex.with_lock mutex f

  let rec bind_dir_and_lock_file dirs spec index f =
    (* Precondition: the LRU and the table are in sync *)
    let open Lwt_syntax in
    let load_or_initialize () =
      let* b = Lwt_unix.file_exists spec.path in
      if b then load_virtual_directory spec.path
      else initialize_virtual_directory spec.path spec.value_size
    in

    let put_then_bind () =
      (* Precondition: [spec.path] not in [dirs.handle] *)
      let _node, erased_opt = LRU.add_and_return_erased dirs.lru spec.path in
      (* Here, [spec.path] is in the LRU but not in the table yet.
         But:
         - all executions from this point are cooperation-point-free
           until the insertion of [spec.path] in the table
         It follows that this temporary discrepancy is not observable.

         Same observation holds in the other direction if [erased_opt = Some erased].
      *)
      let handle =
        match erased_opt with
        | None -> load_or_initialize ()
        | Some removed ->
            let* () = resolve_pending_and_close dirs removed in
            load_or_initialize ()
      in
      let accessed = File_table.create 3 in
      let cached = File_table.create 3 in
      let callback =
        with_mutex accessed index (fun () -> Lwt.bind handle (f cached))
      in
      Table.replace
        dirs.handles
        spec.path
        (Entry
           {
             handle;
             accessed;
             cached;
             pending_callbacks = [Lwt.map ignore callback];
           }) ;
      callback
    in

    match Table.find dirs.handles spec.path with
    | Some (Entry p) ->
        let promise =
          with_mutex p.accessed index (fun () -> Lwt.bind p.handle (f p.cached))
        in
        p.pending_callbacks <-
          keep_pending (Lwt.map ignore promise :: p.pending_callbacks) ;
        promise
    | Some (Being_evicted await_eviction) ->
        let* () = await_eviction in
        (* We can't directly [put_and_bind] because several threads may be
           waiting here. *)
        bind_dir_and_lock_file dirs spec index f
    | None -> put_then_bind ()

  let write ?(override = false) dirs spec file data =
    let open Lwt_result_syntax in
    let index = spec.index_of file in
    bind_dir_and_lock_file dirs spec index @@ fun cached handle ->
    let perform_write () =
      let pos = Int64.of_int (bitset_size + (index * spec.value_size)) in
      let mmap =
        Lwt_bytes.map_file
          ~fd:(Lwt_unix.unix_file_descr handle.fd)
          ~pos
          ~size:spec.value_size
          ~shared:true
          ()
      in
      let bytes = Data_encoding.Binary.to_bytes_exn spec.encoding data in
      if Bytes.length bytes <> spec.value_size then
        failwith
          "Key_value_store.write: encoded value does not respect specified size"
      else (
        Lwt_bytes.blit_from_bytes bytes 0 mmap 0 (Bytes.length bytes) ;
        set_file_exists handle index ;
        return_unit)
    in
    if not (file_exists handle index) then (
      assert (not (File_table.mem cached index)) ;
      perform_write ())
    else if override then
      match File_table.find cached index with
      | None ->
          File_table.add cached index data ;
          perform_write ()
      | Some cached ->
          if spec.eq cached data then return_unit else perform_write ()
    else return_unit

  let read dirs spec file =
    let open Lwt_result_syntax in
    let index = spec.index_of file in
    bind_dir_and_lock_file dirs spec index @@ fun cached handle ->
    if file_exists handle index then
      match File_table.find cached index with
      | None ->
          (* Note that the following code executes atomically Lwt-wise. *)
          let pos = Int64.of_int (bitset_size + (index * spec.value_size)) in
          let mmap =
            Lwt_bytes.map_file
              ~fd:(Lwt_unix.unix_file_descr handle.fd)
              ~pos
              ~size:spec.value_size
              ~shared:true
              ()
          in
          let bytes = Bytes.make spec.value_size '\000' in
          Lwt_bytes.blit_to_bytes mmap 0 bytes 0 spec.value_size ;
          let data = Data_encoding.Binary.of_bytes_exn spec.encoding bytes in
          File_table.add cached index data ;
          return data
      | Some v -> return v
    else tzfail (Missing_stored_kvs_data (spec.path, index))

  let value_exists dirs spec file =
    let open Lwt_syntax in
    let index = spec.index_of file in
    bind_dir_and_lock_file dirs spec index @@ fun _cached handle ->
    return @@ file_exists handle index
end

<<<<<<< HEAD
type ('dir, 'file, 'value) t =
  | E : {
      directory_of : 'dir -> ('file, 'value) directory_spec;
      directories : 'value Directories.t;
    }
      -> ('dir, 'file, 'value) t

let directory ?encoded_value_size encoding path eq index_of =
  match encoded_value_size with
  | Some value_size -> {path; eq; encoding; index_of; value_size}
  | None -> (
      match Data_encoding.classify encoding with
      | `Fixed value_size -> {path; eq; encoding; index_of; value_size}
      | `Dynamic | `Variable ->
          invalid_arg
            "Key_value_store.directory: encoding does not have fixed size")

(* FIXME https://gitlab.com/tezos/tezos/-/issues/4643

   The reason why there are two LRUs and not one, is that in the case
   of concurrent reads and writes, the LRU cannot prevent the absence
   of race. To prevent that we use two LRUs to be able to discriminate
   between the various concurrent accesses. In particular, while
   reading a value, we want to wait if there is a write in
   progress. Vice versa, if a read fails, we don't want to make the
   next write to fail.

   In practice, there should not be a duplication in memory of the
   values read since values are shared. *)

let init ~lru_size directory_of =
  let directories = Directories.init ~lru_size in
  E {directory_of; directories}

let close (E {directories; _}) = Directories.close directories
=======
let layout ?encoded_value_size ~encoding ~filepath ~eq ~index_of
    ~number_of_keys_per_file () =
  if number_of_keys_per_file > max_number_of_keys_per_file then
    invalid_arg
    @@ Format.sprintf
         "Key_value_store.layout: cannot have more than %d keys per file. \
          Given %d."
         max_number_of_keys_per_file
         number_of_keys_per_file ;
  match encoded_value_size with
  | Some value_size ->
      {filepath; eq; encoding; index_of; value_size; number_of_keys_per_file}
  | None -> (
      match Data_encoding.classify encoding with
      | `Fixed value_size ->
          {
            filepath;
            eq;
            encoding;
            index_of;
            value_size;
            number_of_keys_per_file;
          }
      | `Dynamic | `Variable ->
          invalid_arg
            "Key_value_store.layout: encoding does not have fixed size")

(* Main data-structure of the store.

   Each physical file may have a different layout.
*)
type ('file, 'key, 'value) t = {
  files : 'value Files.t;
  root_dir : string;
  lockfile : Lwt_unix.file_descr;
}

type ('file, 'key, 'value) file_layout =
  root_dir:string -> 'file -> ('key, 'value) layout

let with_lockfile_lock fn f =
  let open Lwt_result_syntax in
  let* fd =
    Lwt.catch
      (fun () ->
        let*! fd =
          Lwt_unix.openfile fn [Unix.O_CLOEXEC; O_CREAT; O_RDWR] 0o644
        in
        Lwt.return_ok fd)
      (function
        | Unix.Unix_error (unix_code, caller, arg) ->
            tzfail
              (Lwt_utils_unix.Io_error {action = `Open; unix_code; caller; arg})
        | exn -> Lwt.reraise exn)
  in
  Lwt.catch
    (fun () ->
      (* Fails if the lockfile is already taken by another process *)
      let*! () = Lwt_unix.lockf fd F_TLOCK 0 in
      f fd)
    (function
      | Unix.Unix_error (unix_code, caller, arg) ->
          let* () =
            Lwt.catch
              (fun () ->
                let*! () = Lwt_unix.close fd in
                return_unit)
              (function
                | Unix.Unix_error (unix_code, caller, arg) ->
                    tzfail
                      (Lwt_utils_unix.Io_error
                         {action = `Close; unix_code; caller; arg})
                | exn -> Lwt.reraise exn)
          in
          tzfail
            (Lwt_utils_unix.Io_error {action = `Lock; unix_code; caller; arg})
      | exn -> Lwt.reraise exn)

let lockfile_unlock fd =
  let open Lwt_result_syntax in
  let* () =
    Lwt.catch
      (fun () ->
        let*! () = Lwt_unix.lockf fd Unix.F_ULOCK 0 in
        return_unit)
      (function
        | Unix.Unix_error (Unix.EBADF, _, _) ->
            let*! () = Events.(emit warn_non_opened_file_descriptor ()) in
            return_unit
        | Unix.Unix_error (unix_code, caller, arg) ->
            tzfail
              (Lwt_utils_unix.Io_error {action = `Lock; unix_code; caller; arg})
        | exn -> Lwt.reraise exn)
  in
  Lwt.catch
    (fun () ->
      let*! () = Lwt_unix.close fd in
      return_unit)
    (function
      | Unix.Unix_error (Unix.EBADF, _, _) ->
          let*! () = Events.(emit warn_non_opened_file_descriptor ()) in
          return_unit
      | Unix.Unix_error (unix_code, caller, arg) ->
          tzfail
            (Lwt_utils_unix.Io_error {action = `Close; unix_code; caller; arg})
      | exn -> Lwt.reraise exn)

let init ~lru_size ~root_dir =
  let open Lwt_result_syntax in
  let*! () =
    if not (Sys.file_exists root_dir) then Lwt_utils_unix.create_dir root_dir
    else Lwt.return_unit
  in
  with_lockfile_lock (Filename.concat root_dir ".lock") @@ fun fd ->
  return {files = Files.init ~lru_size; root_dir; lockfile = fd}

let close t =
  let open Lwt_result_syntax in
  let*! () = Files.close t.files in
  lockfile_unlock t.lockfile
>>>>>>> 1a991a03

let write_value :
    type dir file value.
    ?override:bool ->
<<<<<<< HEAD
    (dir, file, value) t ->
    dir ->
=======
    (file, key, value) t ->
    (file, key, value) file_layout ->
>>>>>>> 1a991a03
    file ->
    value ->
    unit tzresult Lwt.t =
<<<<<<< HEAD
 fun ?override (E {directories; directory_of}) dir file value ->
  let dir = directory_of dir in
  Directories.write ?override directories dir file value

let read_value :
    type dir file value.
    (dir, file, value) t -> dir -> file -> value tzresult Lwt.t =
 fun (E {directories; directory_of}) dir file ->
  let dir = directory_of dir in
  Directories.read directories dir file

let value_exists :
    type dir file value. (dir, file, value) t -> dir -> file -> bool Lwt.t =
 fun (E {directories; directory_of}) dir file ->
  let dir = directory_of dir in
  Directories.value_exists directories dir file
=======
 fun ?override {files; root_dir; _} file_layout file key value ->
  let layout = file_layout ~root_dir file in
  Files.write ?override files layout key value

let read_value :
    type file key value.
    (file, key, value) t ->
    (file, key, value) file_layout ->
    file ->
    key ->
    value tzresult Lwt.t =
 fun {files; root_dir; _} file_layout file key ->
  let layout = file_layout ~root_dir file in
  Files.read files layout key

let value_exists :
    type file key value.
    (file, key, value) t ->
    (file, key, value) file_layout ->
    file ->
    key ->
    bool tzresult Lwt.t =
 fun {files; root_dir; _} file_layout file key ->
  let layout = file_layout ~root_dir file in
  Files.value_exists files layout key

let count_values :
    type file key value.
    (file, key, value) t ->
    (file, key, value) file_layout ->
    file ->
    int tzresult Lwt.t =
 fun {files; root_dir; _} file_layout file ->
  let layout = file_layout ~root_dir file in
  Files.count_values files layout
>>>>>>> 1a991a03

let write_values ?override t file_layout seq =
  Seq.ES.iter
<<<<<<< HEAD
    (fun (dir, file, value) -> write_value ?override t dir file value)
=======
    (fun (file, key, value) ->
      write_value ?override t file_layout file key value)
>>>>>>> 1a991a03
    seq

let read_values t file_layout seq =
  let open Lwt_syntax in
  Seq_s.of_seq seq
<<<<<<< HEAD
  |> Seq_s.S.map (fun (dir, file) ->
         let* maybe_value = read_value t dir file in
         return (dir, file, maybe_value))
=======
  |> Seq_s.S.map (fun (file, key) ->
         let* maybe_value = read_value t file_layout file key in
         return (file, key, maybe_value))
>>>>>>> 1a991a03

let values_exist t file_layout seq =
  let open Lwt_syntax in
  Seq_s.of_seq seq
<<<<<<< HEAD
  |> Seq_s.S.map (fun (dir, file) ->
         let* maybe_value = value_exists t dir file in
         return (dir, file, maybe_value))
=======
  |> Seq_s.S.map (fun (file, key) ->
         let* maybe_value = value_exists t file_layout file key in
         return (file, key, maybe_value))

let remove_file {files; root_dir; _} file_layout file =
  let layout = file_layout ~root_dir file in
  Files.remove files layout
>>>>>>> 1a991a03
<|MERGE_RESOLUTION|>--- conflicted
+++ resolved
@@ -25,7 +25,18 @@
 
 open Error_monad
 
-type error += Missing_stored_kvs_data of string * int
+type error +=
+  | Missing_stored_kvs_data of {filepath : string; index : int}
+  | Wrong_encoded_value_size of {
+      file : string;
+      index : int;
+      expected : int;
+      got : int;
+    }
+  | Closed of {action : string}
+  | Corrupted_data of {action : string; filepath : string; index : int}
+  | Encoding_failed of {filepath : string; index : int}
+  | Decoding_failed of {filepath : string; index : int}
 
 let () =
   register_error_kind
@@ -40,14 +51,105 @@
          at index %d."
         path
         index)
-    Data_encoding.(obj2 (req "path" string) (req "index" int31))
+    Data_encoding.(obj2 (req "filepath" string) (req "index" int31))
     (function
-      | Missing_stored_kvs_data (path, index) -> Some (path, index) | _ -> None)
-    (fun (path, index) -> Missing_stored_kvs_data (path, index))
-
-<<<<<<< HEAD
-type ('file, 'value) directory_spec = {
-=======
+      | Missing_stored_kvs_data {filepath; index} -> Some (filepath, index)
+      | _ -> None)
+    (fun (filepath, index) -> Missing_stored_kvs_data {filepath; index}) ;
+  register_error_kind
+    `Permanent
+    ~id:"stdlib_unix.wrong_encoded_value_size"
+    ~title:"Wrong encoded value size"
+    ~description:"Try to write a value that does not match the expected size"
+    ~pp:(fun ppf (file, index, expected, got) ->
+      Format.fprintf
+        ppf
+        "While encoding a value with index '%d' on file '%s', the value size \
+         was expected to be '%d'. Got '%d'."
+        index
+        file
+        expected
+        got)
+    Data_encoding.(
+      obj4
+        (req "file" string)
+        (req "index" int31)
+        (req "expected_size " int31)
+        (req "got_size" int31))
+    (function
+      | Wrong_encoded_value_size {file; index; expected; got} ->
+          Some (file, index, expected, got)
+      | _ -> None)
+    (fun (file, index, expected, got) ->
+      Wrong_encoded_value_size {file; index; expected; got}) ;
+  register_error_kind
+    `Permanent
+    ~id:"stdlib_unix.closed"
+    ~title:"Key value stored was closed"
+    ~description:"Action performed while the store is closed"
+    ~pp:(fun ppf action ->
+      Format.fprintf
+        ppf
+        "Failed to performa action '%s' because the store was closed"
+        action)
+    Data_encoding.(obj1 (req "action" string))
+    (function Closed {action} -> Some action | _ -> None)
+    (fun action -> Closed {action}) ;
+  register_error_kind
+    `Permanent
+    ~id:"stdlib_unix.corrupted_data"
+    ~title:"key value store data is corrupted"
+    ~description:"A data of the key value store was corrupted"
+    ~pp:(fun ppf (action, file, index) ->
+      Format.fprintf
+        ppf
+        "Could not complete action '%s' because the data associated to file \
+         '%s' and key index '%d' because the data is corrupted. Likely the \
+         store was shutdown abnormally. If you see this message, please report \
+         it."
+        action
+        file
+        index)
+    Data_encoding.(
+      obj3 (req "action" string) (req "filepath" string) (req "index" int31))
+    (function
+      | Corrupted_data {action; filepath; index} ->
+          Some (action, filepath, index)
+      | _ -> None)
+    (fun (action, filepath, index) -> Corrupted_data {action; filepath; index}) ;
+  register_error_kind
+    `Permanent
+    ~id:"stdlib_unix.encoding_failed"
+    ~title:"key value store failed to encode the data"
+    ~description:"A failure was triggered while encoding the data"
+    ~pp:(fun ppf (file, index) ->
+      Format.fprintf
+        ppf
+        "While writing the data associated to file '%s' and key index '%d', a \
+         failure was triggered during the encoding"
+        file
+        index)
+    Data_encoding.(obj2 (req "filepath" string) (req "index" int31))
+    (function
+      | Encoding_failed {filepath; index} -> Some (filepath, index) | _ -> None)
+    (fun (filepath, index) -> Encoding_failed {filepath; index}) ;
+  register_error_kind
+    `Permanent
+    ~id:"stdlib_unix.decoding_failed"
+    ~title:"key value store failed to decode the data"
+    ~description:"A failure was triggered while decoding the data"
+    ~pp:(fun ppf (file, index) ->
+      Format.fprintf
+        ppf
+        "While reading the data associated to file '%s' and key index '%d', a \
+         failure was triggered during the decoding"
+        file
+        index)
+    Data_encoding.(obj2 (req "filepath" string) (req "index" int31))
+    (function
+      | Decoding_failed {filepath; index} -> Some (filepath, index) | _ -> None)
+    (fun (filepath, index) -> Decoding_failed {filepath; index})
+
 module Events = struct
   include Internal_event.Simple
 
@@ -65,20 +167,14 @@
 end
 
 type ('key, 'value) layout = {
->>>>>>> 1a991a03
   encoding : 'value Data_encoding.t;
   eq : 'value -> 'value -> bool;
-  index_of : 'file -> int;
-  path : string;
+  index_of : 'key -> int;
+  filepath : string;
   value_size : int;
   number_of_keys_per_file : int;
 }
 
-<<<<<<< HEAD
-(** [Directories] handle writing and reading virtual files to virtual directories.
-    A virtual directory is backed by a physical file and a virtual file is an offset
-    in a virtual directory.
-=======
 (* The bitset of each file takes 4096 bytes. Because the bitset is
    actually a byte set, it means that the maximum number of keys is
    bounded by this size. We could optimize this to store `8` times
@@ -97,15 +193,18 @@
     virtual file is backed by a physical file and a key is just an index (from 0
     to [max_number_of_keys_per_file - 1]). As values within a file have a fixed size, the
     index encodes the position of the associated value within the physical file.
->>>>>>> 1a991a03
-
-    Besides implementing a key-value store, the module [Directories] must properly
-    handle resource utilization, especially file descriptors.
-
-    The structure [Directories.t] guarantees that no more than the specified
+
+    This module basically implements the key-value store, by grouping sets of
+    key-value pairs in files. Each file comes with its own layout, specifying in
+    particular the value size.
+
+    This module must properly handle resource utilization, especially file
+    descriptors.
+
+    The structure {!Files.t} guarantees that no more than the specified
     [lru_size] file descriptors can be open at the same time.
 *)
-module Directories : sig
+module Files : sig
   type 'value t
 
   val init : lru_size:int -> 'value t
@@ -115,15 +214,19 @@
   val write :
     ?override:bool ->
     'value t ->
-    ('b, 'value) directory_spec ->
-    'b ->
+    ('key, 'value) layout ->
+    'key ->
     'value ->
     unit tzresult Lwt.t
 
-  val read :
-    'value t -> ('b, 'value) directory_spec -> 'b -> 'value tzresult Lwt.t
-
-  val value_exists : 'value t -> ('b, 'value) directory_spec -> 'b -> bool Lwt.t
+  val read : 'value t -> ('key, 'value) layout -> 'key -> 'value tzresult Lwt.t
+
+  val value_exists :
+    'value t -> ('key, 'value) layout -> 'key -> bool tzresult Lwt.t
+
+  val count_values : 'value t -> ('key, 'value) layout -> int tzresult Lwt.t
+
+  val remove : 'value t -> ('key, 'value) layout -> unit tzresult Lwt.t
 end = struct
   module LRU = Ringo.LRU_Collection
 
@@ -133,23 +236,17 @@
     let hash = Hashtbl.hash
   end)
 
-<<<<<<< HEAD
-  module File_table = Hashtbl.Make (struct
-=======
   (* The following cache allows to cache in memory values that were
      accessed recently. There is one cache per file opened. *)
   module Cache = Hashtbl.Make (struct
->>>>>>> 1a991a03
     type t = int
 
     let equal = Int.equal
 
-    let hash = Hashtbl.hash
+    (* The index identifies uniquely the content. No need to hash it. *)
+    let hash n = n
   end)
 
-<<<<<<< HEAD
-  let max_number_of_files = 4096
-=======
   (* This datatype represents an opened virtual file. *)
   type 'value opened_file = {
     fd : Lwt_unix.file_descr;
@@ -571,38 +668,28 @@
       in
       LRU.clear lru ;
       return_unit)
->>>>>>> 1a991a03
-
-  (* TODO: https://gitlab.com/tezos/tezos/-/issues/6033
-     For now the bitset is a byte set...
-     With a true bitset, we'd have [max_number_of_files/8] *)
-  let bitset_size = max_number_of_files
-
-  type handle = {fd : Lwt_unix.file_descr; bitset : Lwt_bytes.t}
-
-  let file_exists handle index = handle.bitset.{index} <> '\000'
-
-  let set_file_exists handle index = handle.bitset.{index} <- '\001'
-
-  let initialize_virtual_directory path value_size =
-    (* We perform the initialization synchronously to avoid spurious Lwt
-       premption slowing down writing shards. The execution time of the
-       code below should be on the order of a few tenth of a millisecond
-       on a Linux system. *)
-    let fd = Unix.openfile path [O_RDWR; O_CREAT; O_EXCL; O_CLOEXEC] 0o660 in
-    let total_size = bitset_size + (max_number_of_files * value_size) in
-    try
-      Unix.ftruncate fd total_size ;
-      let bitset = Lwt_bytes.map_file ~fd ~shared:true ~size:bitset_size () in
-      let fd = Lwt_unix.of_unix_file_descr ~blocking:true fd in
-      Lwt.return {fd; bitset}
-    with Unix.Unix_error _ as e ->
-      Unix.unlink path ;
-      raise e
-
-  let load_virtual_directory path =
-    let open Lwt_syntax in
-    let* fd = Lwt_unix.openfile path [O_RDWR; O_CLOEXEC] 0o660 in
+
+  (* This function returns the lru node added and a promise for
+     closing the file evicted by the LRU. *)
+  let add_lru files last_actions lru filename =
+    let open Lwt_syntax in
+    let lru_node, remove = LRU.add_and_return_erased lru filename in
+    match remove with
+    | None -> return lru_node
+    | Some filepath ->
+        (* We want to ensure that the number of file descriptors opened
+           is bounded by the size of the LRU. This is why we wait first
+           for the eviction promise to be fulfilled that will close the
+           file evicted. *)
+        let* () = close_file files last_actions filepath in
+        return lru_node
+
+  (* This function aims to be used when the file already exists on the
+     file system. *)
+  let load_file files last_actions lru filename =
+    let open Lwt_syntax in
+    let* lru_node = add_lru files last_actions lru filename in
+    let* fd = Lwt_unix.openfile filename [O_RDWR; O_CLOEXEC] 0o660 in
     (* TODO: https://gitlab.com/tezos/tezos/-/issues/6033
        Should we check that the file is at least as big as the bitset? *)
     let bitset =
@@ -612,29 +699,15 @@
         ~size:bitset_size
         ()
     in
-    return {fd; bitset}
-
-  let close_virtual_directory handle = Lwt_unix.close handle.fd
-
-  type 'value handle_and_pending_callbacks =
-    | Entry of {
-        handle : handle Lwt.t;
-        accessed : Lwt_mutex.t File_table.t;
-        cached : 'value File_table.t;
-        (* TODO: https://gitlab.com/tezos/tezos/-/issues/6033
-           Should we use a weak table to automatically collect dangling promises?
-           Note that we do clear resolved promises each time we grow this list. *)
-        mutable pending_callbacks : unit Lwt.t list;
+    return
+      {
+        fd;
+        bitset;
+        count = number_of_set_bits bitset bitset_size;
+        cache = Cache.create 101;
+        lru_node;
       }
-    | Being_evicted of unit Lwt.t
-
-<<<<<<< HEAD
-  let keep_pending l =
-    List.filter
-      (fun p ->
-        match Lwt.state p with Return () | Fail _ -> false | Sleep -> true)
-      l
-=======
+
   (* This function aims to be used when a write action is performed on
      a file that does not exist yet. *)
   let initialize_file files last_actions lru layout =
@@ -662,233 +735,147 @@
     let* b = Lwt_unix.file_exists filepath in
     if b then Lwt.return_some (load_file files last_actions lru filepath)
     else Lwt.return_none
->>>>>>> 1a991a03
-
-  (* The type of directories.
-     The domains of [handles] and [lru] should be the same, before and after
-     calling the functions [write] and [read] in this module.
-  *)
-  type 'value t = {
-    handles : 'value handle_and_pending_callbacks Table.t;
-    lru : string LRU.t;
-  }
-
-<<<<<<< HEAD
-  let init ~lru_size =
-    let handles = Table.create 101 in
-    let lru = LRU.create lru_size in
-    {handles; lru}
-=======
+
+  (* This function is associated with the [Remove] action. *)
+  let may_remove_file filepath =
+    let open Lwt_syntax in
+    let* b = Lwt_unix.file_exists filepath in
+    if b then Lwt_unix.unlink filepath else Lwt.return_unit
+
   (* This function is associated with the [Write] action. *)
   let load_or_initialize_file files last_actions lru layout =
     let open Lwt_syntax in
     let* b = Lwt_unix.file_exists layout.filepath in
     if b then load_file files last_actions lru layout.filepath
     else initialize_file files last_actions lru layout
->>>>>>> 1a991a03
-
-  let close {handles; _} =
-    let open Lwt_syntax in
-    Table.iter_p
-      (fun _ entry ->
-        match entry with
-        | Being_evicted p -> p
-        | Entry {handle; pending_callbacks = _; accessed = _; cached = _} ->
-            (* TODO https://gitlab.com/tezos/tezos/-/issues/6033
-               Should we lock access to [accessed]; then lock on
-               all mutex in [accessed], then close? This would ensure that we wait until
-               all pending callbacks terminate. *)
-            let* handle in
-            let* () = Lwt_unix.fsync handle.fd in
-            Lwt_unix.close handle.fd)
-      handles
-
-  let resolve_pending_and_close dirs removed =
-    let open Lwt_syntax in
-    let await_close, resolve_close = Lwt.task () in
-    match Table.find dirs.handles removed with
-    | None -> assert false
-    | Some (Being_evicted _) -> assert false
-    | Some (Entry {handle; accessed = _; cached = _; pending_callbacks}) ->
-        Table.replace dirs.handles removed (Being_evicted await_close) ;
-        let* handle and* () = Lwt.join pending_callbacks in
-        let+ () = close_virtual_directory handle in
-        Table.remove dirs.handles removed ;
-        Lwt.wakeup resolve_close () ;
-        ()
-
-  let with_mutex accessed file f =
-    match File_table.find accessed file with
-    | None ->
-        let mutex = Lwt_mutex.create () in
-        File_table.add accessed file mutex ;
-        Lwt_mutex.with_lock mutex f
-    | Some mutex -> Lwt_mutex.with_lock mutex f
-
-  let rec bind_dir_and_lock_file dirs spec index f =
-    (* Precondition: the LRU and the table are in sync *)
-    let open Lwt_syntax in
-    let load_or_initialize () =
-      let* b = Lwt_unix.file_exists spec.path in
-      if b then load_virtual_directory spec.path
-      else initialize_virtual_directory spec.path spec.value_size
-    in
-
-    let put_then_bind () =
-      (* Precondition: [spec.path] not in [dirs.handle] *)
-      let _node, erased_opt = LRU.add_and_return_erased dirs.lru spec.path in
-      (* Here, [spec.path] is in the LRU but not in the table yet.
-         But:
-         - all executions from this point are cooperation-point-free
-           until the insertion of [spec.path] in the table
-         It follows that this temporary discrepancy is not observable.
-
-         Same observation holds in the other direction if [erased_opt = Some erased].
-      *)
-      let handle =
-        match erased_opt with
-        | None -> load_or_initialize ()
-        | Some removed ->
-            let* () = resolve_pending_and_close dirs removed in
-            load_or_initialize ()
-      in
-      let accessed = File_table.create 3 in
-      let cached = File_table.create 3 in
-      let callback =
-        with_mutex accessed index (fun () -> Lwt.bind handle (f cached))
-      in
-      Table.replace
-        dirs.handles
-        spec.path
-        (Entry
-           {
-             handle;
-             accessed;
-             cached;
-             pending_callbacks = [Lwt.map ignore callback];
-           }) ;
-      callback
-    in
-
-    match Table.find dirs.handles spec.path with
-    | Some (Entry p) ->
-        let promise =
-          with_mutex p.accessed index (fun () -> Lwt.bind p.handle (f p.cached))
+
+  let read {files; last_actions; lru; closed} layout key =
+    let open Lwt_syntax in
+    if !closed then
+      Lwt.return (Error (Error_monad.TzTrace.make (Closed {action = "read"})))
+    else
+      let on_file_closed ~on_file_opened =
+        let* r = may_load_file files last_actions lru layout.filepath in
+        match r with
+        | None ->
+            let index = layout.index_of key in
+            Lwt.return
+              ( None,
+                Error
+                  (Error_monad.TzTrace.make
+                     (Missing_stored_kvs_data
+                        {filepath = layout.filepath; index})) )
+        | Some opened_file_promise ->
+            Table.replace files layout.filepath (Opening opened_file_promise) ;
+            let* opened_file = opened_file_promise in
+            on_file_opened opened_file
+      in
+      let p = Action.read ~on_file_closed files last_actions layout key in
+      Table.replace last_actions layout.filepath (Read p) ;
+      let+ _file, value = p in
+      value
+
+  (* Very similar to [read] action except we only look at the bitset
+     value avoiding one I/O. *)
+  let value_exists {files; last_actions; lru; closed} layout key =
+    let open Lwt_syntax in
+    if !closed then
+      Lwt.return
+        (Error (Error_monad.TzTrace.make (Closed {action = "value_exists"})))
+    else
+      let on_file_closed ~on_file_opened =
+        let* r = may_load_file files last_actions lru layout.filepath in
+        match r with
+        | None -> return (None, Ok false)
+        | Some opened_file_promise ->
+            Table.replace files layout.filepath (Opening opened_file_promise) ;
+            let* opened_file = opened_file_promise in
+            on_file_opened opened_file
+      in
+      let p =
+        Action.value_exists ~on_file_closed files last_actions layout key
+      in
+      Table.replace last_actions layout.filepath (Value_exists p) ;
+      let+ _, exists = p in
+      exists
+
+  (* Very similar to [value_exists] action except we look at the
+     [count] counter instead of the bitset. *)
+  let count_values {files; last_actions; lru; closed} layout =
+    let open Lwt_syntax in
+    if !closed then
+      Lwt.return
+        (Error (Error_monad.TzTrace.make (Closed {action = "count_values"})))
+    else
+      let on_file_closed ~on_file_opened =
+        let* r = may_load_file files last_actions lru layout.filepath in
+        match r with
+        | None -> return (None, Ok 0)
+        | Some opened_file_promise ->
+            Table.replace files layout.filepath (Opening opened_file_promise) ;
+            let* opened_file = opened_file_promise in
+            on_file_opened opened_file
+      in
+      let p = Action.count_values ~on_file_closed files last_actions layout in
+      Table.replace last_actions layout.filepath (Count_values p) ;
+      let+ _, count = p in
+      count
+
+  let write ?(override = false) {files; last_actions; lru; closed} layout key
+      data =
+    let open Lwt_syntax in
+    if !closed then
+      Lwt.return (Error (Error_monad.TzTrace.make (Closed {action = "write"})))
+    else
+      let on_file_closed ~on_file_opened =
+        let opened_file_promise =
+          load_or_initialize_file files last_actions lru layout
         in
-        p.pending_callbacks <-
-          keep_pending (Lwt.map ignore promise :: p.pending_callbacks) ;
-        promise
-    | Some (Being_evicted await_eviction) ->
-        let* () = await_eviction in
-        (* We can't directly [put_and_bind] because several threads may be
-           waiting here. *)
-        bind_dir_and_lock_file dirs spec index f
-    | None -> put_then_bind ()
-
-  let write ?(override = false) dirs spec file data =
-    let open Lwt_result_syntax in
-    let index = spec.index_of file in
-    bind_dir_and_lock_file dirs spec index @@ fun cached handle ->
-    let perform_write () =
-      let pos = Int64.of_int (bitset_size + (index * spec.value_size)) in
-      let mmap =
-        Lwt_bytes.map_file
-          ~fd:(Lwt_unix.unix_file_descr handle.fd)
-          ~pos
-          ~size:spec.value_size
-          ~shared:true
-          ()
-      in
-      let bytes = Data_encoding.Binary.to_bytes_exn spec.encoding data in
-      if Bytes.length bytes <> spec.value_size then
-        failwith
-          "Key_value_store.write: encoded value does not respect specified size"
-      else (
-        Lwt_bytes.blit_from_bytes bytes 0 mmap 0 (Bytes.length bytes) ;
-        set_file_exists handle index ;
-        return_unit)
-    in
-    if not (file_exists handle index) then (
-      assert (not (File_table.mem cached index)) ;
-      perform_write ())
-    else if override then
-      match File_table.find cached index with
-      | None ->
-          File_table.add cached index data ;
-          perform_write ()
-      | Some cached ->
-          if spec.eq cached data then return_unit else perform_write ()
-    else return_unit
-
-  let read dirs spec file =
-    let open Lwt_result_syntax in
-    let index = spec.index_of file in
-    bind_dir_and_lock_file dirs spec index @@ fun cached handle ->
-    if file_exists handle index then
-      match File_table.find cached index with
-      | None ->
-          (* Note that the following code executes atomically Lwt-wise. *)
-          let pos = Int64.of_int (bitset_size + (index * spec.value_size)) in
-          let mmap =
-            Lwt_bytes.map_file
-              ~fd:(Lwt_unix.unix_file_descr handle.fd)
-              ~pos
-              ~size:spec.value_size
-              ~shared:true
-              ()
-          in
-          let bytes = Bytes.make spec.value_size '\000' in
-          Lwt_bytes.blit_to_bytes mmap 0 bytes 0 spec.value_size ;
-          let data = Data_encoding.Binary.of_bytes_exn spec.encoding bytes in
-          File_table.add cached index data ;
-          return data
-      | Some v -> return v
-    else tzfail (Missing_stored_kvs_data (spec.path, index))
-
-  let value_exists dirs spec file =
-    let open Lwt_syntax in
-    let index = spec.index_of file in
-    bind_dir_and_lock_file dirs spec index @@ fun _cached handle ->
-    return @@ file_exists handle index
+        Table.replace files layout.filepath (Opening opened_file_promise) ;
+        let* opened_file = opened_file_promise in
+        on_file_opened opened_file
+      in
+      let p =
+        Action.write
+          ~on_file_closed
+          ~override
+          files
+          last_actions
+          layout
+          key
+          data
+      in
+      Table.replace last_actions layout.filepath (Write p) ;
+      let+ _file, result = p in
+      result
+
+  let remove {files; last_actions; lru; closed} layout =
+    let open Lwt_syntax in
+    if !closed then
+      Lwt.return (Error (Error_monad.TzTrace.make (Closed {action = "remove"})))
+    else
+      let on_file_closed ~on_file_opened:_ = may_remove_file layout.filepath in
+      let p =
+        Action.remove_file
+          ~on_file_closed
+          files
+          last_actions
+          lru
+          layout.filepath
+      in
+      Table.replace last_actions layout.filepath (Remove p) ;
+      Table.replace files layout.filepath (Closing p) ;
+      let* () = p in
+      (* See [close_file] for an explanation of the lines below. *)
+      (match Table.find_opt last_actions layout.filepath with
+      | Some (Close p) -> (
+          match Lwt.state p with
+          | Lwt.Return _ -> Table.remove last_actions layout.filepath
+          | _ -> ())
+      | _ -> ()) ;
+      return_ok ()
 end
 
-<<<<<<< HEAD
-type ('dir, 'file, 'value) t =
-  | E : {
-      directory_of : 'dir -> ('file, 'value) directory_spec;
-      directories : 'value Directories.t;
-    }
-      -> ('dir, 'file, 'value) t
-
-let directory ?encoded_value_size encoding path eq index_of =
-  match encoded_value_size with
-  | Some value_size -> {path; eq; encoding; index_of; value_size}
-  | None -> (
-      match Data_encoding.classify encoding with
-      | `Fixed value_size -> {path; eq; encoding; index_of; value_size}
-      | `Dynamic | `Variable ->
-          invalid_arg
-            "Key_value_store.directory: encoding does not have fixed size")
-
-(* FIXME https://gitlab.com/tezos/tezos/-/issues/4643
-
-   The reason why there are two LRUs and not one, is that in the case
-   of concurrent reads and writes, the LRU cannot prevent the absence
-   of race. To prevent that we use two LRUs to be able to discriminate
-   between the various concurrent accesses. In particular, while
-   reading a value, we want to wait if there is a write in
-   progress. Vice versa, if a read fails, we don't want to make the
-   next write to fail.
-
-   In practice, there should not be a duplication in memory of the
-   values read since values are shared. *)
-
-let init ~lru_size directory_of =
-  let directories = Directories.init ~lru_size in
-  E {directory_of; directories}
-
-let close (E {directories; _}) = Directories.close directories
-=======
 let layout ?encoded_value_size ~encoding ~filepath ~eq ~index_of
     ~number_of_keys_per_file () =
   if number_of_keys_per_file > max_number_of_keys_per_file then
@@ -1009,39 +996,16 @@
   let open Lwt_result_syntax in
   let*! () = Files.close t.files in
   lockfile_unlock t.lockfile
->>>>>>> 1a991a03
 
 let write_value :
-    type dir file value.
+    type file key value.
     ?override:bool ->
-<<<<<<< HEAD
-    (dir, file, value) t ->
-    dir ->
-=======
     (file, key, value) t ->
     (file, key, value) file_layout ->
->>>>>>> 1a991a03
     file ->
+    key ->
     value ->
     unit tzresult Lwt.t =
-<<<<<<< HEAD
- fun ?override (E {directories; directory_of}) dir file value ->
-  let dir = directory_of dir in
-  Directories.write ?override directories dir file value
-
-let read_value :
-    type dir file value.
-    (dir, file, value) t -> dir -> file -> value tzresult Lwt.t =
- fun (E {directories; directory_of}) dir file ->
-  let dir = directory_of dir in
-  Directories.read directories dir file
-
-let value_exists :
-    type dir file value. (dir, file, value) t -> dir -> file -> bool Lwt.t =
- fun (E {directories; directory_of}) dir file ->
-  let dir = directory_of dir in
-  Directories.value_exists directories dir file
-=======
  fun ?override {files; root_dir; _} file_layout file key value ->
   let layout = file_layout ~root_dir file in
   Files.write ?override files layout key value
@@ -1077,44 +1041,27 @@
  fun {files; root_dir; _} file_layout file ->
   let layout = file_layout ~root_dir file in
   Files.count_values files layout
->>>>>>> 1a991a03
 
 let write_values ?override t file_layout seq =
   Seq.ES.iter
-<<<<<<< HEAD
-    (fun (dir, file, value) -> write_value ?override t dir file value)
-=======
     (fun (file, key, value) ->
       write_value ?override t file_layout file key value)
->>>>>>> 1a991a03
     seq
 
 let read_values t file_layout seq =
   let open Lwt_syntax in
   Seq_s.of_seq seq
-<<<<<<< HEAD
-  |> Seq_s.S.map (fun (dir, file) ->
-         let* maybe_value = read_value t dir file in
-         return (dir, file, maybe_value))
-=======
   |> Seq_s.S.map (fun (file, key) ->
          let* maybe_value = read_value t file_layout file key in
          return (file, key, maybe_value))
->>>>>>> 1a991a03
 
 let values_exist t file_layout seq =
   let open Lwt_syntax in
   Seq_s.of_seq seq
-<<<<<<< HEAD
-  |> Seq_s.S.map (fun (dir, file) ->
-         let* maybe_value = value_exists t dir file in
-         return (dir, file, maybe_value))
-=======
   |> Seq_s.S.map (fun (file, key) ->
          let* maybe_value = value_exists t file_layout file key in
          return (file, key, maybe_value))
 
 let remove_file {files; root_dir; _} file_layout file =
   let layout = file_layout ~root_dir file in
-  Files.remove files layout
->>>>>>> 1a991a03
+  Files.remove files layout