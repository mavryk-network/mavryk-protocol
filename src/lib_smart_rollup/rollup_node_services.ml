(*****************************************************************************)
(*                                                                           *)
(* Open Source License                                                       *)
(* Copyright (c) 2021 Nomadic Labs, <contact@nomadic-labs.com>               *)
(* Copyright (c) 2023 TriliTech <contact@trili.tech>                         *)
(* Copyright (c) 2023 Functori, <contact@functori.com>                       *)
(* Copyright (c) 2023 Marigold <contact@marigold.dev>                        *)
(*                                                                           *)
(* Permission is hereby granted, free of charge, to any person obtaining a   *)
(* copy of this software and associated documentation files (the "Software"),*)
(* to deal in the Software without restriction, including without limitation *)
(* the rights to use, copy, modify, merge, publish, distribute, sublicense,  *)
(* and/or sell copies of the Software, and to permit persons to whom the     *)
(* Software is furnished to do so, subject to the following conditions:      *)
(*                                                                           *)
(* The above copyright notice and this permission notice shall be included   *)
(* in all copies or substantial portions of the Software.                    *)
(*                                                                           *)
(* THE SOFTWARE IS PROVIDED "AS IS", WITHOUT WARRANTY OF ANY KIND, EXPRESS OR*)
(* IMPLIED, INCLUDING BUT NOT LIMITED TO THE WARRANTIES OF MERCHANTABILITY,  *)
(* FITNESS FOR A PARTICULAR PURPOSE AND NONINFRINGEMENT. IN NO EVENT SHALL   *)
(* THE AUTHORS OR COPYRIGHT HOLDERS BE LIABLE FOR ANY CLAIM, DAMAGES OR OTHER*)
(* LIABILITY, WHETHER IN AN ACTION OF CONTRACT, TORT OR OTHERWISE, ARISING   *)
(* FROM, OUT OF OR IN CONNECTION WITH THE SOFTWARE OR THE USE OR OTHER       *)
(* DEALINGS IN THE SOFTWARE.                                                 *)
(*                                                                           *)
(*****************************************************************************)

(** This file defines the services of the rollup node that do not depend on the
    protocol. A top-level directory is built for them in the rollup node
    library.

    Protocol specific services are for RPCs under [/global/block/] and are
    defined in the protocol specific libraries in
    [src/proto_*/lib_sc_rollup_layer2/sc_rollup_services.ml].
*)

(** We distinguish RPC endpoints served by the rollup node into [global] and
    [local]. The difference between the two lies in whether the responses given
    by different rollup nodes in the same state (see below for an exact
    definition) must be the same (in the case of global endpoints) or can differ
    (in the case of local endpoints).

    More formally, two rollup nodes are in the same quiescent state if they are
    subscribed to the same rollup address, and have processed the same set of
    heads from the layer1. We only consider quiescent states, that is those
    where rollup nodes are not actively processing a head received from layer1.

    Examples of global endpoints are [current_mavryk_head] and
    [last_stored_commitment], as the responses returned by these endpoints is
    expected to be consistent across rollup nodes in the same state.

    An example of local endpoint is [last_published_commitment], as two rollup
    nodes in the same state may either publish or not publish a commitment,
    according to whether its inbox level is below the inbox level of the last
    cemented commitment at the time they tried to publish the commitment.  See
    below for a more detailed explanation.
*)

type message_status =
  | Unknown
  | Pending_batch
  | Pending_injection of L1_operation.t
  | Injected of {op : L1_operation.t; oph : Operation_hash.t; op_index : int}
  | Included of {
      op : L1_operation.t;
      oph : Operation_hash.t;
      op_index : int;
      l1_block : Block_hash.t;
      l1_level : int32;
      finalized : bool;
      cemented : bool;
    }
  | Committed of {
      op : L1_operation.t;
      oph : Operation_hash.t;
      op_index : int;
      l1_block : Block_hash.t;
      l1_level : int32;
      finalized : bool;
      cemented : bool;
      commitment : Commitment.t;
      commitment_hash : Commitment.Hash.t;
      first_published_at_level : int32;
      published_at_level : int32;
    }

type gc_info = {last_gc_level : int32; first_available_level : int32}

type sync_result =
  | Synchronized
  | Synchronizing of {
      processed_level : int32;
      l1_head_level : int32;
      percentage_done : float;
    }

type version = {
  version : string;
  store_version : string;
  context_version : string;
}

type injector_operation = {
  op : L1_operation.t;
  errors : int;
  last_error : tztrace option;
}

module Encodings = struct
  open Data_encoding

  let version =
    conv
      (fun {version; store_version; context_version} ->
        (version, store_version, context_version))
      (fun (version, store_version, context_version) ->
        {version; store_version; context_version})
    @@ obj3
         (req "version" string)
         (req "store_version" string)
         (req "context_version" string)

  let commitment_with_hash =
    obj2
      (req "commitment" Commitment.encoding)
      (req "hash" Commitment.Hash.encoding)

  let commitment_with_hash_and_level_infos =
    obj4
      (req "commitment" Commitment.encoding)
      (req "hash" Commitment.Hash.encoding)
      (opt "first_published_at_level" int32)
      (opt "published_at_level" int32)

  let queued_message =
    obj2 (req "id" L2_message.Id.encoding) (req "message" L2_message.encoding)

  let batcher_queue = list queued_message

  let message_status =
    union
      [
        case
          (Tag 0)
          ~title:"unknown"
          ~description:"The message is not known by the batcher."
          (obj1 (req "status" (constant "unknown")))
          (function Unknown -> Some () | _ -> None)
          (fun () -> Unknown);
        case
          (Tag 1)
          ~title:"pending_batch"
          ~description:"The message is in the batcher queue."
          (obj1 (req "status" (constant "pending_batch")))
          (function Pending_batch -> Some () | _ -> None)
          (fun () -> Pending_batch);
        case
          (Tag 2)
          ~title:"pending_injection"
          ~description:"The message is batched but not injected yet."
          (obj2
             (req "status" (constant "pending_injection"))
             (req "operation" L1_operation.encoding))
          (function Pending_injection op -> Some ((), op) | _ -> None)
          (fun ((), op) -> Pending_injection op);
        case
          (Tag 3)
          ~title:"injected"
          ~description:
            "The message is injected as part of an L1 operation but it is not \
             included in a block."
          (obj3
             (req "status" (constant "injected"))
             (req "operation" L1_operation.encoding)
             (req
                "layer1"
                (obj2
                   (req "operation_hash" Operation_hash.encoding)
                   (req "operation_index" int31))))
          (function
            | Injected {op; oph; op_index} -> Some ((), op, (oph, op_index))
            | _ -> None)
          (fun ((), op, (oph, op_index)) -> Injected {op; oph; op_index});
        case
          (Tag 4)
          ~title:"included"
          ~description:"The message is included in an inbox in an L1 block."
          (obj5
             (req "status" (constant "included"))
             (req "operation" L1_operation.encoding)
             (req
                "layer1"
                (obj4
                   (req "operation_hash" Operation_hash.encoding)
                   (req "operation_index" int31)
                   (req "block_hash" Block_hash.encoding)
                   (req "level" int32)))
             (req "finalized" bool)
             (req "cemented" bool))
          (function
            | Included
                {op; oph; op_index; l1_block; l1_level; finalized; cemented} ->
                Some
                  ( (),
                    op,
                    (oph, op_index, l1_block, l1_level),
                    finalized,
                    cemented )
            | _ -> None)
          (fun ((), op, (oph, op_index, l1_block, l1_level), finalized, cemented)
               ->
            Included
              {op; oph; op_index; l1_block; l1_level; finalized; cemented});
        case
          (Tag 5)
          ~title:"committed"
          ~description:"The message is included in a committed inbox on L1."
          (obj9
             (req "status" (constant "committed"))
             (req "operation" L1_operation.encoding)
             (req
                "layer1"
                (obj4
                   (req "operation_hash" Operation_hash.encoding)
                   (req "operation_index" int31)
                   (req "block_hash" Block_hash.encoding)
                   (req "level" int32)))
             (req "finalized" bool)
             (req "cemented" bool)
             (req "commitment" Commitment.encoding)
             (req "hash" Commitment.Hash.encoding)
             (req "first_published_at_level" int32)
             (req "published_at_level" int32))
          (function
            | Committed
                {
                  op;
                  oph;
                  op_index;
                  l1_block;
                  l1_level;
                  finalized;
                  cemented;
                  commitment;
                  commitment_hash;
                  first_published_at_level;
                  published_at_level;
                } ->
                Some
                  ( (),
                    op,
                    (oph, op_index, l1_block, l1_level),
                    finalized,
                    cemented,
                    commitment,
                    commitment_hash,
                    first_published_at_level,
                    published_at_level )
            | _ -> None)
          (fun ( (),
                 op,
                 (oph, op_index, l1_block, l1_level),
                 finalized,
                 cemented,
                 commitment,
                 commitment_hash,
                 first_published_at_level,
                 published_at_level ) ->
            Committed
              {
                op;
                oph;
                op_index;
                l1_block;
                l1_level;
                finalized;
                cemented;
                commitment;
                commitment_hash;
                first_published_at_level;
                published_at_level;
              });
      ]

  let message_status_output =
    merge_objs (obj1 (opt "content" (string' Hex))) message_status

  let gc_info : gc_info Data_encoding.t =
    conv
<<<<<<< HEAD
      (fun {last_gc_level; first_available_level} ->
        (last_gc_level, first_available_level))
      (fun (last_gc_level, first_available_level) ->
        {last_gc_level; first_available_level})
    @@ obj2 (req "last_gc_level" int32) (req "first_available_level" int32)
=======
      (fun {last_gc_level; first_available_level; last_context_split_level} ->
        (last_gc_level, first_available_level, last_context_split_level))
      (fun (last_gc_level, first_available_level, last_context_split_level) ->
        {last_gc_level; first_available_level; last_context_split_level})
    @@ obj3
         (req "last_gc_level" int32)
         (req "first_available_level" int32)
         (opt "last_context_split_level" int32)

  let ocaml_gc_stat_encoding =
    let open Gc in
    conv
      (fun {
             minor_words;
             promoted_words;
             major_words;
             minor_collections;
             major_collections;
             forced_major_collections;
             heap_words;
             heap_chunks;
             live_words;
             live_blocks;
             free_words;
             free_blocks;
             largest_free;
             fragments;
             compactions;
             top_heap_words;
             stack_size;
           } ->
        ( ( minor_words,
            promoted_words,
            major_words,
            minor_collections,
            major_collections,
            forced_major_collections ),
          ( (heap_words, heap_chunks, live_words, live_blocks, free_words),
            ( free_blocks,
              largest_free,
              fragments,
              compactions,
              top_heap_words,
              stack_size ) ) ))
      (fun ( ( minor_words,
               promoted_words,
               major_words,
               minor_collections,
               major_collections,
               forced_major_collections ),
             ( (heap_words, heap_chunks, live_words, live_blocks, free_words),
               ( free_blocks,
                 largest_free,
                 fragments,
                 compactions,
                 top_heap_words,
                 stack_size ) ) ) ->
        {
          minor_words;
          promoted_words;
          major_words;
          minor_collections;
          major_collections;
          forced_major_collections;
          heap_words;
          heap_chunks;
          live_words;
          live_blocks;
          free_words;
          free_blocks;
          largest_free;
          fragments;
          compactions;
          top_heap_words;
          stack_size;
        })
      (merge_objs
         (obj6
            (req "minor_words" float)
            (req "promoted_words" float)
            (req "major_words" float)
            (req "minor_collections" int31)
            (req "major_collections" int31)
            (req "forced_major_collections" int31))
         (merge_objs
            (obj5
               (req "heap_words" int31)
               (req "heap_chunks" int31)
               (req "live_words" int31)
               (req "live_blocks" int31)
               (req "free_words" int31))
            (obj6
               (req "free_blocks" int31)
               (req "largest_free" int31)
               (req "fragments" int31)
               (req "compactions" int31)
               (req "top_heap_words" int31)
               (req "stack_size" int31))))

  let mem_stat_encoding =
    let open Memory in
    union
      ~tag_size:`Uint8
      [
        case
          (Tag 0)
          (conv
             (fun {page_size; size; resident; shared; text; lib; data; dt} ->
               (page_size, size, resident, shared, text, lib, data, dt))
             (fun (page_size, size, resident, shared, text, lib, data, dt) ->
               {page_size; size; resident; shared; text; lib; data; dt})
             (obj8
                (req "page_size" int31)
                (req "size" int64)
                (req "resident" int64)
                (req "shared" int64)
                (req "text" int64)
                (req "lib" int64)
                (req "data" int64)
                (req "dt" int64)))
          ~title:"Linux_proc_statm"
          (function Statm x -> Some x | _ -> None)
          (function res -> Statm res);
        case
          (Tag 1)
          (conv
             (fun {page_size; mem; resident} -> (page_size, mem, resident))
             (fun (page_size, mem, resident) -> {page_size; mem; resident})
             (obj3
                (req "page_size" int31)
                (req "mem" float)
                (req "resident" int64)))
          ~title:"Darwin_ps"
          (function Ps x -> Some x | _ -> None)
          (function res -> Ps res);
      ]

  let synchronization_result =
    union
      [
        case
          ~title:"synchronized"
          (Tag 0)
          (constant "synchronized")
          (function Synchronized -> Some () | _ -> None)
          (fun () -> Synchronized);
        case
          ~title:"synchronizing"
          (Tag 1)
          (obj1
             (req
                "synchronizing"
                (obj3
                   (req "processed_level" int32)
                   (req "l1_head_level" int32)
                   (req "percentage_done" float))))
          (function
            | Synchronizing {processed_level; l1_head_level; percentage_done} ->
                Some (processed_level, l1_head_level, percentage_done)
            | _ -> None)
          (fun (processed_level, l1_head_level, percentage_done) ->
            Synchronizing {processed_level; l1_head_level; percentage_done});
      ]

  let injector_queues_total =
    obj2
      (req
         "injectors"
         (list
            (obj2
               (req "tags" (list Operation_kind.encoding))
               (req "queue_size" int31))))
      (req "total" int31)

  let injector_operation =
    conv
      (fun {op; errors; last_error} -> (op, (errors, last_error)))
      (fun (op, (errors, last_error)) -> {op; errors; last_error})
    @@ merge_objs
         L1_operation.encoding
         (obj1
            (dft
               "errors"
               (obj2 (req "count" int31) (opt "last" trace_encoding))
               (0, None)))

  let injector_queues =
    list
      (obj2
         (req "tags" (list Operation_kind.encoding))
         (req "queue" (list injector_operation)))
>>>>>>> 1a991a03
end

module Arg = struct
  type block_id =
    [`Head | `Hash of Block_hash.t | `Level of Int32.t | `Finalized | `Cemented]

  let construct_block_id = function
    | `Head -> "head"
    | `Hash h -> Block_hash.to_b58check h
    | `Level l -> Int32.to_string l
    | `Finalized -> "finalized"
    | `Cemented -> "cemented"

  let destruct_block_id h =
    match h with
    | "head" -> Ok `Head
    | "finalized" -> Ok `Finalized
    | "cemented" -> Ok `Cemented
    | _ -> (
        match Int32.of_string_opt h with
        | Some l -> Ok (`Level l)
        | None -> (
            match Block_hash.of_b58check_opt h with
            | Some b -> Ok (`Hash b)
            | None -> Error "Cannot parse block id"))

  let block_id : block_id Mavryk_rpc.Arg.t =
    Mavryk_rpc.Arg.make
      ~descr:"An L1 block identifier."
      ~name:"block_id"
      ~construct:construct_block_id
      ~destruct:destruct_block_id
      ()

<<<<<<< HEAD
  let l2_message_hash : L2_message.hash Mavryk_rpc.Arg.t =
    Mavryk_rpc.Arg.make
      ~descr:"A L2 message hash."
      ~name:"l2_message_hash"
      ~construct:L2_message.Hash.to_b58check
=======
  let l2_message_id : L2_message.id Tezos_rpc.Arg.t =
    Tezos_rpc.Arg.make
      ~descr:"A L2 message id."
      ~name:"l2_message_id"
      ~construct:L2_message.Id.to_b58check
>>>>>>> 1a991a03
      ~destruct:(fun s ->
        L2_message.Id.of_b58check_opt s
        |> Option.to_result ~none:"Invalid L2 message id")
      ()

  let commitment_hash : Commitment.Hash.t Mavryk_rpc.Arg.t =
    Mavryk_rpc.Arg.make
      ~descr:"A commitment hash."
      ~name:"commitment_hash"
      ~construct:Commitment.Hash.to_b58check
      ~destruct:(fun s ->
        Commitment.Hash.of_b58check_opt s
        |> Option.to_result ~none:"Invalid commitment hash")
      ()

  let operation_kind : Operation_kind.t Tezos_rpc.Arg.t =
    Tezos_rpc.Arg.make
      ~descr:"A kind of operation for the injector."
      ~name:"operation_kind"
      ~construct:Operation_kind.to_string
      ~destruct:(fun s ->
        Operation_kind.of_string s
        |> Option.to_result ~none:"Invalid operation kind")
      ()
end

<<<<<<< HEAD
=======
module Query = struct
  type proto_query = {protocol : Protocol_hash.t option}

  let proto_query : proto_query Tezos_rpc.Query.t =
    let open Tezos_rpc.Query in
    query (fun protocol -> {protocol})
    |+ opt_field "protocol" Protocol_hash.rpc_arg (fun p -> p.protocol)
    |> seal

  let operation_tag_query : Operation_kind.t option Tezos_rpc.Query.t =
    let open Tezos_rpc.Query in
    query (fun tag -> tag)
    |+ opt_field "tag" Arg.operation_kind (fun k -> k)
    |> seal
end

>>>>>>> 1a991a03
module type PREFIX = sig
  type prefix

  val prefix : (unit, prefix) Mavryk_rpc.Path.t
end

module Make_services (P : PREFIX) = struct
  include P

  let path : prefix Mavryk_rpc.Path.context = Mavryk_rpc.Path.open_root

  let make_call s =
    Mavryk_rpc.Context.make_call (Mavryk_rpc.Service.prefix prefix s)

  let make_call1 s =
    Mavryk_rpc.Context.make_call1 (Mavryk_rpc.Service.prefix prefix s)

  let make_call2 s =
    Mavryk_rpc.Context.make_call2 (Mavryk_rpc.Service.prefix prefix s)
end

module Global = struct
  open Mavryk_rpc.Path

  include Make_services (struct
    type prefix = unit

    let prefix = open_root / "global"
  end)

  let sc_rollup_address =
    Mavryk_rpc.Service.get_service
      ~description:"Smart rollup address"
      ~query:Mavryk_rpc.Query.empty
      ~output:Address.encoding
      (path / "smart_rollup_address")

  let current_mavryk_head =
    Mavryk_rpc.Service.get_service
      ~description:"Mavryk head known to the smart rollup node"
      ~query:Mavryk_rpc.Query.empty
      ~output:(Data_encoding.option Block_hash.encoding)
      (path / "mavryk_head")

  let current_mavryk_level =
    Mavryk_rpc.Service.get_service
      ~description:"Mavryk level known to the smart rollup node"
      ~query:Mavryk_rpc.Query.empty
      ~output:(Data_encoding.option Data_encoding.int32)
      (path / "mavryk_level")

  let last_stored_commitment =
    Mavryk_rpc.Service.get_service
      ~description:"Last commitment computed by the node"
      ~query:Mavryk_rpc.Query.empty
      ~output:(Data_encoding.option Encodings.commitment_with_hash)
      (path / "last_stored_commitment")

  let global_block_watcher =
    Mavryk_rpc.Service.get_service
      ~description:"Monitor and streaming the L2 blocks"
      ~query:Mavryk_rpc.Query.empty
      ~output:Sc_rollup_block.encoding
      (path / "monitor_blocks")
end

module Local = struct
  open Mavryk_rpc.Path

  include Make_services (struct
    type prefix = unit

    let prefix = open_root / "local"
  end)

  (* commitments are published only if their inbox level is above the last
     cemented commitment level inbox level. Because this information is
     fetched from the head of the mavryk node to which the rollup node is
     connected, it is possible that two rollup nodes that have processed
     the same set of heads, but whose corresponding layer1 node has
     different information about the last cemented commitment, will
     decide to publish and not to publish a commitment, respectively.
     As a consequence, the results returned by the endpoint below
     in the rollup node will be different.
  *)
  let last_published_commitment =
    Mavryk_rpc.Service.get_service
      ~description:"Last commitment published by the node"
      ~query:Mavryk_rpc.Query.empty
      ~output:
        (Data_encoding.option Encodings.commitment_with_hash_and_level_infos)
      (path / "last_published_commitment")

  let commitment =
    Mavryk_rpc.Service.get_service
      ~description:"Commitment computed and published by the node"
      ~query:Mavryk_rpc.Query.empty
      ~output:
        (Data_encoding.option Encodings.commitment_with_hash_and_level_infos)
      (path / "commitments" /: Arg.commitment_hash)

  let gc_info =
    Mavryk_rpc.Service.get_service
      ~description:"Information about garbage collection"
      ~query:Mavryk_rpc.Query.empty
      ~output:Encodings.gc_info
      (path / "gc_info")

  let injection =
    Mavryk_rpc.Service.post_service
      ~description:"Inject messages in the batcher's queue"
      ~query:Mavryk_rpc.Query.empty
      ~input:
        Data_encoding.(
          def
            "messages"
            ~description:"Messages to inject"
            (list L2_message.content_encoding))
      ~output:
        Data_encoding.(
          def
            "message_ids"
            ~description:"Ids of injected L2 messages"
            (list L2_message.Id.encoding))
      (path / "batcher" / "injection")

  let batcher_queue =
    Mavryk_rpc.Service.get_service
      ~description:"List messages present in the batcher's queue"
      ~query:Mavryk_rpc.Query.empty
      ~output:Encodings.batcher_queue
      (path / "batcher" / "queue")

  let batcher_message =
    Mavryk_rpc.Service.get_service
      ~description:"Retrieve an L2 message and its status"
      ~query:Mavryk_rpc.Query.empty
      ~output:Encodings.message_status_output
<<<<<<< HEAD
      (path / "batcher" / "queue" /: Arg.l2_message_hash)
=======
      (path / "batcher" / "queue" /: Arg.l2_message_id)

  let synchronized =
    Tezos_rpc.Service.get_service
      ~description:
        "Wait for the node to have synchronized its L2 chain with the L1 \
         chain, streaming its progress."
      ~query:Tezos_rpc.Query.empty
      ~output:Encodings.synchronization_result
      (path / "synchronized")
end

module Root = struct
  open Tezos_rpc.Path

  include Make_services (struct
    type prefix = unit

    let prefix = root
  end)

  let health =
    Tezos_rpc.Service.get_service
      ~description:
        "Returns an empty response if the rollup node can answer requests"
      ~query:Tezos_rpc.Query.empty
      ~output:Data_encoding.unit
      (path / "health")

  let version =
    Tezos_rpc.Service.get_service
      ~description:"Returns the version information of the rollup node"
      ~query:Tezos_rpc.Query.empty
      ~output:Encodings.version
      (path / "version")

  let ocaml_gc =
    Tezos_rpc.Service.get_service
      ~description:"Gets stats from the OCaml Garbage Collector"
      ~query:Tezos_rpc.Query.empty
      ~output:Encodings.ocaml_gc_stat_encoding
      (path / "stats" / "ocaml_gc")

  let memory =
    Tezos_rpc.Service.get_service
      ~description:"Gets memory usage stats"
      ~query:Tezos_rpc.Query.empty
      ~output:Encodings.mem_stat_encoding
      (path / "stats" / "memory")

  let openapi =
    Tezos_rpc.Service.get_service
      ~description:"OpenAPI specification of RPCs for rollup node"
      ~query:Query.proto_query
      ~output:Data_encoding.json
      (path / "openapi")
end

module Admin = struct
  open Tezos_rpc.Path

  include Make_services (struct
    type prefix = unit

    let prefix = open_root / "admin"
  end)

  let injector_queues_total =
    Tezos_rpc.Service.get_service
      ~description:"Get total operations queued in injectors"
      ~query:Tezos_rpc.Query.empty
      ~output:Encodings.injector_queues_total
      (path / "injector" / "queues" / "total")

  let injector_queues =
    Tezos_rpc.Service.get_service
      ~description:"Get operation queues of injectors"
      ~query:Query.operation_tag_query
      ~output:Encodings.injector_queues
      (path / "injector" / "queues")

  let clear_injector_queues =
    Tezos_rpc.Service.delete_service
      ~description:"Clear operation queues of injectors"
      ~query:Query.operation_tag_query
      ~output:Data_encoding.unit
      (path / "injector" / "queues")
>>>>>>> 1a991a03
end<|MERGE_RESOLUTION|>--- conflicted
+++ resolved
@@ -288,13 +288,6 @@
 
   let gc_info : gc_info Data_encoding.t =
     conv
-<<<<<<< HEAD
-      (fun {last_gc_level; first_available_level} ->
-        (last_gc_level, first_available_level))
-      (fun (last_gc_level, first_available_level) ->
-        {last_gc_level; first_available_level})
-    @@ obj2 (req "last_gc_level" int32) (req "first_available_level" int32)
-=======
       (fun {last_gc_level; first_available_level; last_context_split_level} ->
         (last_gc_level, first_available_level, last_context_split_level))
       (fun (last_gc_level, first_available_level, last_context_split_level) ->
@@ -486,7 +479,6 @@
       (obj2
          (req "tags" (list Operation_kind.encoding))
          (req "queue" (list injector_operation)))
->>>>>>> 1a991a03
 end
 
 module Arg = struct
@@ -521,19 +513,11 @@
       ~destruct:destruct_block_id
       ()
 
-<<<<<<< HEAD
-  let l2_message_hash : L2_message.hash Mavryk_rpc.Arg.t =
+  let l2_message_id : L2_message.id Mavryk_rpc.Arg.t =
     Mavryk_rpc.Arg.make
-      ~descr:"A L2 message hash."
-      ~name:"l2_message_hash"
-      ~construct:L2_message.Hash.to_b58check
-=======
-  let l2_message_id : L2_message.id Tezos_rpc.Arg.t =
-    Tezos_rpc.Arg.make
       ~descr:"A L2 message id."
       ~name:"l2_message_id"
       ~construct:L2_message.Id.to_b58check
->>>>>>> 1a991a03
       ~destruct:(fun s ->
         L2_message.Id.of_b58check_opt s
         |> Option.to_result ~none:"Invalid L2 message id")
@@ -549,8 +533,8 @@
         |> Option.to_result ~none:"Invalid commitment hash")
       ()
 
-  let operation_kind : Operation_kind.t Tezos_rpc.Arg.t =
-    Tezos_rpc.Arg.make
+  let operation_kind : Operation_kind.t Mavryk_rpc.Arg.t =
+    Mavryk_rpc.Arg.make
       ~descr:"A kind of operation for the injector."
       ~name:"operation_kind"
       ~construct:Operation_kind.to_string
@@ -560,25 +544,22 @@
       ()
 end
 
-<<<<<<< HEAD
-=======
 module Query = struct
   type proto_query = {protocol : Protocol_hash.t option}
 
-  let proto_query : proto_query Tezos_rpc.Query.t =
-    let open Tezos_rpc.Query in
+  let proto_query : proto_query Mavryk_rpc.Query.t =
+    let open Mavryk_rpc.Query in
     query (fun protocol -> {protocol})
     |+ opt_field "protocol" Protocol_hash.rpc_arg (fun p -> p.protocol)
     |> seal
 
-  let operation_tag_query : Operation_kind.t option Tezos_rpc.Query.t =
-    let open Tezos_rpc.Query in
+  let operation_tag_query : Operation_kind.t option Mavryk_rpc.Query.t =
+    let open Mavryk_rpc.Query in
     query (fun tag -> tag)
     |+ opt_field "tag" Arg.operation_kind (fun k -> k)
     |> seal
 end
 
->>>>>>> 1a991a03
 module type PREFIX = sig
   type prefix
 
@@ -717,23 +698,20 @@
       ~description:"Retrieve an L2 message and its status"
       ~query:Mavryk_rpc.Query.empty
       ~output:Encodings.message_status_output
-<<<<<<< HEAD
-      (path / "batcher" / "queue" /: Arg.l2_message_hash)
-=======
       (path / "batcher" / "queue" /: Arg.l2_message_id)
 
   let synchronized =
-    Tezos_rpc.Service.get_service
+    Mavryk_rpc.Service.get_service
       ~description:
         "Wait for the node to have synchronized its L2 chain with the L1 \
          chain, streaming its progress."
-      ~query:Tezos_rpc.Query.empty
+      ~query:Mavryk_rpc.Query.empty
       ~output:Encodings.synchronization_result
       (path / "synchronized")
 end
 
 module Root = struct
-  open Tezos_rpc.Path
+  open Mavryk_rpc.Path
 
   include Make_services (struct
     type prefix = unit
@@ -742,36 +720,36 @@
   end)
 
   let health =
-    Tezos_rpc.Service.get_service
+    Mavryk_rpc.Service.get_service
       ~description:
         "Returns an empty response if the rollup node can answer requests"
-      ~query:Tezos_rpc.Query.empty
+      ~query:Mavryk_rpc.Query.empty
       ~output:Data_encoding.unit
       (path / "health")
 
   let version =
-    Tezos_rpc.Service.get_service
+    Mavryk_rpc.Service.get_service
       ~description:"Returns the version information of the rollup node"
-      ~query:Tezos_rpc.Query.empty
+      ~query:Mavryk_rpc.Query.empty
       ~output:Encodings.version
       (path / "version")
 
   let ocaml_gc =
-    Tezos_rpc.Service.get_service
+    Mavryk_rpc.Service.get_service
       ~description:"Gets stats from the OCaml Garbage Collector"
-      ~query:Tezos_rpc.Query.empty
+      ~query:Mavryk_rpc.Query.empty
       ~output:Encodings.ocaml_gc_stat_encoding
       (path / "stats" / "ocaml_gc")
 
   let memory =
-    Tezos_rpc.Service.get_service
+    Mavryk_rpc.Service.get_service
       ~description:"Gets memory usage stats"
-      ~query:Tezos_rpc.Query.empty
+      ~query:Mavryk_rpc.Query.empty
       ~output:Encodings.mem_stat_encoding
       (path / "stats" / "memory")
 
   let openapi =
-    Tezos_rpc.Service.get_service
+    Mavryk_rpc.Service.get_service
       ~description:"OpenAPI specification of RPCs for rollup node"
       ~query:Query.proto_query
       ~output:Data_encoding.json
@@ -779,7 +757,7 @@
 end
 
 module Admin = struct
-  open Tezos_rpc.Path
+  open Mavryk_rpc.Path
 
   include Make_services (struct
     type prefix = unit
@@ -788,24 +766,23 @@
   end)
 
   let injector_queues_total =
-    Tezos_rpc.Service.get_service
+    Mavryk_rpc.Service.get_service
       ~description:"Get total operations queued in injectors"
-      ~query:Tezos_rpc.Query.empty
+      ~query:Mavryk_rpc.Query.empty
       ~output:Encodings.injector_queues_total
       (path / "injector" / "queues" / "total")
 
   let injector_queues =
-    Tezos_rpc.Service.get_service
+    Mavryk_rpc.Service.get_service
       ~description:"Get operation queues of injectors"
       ~query:Query.operation_tag_query
       ~output:Encodings.injector_queues
       (path / "injector" / "queues")
 
   let clear_injector_queues =
-    Tezos_rpc.Service.delete_service
+    Mavryk_rpc.Service.delete_service
       ~description:"Clear operation queues of injectors"
       ~query:Query.operation_tag_query
       ~output:Data_encoding.unit
       (path / "injector" / "queues")
->>>>>>> 1a991a03
 end