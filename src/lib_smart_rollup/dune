; This file was automatically generated, do not edit.
; Edit file manifest/main.ml instead.

(library
 (name octez_smart_rollup)
 (public_name octez-l2-libs.smart-rollup)
 (instrumentation (backend bisect_ppx))
 (libraries
  octez-libs.base
  octez-libs.base.unix
  octez-libs.stdlib-unix
  octez-libs.crypto
<<<<<<< HEAD
  octez-libs.crypto-dal)
=======
  octez-libs.crypto-dal
  yaml)
>>>>>>> 06fb6432
 (flags
  (:standard)
  -open Tezos_base.TzPervasives
  -open Tezos_base
  -open Tezos_stdlib_unix
  -open Tezos_crypto))

(documentation (package octez-l2-libs))<|MERGE_RESOLUTION|>--- conflicted
+++ resolved
@@ -10,12 +10,8 @@
   octez-libs.base.unix
   octez-libs.stdlib-unix
   octez-libs.crypto
-<<<<<<< HEAD
-  octez-libs.crypto-dal)
-=======
   octez-libs.crypto-dal
   yaml)
->>>>>>> 06fb6432
  (flags
   (:standard)
   -open Tezos_base.TzPervasives
