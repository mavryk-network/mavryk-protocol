--- conflicted
+++ resolved
@@ -33,13 +33,8 @@
     [content (make s) = s]. *)
 val content : t -> string
 
-<<<<<<< HEAD
-(** Hash with b58check encoding scmsg(55), for hashes of L2 messages. *)
-module Hash : Mavryk_crypto.Intfs.HASH
-=======
 (** Hash with b58check encoding scmsg(55), for ids of L2 messages. *)
-module Id : Tezos_crypto.Intfs.HASH
->>>>>>> 1a991a03
+module Id : Mavryk_crypto.Intfs.HASH
 
 (** Alias for message id *)
 type id = Id.t
