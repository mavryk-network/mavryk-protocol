(*****************************************************************************)
(*                                                                           *)
(* Open Source License                                                       *)
(* Copyright (c) 2022 Nomadic Labs, <contact@nomadic-labs.com>               *)
(*                                                                           *)
(* Permission is hereby granted, free of charge, to any person obtaining a   *)
(* copy of this software and associated documentation files (the "Software"),*)
(* to deal in the Software without restriction, including without limitation *)
(* the rights to use, copy, modify, merge, publish, distribute, sublicense,  *)
(* and/or sell copies of the Software, and to permit persons to whom the     *)
(* Software is furnished to do so, subject to the following conditions:      *)
(*                                                                           *)
(* The above copyright notice and this permission notice shall be included   *)
(* in all copies or substantial portions of the Software.                    *)
(*                                                                           *)
(* THE SOFTWARE IS PROVIDED "AS IS", WITHOUT WARRANTY OF ANY KIND, EXPRESS OR*)
(* IMPLIED, INCLUDING BUT NOT LIMITED TO THE WARRANTIES OF MERCHANTABILITY,  *)
(* FITNESS FOR A PARTICULAR PURPOSE AND NONINFRINGEMENT. IN NO EVENT SHALL   *)
(* THE AUTHORS OR COPYRIGHT HOLDERS BE LIABLE FOR ANY CLAIM, DAMAGES OR OTHER*)
(* LIABILITY, WHETHER IN AN ACTION OF CONTRACT, TORT OR OTHERWISE, ARISING   *)
(* FROM, OUT OF OR IN CONNECTION WITH THE SOFTWARE OR THE USE OR OTHER       *)
(* DEALINGS IN THE SOFTWARE.                                                 *)
(*                                                                           *)
(*****************************************************************************)
open Mavryk_crypto_dal

let slot_pages =
  Mavryk_rpc.Service.get_service
    ~description:"Fetch slot as list of pages"
    ~query:Mavryk_rpc.Query.empty
    ~output:(Data_encoding.list Data_encoding.bytes)
<<<<<<< HEAD
    Mavryk_rpc.Path.(
      open_root / "slot" / "pages" /: Cryptobox.Commitment.rpc_arg)

let shard =
  let shard_arg = Mavryk_rpc.Arg.int in
  Mavryk_rpc.Service.get_service
    ~description:"Fetch shard as bytes"
    ~query:Mavryk_rpc.Query.empty
    ~output:Cryptobox.shard_encoding
    Mavryk_rpc.Path.(
      open_root / "shard" /: Cryptobox.Commitment.rpc_arg /: shard_arg)

let shards =
  (* FIXME: https://gitlab.com/tezos/tezos/-/issues/4111
     Bound size of the input *)
  Mavryk_rpc.Service.post_service
    ~description:"Fetch shards as bytes"
    ~query:Mavryk_rpc.Query.empty
    ~output:(Data_encoding.list Cryptobox.shard_encoding)
    ~input:Data_encoding.(list int31)
    Mavryk_rpc.Path.(open_root / "shards" /: Cryptobox.Commitment.rpc_arg)
=======
    Tezos_rpc.Path.(
      open_root / "slot" / "pages" /: Cryptobox.Commitment.rpc_arg)
>>>>>>> 1a991a03
<|MERGE_RESOLUTION|>--- conflicted
+++ resolved
@@ -29,29 +29,5 @@
     ~description:"Fetch slot as list of pages"
     ~query:Mavryk_rpc.Query.empty
     ~output:(Data_encoding.list Data_encoding.bytes)
-<<<<<<< HEAD
     Mavryk_rpc.Path.(
-      open_root / "slot" / "pages" /: Cryptobox.Commitment.rpc_arg)
-
-let shard =
-  let shard_arg = Mavryk_rpc.Arg.int in
-  Mavryk_rpc.Service.get_service
-    ~description:"Fetch shard as bytes"
-    ~query:Mavryk_rpc.Query.empty
-    ~output:Cryptobox.shard_encoding
-    Mavryk_rpc.Path.(
-      open_root / "shard" /: Cryptobox.Commitment.rpc_arg /: shard_arg)
-
-let shards =
-  (* FIXME: https://gitlab.com/tezos/tezos/-/issues/4111
-     Bound size of the input *)
-  Mavryk_rpc.Service.post_service
-    ~description:"Fetch shards as bytes"
-    ~query:Mavryk_rpc.Query.empty
-    ~output:(Data_encoding.list Cryptobox.shard_encoding)
-    ~input:Data_encoding.(list int31)
-    Mavryk_rpc.Path.(open_root / "shards" /: Cryptobox.Commitment.rpc_arg)
-=======
-    Tezos_rpc.Path.(
-      open_root / "slot" / "pages" /: Cryptobox.Commitment.rpc_arg)
->>>>>>> 1a991a03
+      open_root / "slot" / "pages" /: Cryptobox.Commitment.rpc_arg)