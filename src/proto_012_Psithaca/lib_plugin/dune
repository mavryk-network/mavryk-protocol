--- conflicted
+++ resolved
@@ -22,17 +22,10 @@
  (public_name octez-protocol-012-Psithaca-libs.plugin-registerer)
  (instrumentation (backend bisect_ppx))
  (libraries
-<<<<<<< HEAD
-  tezos-base
-  tezos-embedded-protocol-012-Psithaca
-  tezos-protocol-plugin-012-Psithaca
-  tezos-validation)
-=======
   octez-libs.base
   tezos-protocol-012-Psithaca.embedded-protocol
   octez-protocol-012-Psithaca-libs.plugin
   octez-shell-libs.validation)
->>>>>>> 222330dc
  (flags
   (:standard)
   -open Tezos_base.TzPervasives
