; This file was automatically generated, do not edit.
; Edit file manifest/main.ml instead.

(library
 (name tezos_protocol_plugin_016_PtMumbai)
 (public_name octez-protocol-016-PtMumbai-libs.plugin)
 (instrumentation (backend bisect_ppx))
 (libraries
  octez-libs.base
  tezos-protocol-016-PtMumbai.protocol
  octez-protocol-016-PtMumbai-libs.smart-rollup)
 (flags
  (:standard)
  -open Tezos_base.TzPervasives
  -open Tezos_base.TzPervasives.Error_monad.Legacy_monad_globals
  -open Tezos_protocol_016_PtMumbai
  -open Tezos_smart_rollup_016_PtMumbai)
 (modules (:standard \ Plugin_registerer)))

(documentation (package octez-protocol-016-PtMumbai-libs))

(library
 (name tezos_protocol_plugin_016_PtMumbai_registerer)
 (public_name octez-protocol-016-PtMumbai-libs.plugin-registerer)
 (instrumentation (backend bisect_ppx))
 (libraries
<<<<<<< HEAD
  tezos-base
  tezos-embedded-protocol-016-PtMumbai
  tezos-protocol-plugin-016-PtMumbai
  tezos-validation)
=======
  octez-libs.base
  tezos-protocol-016-PtMumbai.embedded-protocol
  octez-protocol-016-PtMumbai-libs.plugin
  octez-shell-libs.validation)
>>>>>>> 222330dc
 (flags
  (:standard)
  -open Tezos_base.TzPervasives
  -open Tezos_base.TzPervasives.Error_monad.Legacy_monad_globals
  -open Tezos_embedded_protocol_016_PtMumbai
  -open Tezos_protocol_plugin_016_PtMumbai
  -open Tezos_validation)
 (modules Plugin_registerer))<|MERGE_RESOLUTION|>--- conflicted
+++ resolved
@@ -24,17 +24,10 @@
  (public_name octez-protocol-016-PtMumbai-libs.plugin-registerer)
  (instrumentation (backend bisect_ppx))
  (libraries
-<<<<<<< HEAD
-  tezos-base
-  tezos-embedded-protocol-016-PtMumbai
-  tezos-protocol-plugin-016-PtMumbai
-  tezos-validation)
-=======
   octez-libs.base
   tezos-protocol-016-PtMumbai.embedded-protocol
   octez-protocol-016-PtMumbai-libs.plugin
   octez-shell-libs.validation)
->>>>>>> 222330dc
  (flags
   (:standard)
   -open Tezos_base.TzPervasives
