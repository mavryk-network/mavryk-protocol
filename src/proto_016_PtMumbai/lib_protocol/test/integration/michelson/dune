--- conflicted
+++ resolved
@@ -19,13 +19,7 @@
   tezos-benchmark-type-inference-016-PtMumbai
   tezos-protocol-plugin-016-PtMumbai
   tezos-protocol-016-PtMumbai.parameters)
-<<<<<<< HEAD
- (link_flags
-  (:standard)
-  (:include %{workspace_root}/macos-link-flags.sexp))
-=======
  (library_flags (:standard -linkall))
->>>>>>> 3ef1d63a
  (flags
   (:standard)
   -open Tezt_core
