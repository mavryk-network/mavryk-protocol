; This file was automatically generated, do not edit.
; Edit file manifest/main.ml instead.

(executable
 (name main_smart_rollup_node)
 (public_name mavkit-smart-rollup-node)
 (package mavkit-smart-rollup-node)
 (instrumentation (backend bisect_ppx))
 (libraries
<<<<<<< HEAD
  mavkit-libs.base
  mavkit-libs.clic
  mavkit-shell-libs.shell-services
  mavkit-shell-libs.client-base
  mavkit-shell-libs.client-base-unix
  mavkit-shell-libs.client-commands
  mavkit-l2-libs.smart-rollup
  mavkit-smart-rollup-node-lib
  mavkit_smart_rollup_node_PtAtLas
  (select void_for_linking-mavkit_smart_rollup_node_alpha from
   (mavkit_smart_rollup_node_alpha -> void_for_linking-mavkit_smart_rollup_node_alpha.empty)
   (-> void_for_linking-mavkit_smart_rollup_node_alpha.empty)))
=======
  octez-libs.base
  octez-libs.clic
  octez-shell-libs.shell-services
  octez-shell-libs.client-base
  octez-shell-libs.client-base-unix
  octez-shell-libs.client-commands
  octez-l2-libs.smart-rollup
  octez-smart-rollup-node-lib
  (select void_for_linking-octez_smart_rollup_node_PtNairob from
   (octez_smart_rollup_node_PtNairob -> void_for_linking-octez_smart_rollup_node_PtNairob.empty)
   (-> void_for_linking-octez_smart_rollup_node_PtNairob.empty))
  octez_smart_rollup_node_Proxford
  octez_smart_rollup_node_PtParisB
  octez_smart_rollup_node_PsParisC
  (select void_for_linking-octez_smart_rollup_node_alpha from
   (octez_smart_rollup_node_alpha -> void_for_linking-octez_smart_rollup_node_alpha.empty)
   (-> void_for_linking-octez_smart_rollup_node_alpha.empty)))
>>>>>>> 1a991a03
 (link_flags
  (:standard)
  (:include %{workspace_root}/static-link-flags.sexp)
  (:include %{workspace_root}/macos-link-flags.sexp)
  (-linkall))
 (flags
  (:standard)
<<<<<<< HEAD
  -open Mavryk_base
  -open Mavryk_base.TzPervasives
  -open Mavryk_base.TzPervasives.Error_monad.Legacy_monad_globals
  -open Mavryk_shell_services
  -open Mavryk_client_base
  -open Mavryk_client_base_unix
  -open Mavryk_client_commands
  -open Mavkit_smart_rollup
  -open Mavkit_smart_rollup_node))

(rule
 (action
  (progn (write-file void_for_linking-mavkit_smart_rollup_node_alpha.empty ""))))
=======
  -open Tezos_base
  -open Tezos_base.TzPervasives
  -open Tezos_base.TzPervasives.Error_monad
  -open Tezos_shell_services
  -open Tezos_client_base
  -open Tezos_client_base_unix
  -open Tezos_client_commands
  -open Octez_smart_rollup
  -open Octez_smart_rollup_node))

(rule
 (action
  (progn
   (write-file void_for_linking-octez_smart_rollup_node_PtNairob.empty "")
   (write-file void_for_linking-octez_smart_rollup_node_alpha.empty ""))))
>>>>>>> 1a991a03
<|MERGE_RESOLUTION|>--- conflicted
+++ resolved
@@ -7,7 +7,6 @@
  (package mavkit-smart-rollup-node)
  (instrumentation (backend bisect_ppx))
  (libraries
-<<<<<<< HEAD
   mavkit-libs.base
   mavkit-libs.clic
   mavkit-shell-libs.shell-services
@@ -17,28 +16,11 @@
   mavkit-l2-libs.smart-rollup
   mavkit-smart-rollup-node-lib
   mavkit_smart_rollup_node_PtAtLas
+  mavkit_smart_rollup_node_PtParisB
+  mavkit_smart_rollup_node_PsParisC
   (select void_for_linking-mavkit_smart_rollup_node_alpha from
    (mavkit_smart_rollup_node_alpha -> void_for_linking-mavkit_smart_rollup_node_alpha.empty)
    (-> void_for_linking-mavkit_smart_rollup_node_alpha.empty)))
-=======
-  octez-libs.base
-  octez-libs.clic
-  octez-shell-libs.shell-services
-  octez-shell-libs.client-base
-  octez-shell-libs.client-base-unix
-  octez-shell-libs.client-commands
-  octez-l2-libs.smart-rollup
-  octez-smart-rollup-node-lib
-  (select void_for_linking-octez_smart_rollup_node_PtNairob from
-   (octez_smart_rollup_node_PtNairob -> void_for_linking-octez_smart_rollup_node_PtNairob.empty)
-   (-> void_for_linking-octez_smart_rollup_node_PtNairob.empty))
-  octez_smart_rollup_node_Proxford
-  octez_smart_rollup_node_PtParisB
-  octez_smart_rollup_node_PsParisC
-  (select void_for_linking-octez_smart_rollup_node_alpha from
-   (octez_smart_rollup_node_alpha -> void_for_linking-octez_smart_rollup_node_alpha.empty)
-   (-> void_for_linking-octez_smart_rollup_node_alpha.empty)))
->>>>>>> 1a991a03
  (link_flags
   (:standard)
   (:include %{workspace_root}/static-link-flags.sexp)
@@ -46,7 +28,6 @@
   (-linkall))
  (flags
   (:standard)
-<<<<<<< HEAD
   -open Mavryk_base
   -open Mavryk_base.TzPervasives
   -open Mavryk_base.TzPervasives.Error_monad.Legacy_monad_globals
@@ -59,21 +40,5 @@
 
 (rule
  (action
-  (progn (write-file void_for_linking-mavkit_smart_rollup_node_alpha.empty ""))))
-=======
-  -open Tezos_base
-  -open Tezos_base.TzPervasives
-  -open Tezos_base.TzPervasives.Error_monad
-  -open Tezos_shell_services
-  -open Tezos_client_base
-  -open Tezos_client_base_unix
-  -open Tezos_client_commands
-  -open Octez_smart_rollup
-  -open Octez_smart_rollup_node))
-
-(rule
- (action
-  (progn
-   (write-file void_for_linking-octez_smart_rollup_node_PtNairob.empty "")
-   (write-file void_for_linking-octez_smart_rollup_node_alpha.empty ""))))
->>>>>>> 1a991a03
+  (progn 
+    (write-file void_for_linking-mavkit_smart_rollup_node_alpha.empty ""))))