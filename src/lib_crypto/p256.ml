(*****************************************************************************)
(*                                                                           *)
(* Open Source License                                                       *)
(* Copyright (c) 2018 Dynamic Ledger Solutions, Inc. <contact@tezos.com>     *)
(* Copyright (c) 2020 Metastate AG <hello@metastate.dev>                     *)
(*                                                                           *)
(* Permission is hereby granted, free of charge, to any person obtaining a   *)
(* copy of this software and associated documentation files (the "Software"),*)
(* to deal in the Software without restriction, including without limitation *)
(* the rights to use, copy, modify, merge, publish, distribute, sublicense,  *)
(* and/or sell copies of the Software, and to permit persons to whom the     *)
(* Software is furnished to do so, subject to the following conditions:      *)
(*                                                                           *)
(* The above copyright notice and this permission notice shall be included   *)
(* in all copies or substantial portions of the Software.                    *)
(*                                                                           *)
(* THE SOFTWARE IS PROVIDED "AS IS", WITHOUT WARRANTY OF ANY KIND, EXPRESS OR*)
(* IMPLIED, INCLUDING BUT NOT LIMITED TO THE WARRANTIES OF MERCHANTABILITY,  *)
(* FITNESS FOR A PARTICULAR PURPOSE AND NONINFRINGEMENT. IN NO EVENT SHALL   *)
(* THE AUTHORS OR COPYRIGHT HOLDERS BE LIABLE FOR ANY CLAIM, DAMAGES OR OTHER*)
(* LIABILITY, WHETHER IN AN ACTION OF CONTRACT, TORT OR OTHERWISE, ARISING   *)
(* FROM, OUT OF OR IN CONNECTION WITH THE SOFTWARE OR THE USE OR OTHER       *)
(* DEALINGS IN THE SOFTWARE.                                                 *)
(*                                                                           *)
(*****************************************************************************)

module Public_key_hash = struct
  include Blake2B.Make
            (Base58)
            (struct
              let name = "P256.Public_key_hash"

              let title = "A P256 public key hash"

              let b58check_prefix = Base58.Prefix.p256_public_key_hash

              let size = Some 20
            end)

  module Logging = struct
    let tag = Tag.def ~doc:title name pp
  end
end

let () = Base58.check_encoded_prefix Public_key_hash.b58check_encoding "tz3" 36

open Uecc

module Public_key = struct
  type t = public key

  let name = "P256.Public_key"

  let title = "A P256 public key"

  let to_bytes = to_bytes ~compress:true

  let to_string s = Bytes.to_string (to_bytes s)

  let of_bytes_opt = pk_of_bytes

  let of_string_opt s = of_bytes_opt (Bytes.of_string s)

<<<<<<< HEAD
=======
  let of_bytes_without_validation = of_bytes_opt

>>>>>>> 9098def0
  let size _ = compressed_size

  type Base58.data += Data of t

  let b58check_encoding =
    Base58.register_encoding
      ~prefix:Base58.Prefix.p256_public_key
      ~length:(size ())
      ~to_raw:to_string
      ~of_raw:of_string_opt
      ~wrap:(fun x -> Data x)

  let () = Base58.check_encoded_prefix b58check_encoding "p2pk" 55

  let hash v = Public_key_hash.hash_bytes [to_bytes v]

  include Compare.Make (struct
    type nonrec t = t

    let compare = compare
  end)

  include Helpers.MakeRaw (struct
    type nonrec t = t

    let name = name

    let of_bytes_opt = of_bytes_opt

    let of_string_opt = of_string_opt

    let to_string = to_string
  end)

  include Helpers.MakeB58 (struct
    type nonrec t = t

    let name = name

    let b58check_encoding = b58check_encoding
  end)

  include Helpers.MakeEncoder (struct
    type nonrec t = t

    let name = name

    let title = title

    let raw_encoding =
      let open Data_encoding in
      conv to_bytes of_bytes_exn (Fixed.bytes (size ()))

    let of_b58check = of_b58check

    let of_b58check_opt = of_b58check_opt

    let of_b58check_exn = of_b58check_exn

    let to_b58check = to_b58check

    let to_short_b58check = to_short_b58check
  end)

  let pp ppf t = Format.fprintf ppf "%s" (to_b58check t)
end

module Secret_key = struct
  type t = secret key

  let name = "P256.Secret_key"

  let title = "A P256 secret key"

  let size = sk_size

  let to_bytes = to_bytes ~compress:true

  let to_string s = Bytes.to_string (to_bytes s)

  let of_bytes_opt buf = Option.map fst (sk_of_bytes buf)

  let of_string_opt s = of_bytes_opt (Bytes.of_string s)

  let to_public_key = neuterize

  type Base58.data += Data of t

  let b58check_encoding =
    Base58.register_encoding
      ~prefix:Base58.Prefix.p256_secret_key
      ~length:size
      ~to_raw:to_string
      ~of_raw:of_string_opt
      ~wrap:(fun x -> Data x)

  let () = Base58.check_encoded_prefix b58check_encoding "p2sk" 54

  include Compare.Make (struct
    type nonrec t = t

    let compare = compare
  end)

  include Helpers.MakeRaw (struct
    type nonrec t = t

    let name = name

    let of_bytes_opt = of_bytes_opt

    let of_string_opt = of_string_opt

    let to_string = to_string
  end)

  include Helpers.MakeB58 (struct
    type nonrec t = t

    let name = name

    let b58check_encoding = b58check_encoding
  end)

  include Helpers.MakeEncoder (struct
    type nonrec t = t

    let name = name

    let title = title

    let raw_encoding =
      let open Data_encoding in
      conv to_bytes of_bytes_exn (Fixed.bytes size)

    let of_b58check = of_b58check

    let of_b58check_opt = of_b58check_opt

    let of_b58check_exn = of_b58check_exn

    let to_b58check = to_b58check

    let to_short_b58check = to_short_b58check
  end)

  let pp ppf t = Format.fprintf ppf "%s" (to_b58check t)
end

type t = Bytes.t

type watermark = Bytes.t

let name = "P256"

let title = "A P256 signature"

let size = pk_size

let to_bytes s = Bytes.copy s

let to_string s = Bytes.to_string (to_bytes s)

let of_bytes_opt s = if Bytes.length s = size then Some s else None

let of_string_opt s = of_bytes_opt (Bytes.of_string s)

type Base58.data += Data of t

let b58check_encoding =
  Base58.register_encoding
    ~prefix:Base58.Prefix.p256_signature
    ~length:size
    ~to_raw:to_string
    ~of_raw:of_string_opt
    ~wrap:(fun x -> Data x)

let () = Base58.check_encoded_prefix b58check_encoding "p2sig" 98

include Helpers.MakeRaw (struct
  type nonrec t = t

  let name = name

  let of_bytes_opt = of_bytes_opt

  let of_string_opt = of_string_opt

  let to_string = to_string
end)

include Helpers.MakeB58 (struct
  type nonrec t = t

  let name = name

  let b58check_encoding = b58check_encoding
end)

include Helpers.MakeEncoder (struct
  type nonrec t = t

  let name = name

  let title = title

  let raw_encoding =
    let open Data_encoding in
    conv to_bytes of_bytes_exn (Fixed.bytes size)

  let of_b58check = of_b58check

  let of_b58check_opt = of_b58check_opt

  let of_b58check_exn = of_b58check_exn

  let to_b58check = to_b58check

  let to_short_b58check = to_short_b58check
end)

let pp ppf t = Format.fprintf ppf "%s" (to_b58check t)

let zero = of_bytes_exn (Bytes.make size '\000')

<<<<<<< HEAD
let sign ?watermark sk msg =
  let msg =
    Blake2B.to_bytes @@ Blake2B.hash_bytes
    @@ match watermark with None -> [msg] | Some prefix -> [prefix; msg]
  in
  match sign sk msg with
  | None ->
      (* Will never happen in practice. This can only happen in case
         of RNG error. *)
      invalid_arg "P256.sign: internal error"
  | Some signature ->
      signature
=======
(* this doesn't work for uecc *)
let sign ?watermark:_ _ _ = assert false
>>>>>>> 9098def0

let check ?watermark pk signature msg =
  let msg =
    Blake2B.to_bytes @@ Blake2B.hash_bytes
    @@ match watermark with None -> [msg] | Some prefix -> [prefix; msg]
  in
  verify pk ~msg ~signature

<<<<<<< HEAD
let generate_key ?(seed = Hacl.Rand.gen 32) () =
  let seedlen = Bytes.length seed in
  if seedlen < 32 then
    invalid_arg
      (Printf.sprintf
         "P256.generate_key: seed must be at least 32 bytes long (was %d)"
         seedlen) ;
  match sk_of_bytes seed with
  | None ->
      invalid_arg "P256.generate_key: invalid seed (very rare!)"
  | Some (sk, pk) ->
      let pkh = Public_key.hash pk in
      (pkh, pk, sk)
=======
(* this doesn't work for uecc *)
let generate_key ?(seed = Hacl.Rand.gen 32) () =
  let open Data_encoding in
  let (pkh, pk, sk) = P256_hacl.generate_key ~seed () in
  let sk =
    Binary.(
      of_bytes_exn
        Secret_key.encoding
        (to_bytes_exn P256_hacl.Secret_key.encoding sk))
  in
  let pk =
    Binary.(
      of_bytes_exn
        Public_key.encoding
        (to_bytes_exn P256_hacl.Public_key.encoding pk))
  in
  let pkh =
    Binary.(
      of_bytes_exn
        Public_key_hash.encoding
        (to_bytes_exn P256_hacl.Public_key_hash.encoding pkh))
  in
  (pkh, pk, sk)
>>>>>>> 9098def0

let deterministic_nonce sk msg =
  let key = Secret_key.to_bytes sk in
  Hacl.Hash.SHA256.HMAC.digest ~key ~msg

let deterministic_nonce_hash sk msg =
  Blake2B.to_bytes (Blake2B.hash_bytes [deterministic_nonce sk msg])

include Compare.Make (struct
  type nonrec t = t

  let compare = Bytes.compare
end)<|MERGE_RESOLUTION|>--- conflicted
+++ resolved
@@ -61,11 +61,8 @@
 
   let of_string_opt s = of_bytes_opt (Bytes.of_string s)
 
-<<<<<<< HEAD
-=======
   let of_bytes_without_validation = of_bytes_opt
 
->>>>>>> 9098def0
   let size _ = compressed_size
 
   type Base58.data += Data of t
@@ -291,23 +288,8 @@
 
 let zero = of_bytes_exn (Bytes.make size '\000')
 
-<<<<<<< HEAD
-let sign ?watermark sk msg =
-  let msg =
-    Blake2B.to_bytes @@ Blake2B.hash_bytes
-    @@ match watermark with None -> [msg] | Some prefix -> [prefix; msg]
-  in
-  match sign sk msg with
-  | None ->
-      (* Will never happen in practice. This can only happen in case
-         of RNG error. *)
-      invalid_arg "P256.sign: internal error"
-  | Some signature ->
-      signature
-=======
 (* this doesn't work for uecc *)
 let sign ?watermark:_ _ _ = assert false
->>>>>>> 9098def0
 
 let check ?watermark pk signature msg =
   let msg =
@@ -316,21 +298,6 @@
   in
   verify pk ~msg ~signature
 
-<<<<<<< HEAD
-let generate_key ?(seed = Hacl.Rand.gen 32) () =
-  let seedlen = Bytes.length seed in
-  if seedlen < 32 then
-    invalid_arg
-      (Printf.sprintf
-         "P256.generate_key: seed must be at least 32 bytes long (was %d)"
-         seedlen) ;
-  match sk_of_bytes seed with
-  | None ->
-      invalid_arg "P256.generate_key: invalid seed (very rare!)"
-  | Some (sk, pk) ->
-      let pkh = Public_key.hash pk in
-      (pkh, pk, sk)
-=======
 (* this doesn't work for uecc *)
 let generate_key ?(seed = Hacl.Rand.gen 32) () =
   let open Data_encoding in
@@ -354,7 +321,6 @@
         (to_bytes_exn P256_hacl.Public_key_hash.encoding pkh))
   in
   (pkh, pk, sk)
->>>>>>> 9098def0
 
 let deterministic_nonce sk msg =
   let key = Secret_key.to_bytes sk in
