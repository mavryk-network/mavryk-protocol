# SPDX-FileCopyrightText: 2023 TriliTech <contact@trili.tech>
#
# SPDX-License-Identifier: MIT

.PHONY: all
all: build test check

.PHONY: build
build:
	@cargo build --release --target=riscv64gc-unknown-none-elf
	@cargo build --release --target=riscv64gc-unknown-hermit --no-default-features --features crypto

.PHONY: test
test:
	@cargo test --no-default-features

.PHONY: run
run:
	@cargo run --no-default-features

.PHONY: check
check:
<<<<<<< HEAD
	# TODO: Clippy! (currently doesn't work)
=======
	@cargo check --workspace --locked
	@cargo fmt --check
	@cargo clippy -- --deny warnings
>>>>>>> 1a991a03

.PHONY: clean
clean:
	@cargo clean<|MERGE_RESOLUTION|>--- conflicted
+++ resolved
@@ -7,26 +7,17 @@
 
 .PHONY: build
 build:
-	@cargo build --release --target=riscv64gc-unknown-none-elf
-	@cargo build --release --target=riscv64gc-unknown-hermit --no-default-features --features crypto
+	@cargo build --release
 
 .PHONY: test
 test:
-	@cargo test --no-default-features
-
-.PHONY: run
-run:
-	@cargo run --no-default-features
+	@# This executable compiles to RISC-V. It should be run in the RISC-V sandbox.
 
 .PHONY: check
 check:
-<<<<<<< HEAD
-	# TODO: Clippy! (currently doesn't work)
-=======
 	@cargo check --workspace --locked
 	@cargo fmt --check
 	@cargo clippy -- --deny warnings
->>>>>>> 1a991a03
 
 .PHONY: clean
 clean:
