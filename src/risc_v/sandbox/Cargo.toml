[package]
name = "risc-v-sandbox"
version = "0.0.0"
edition = "2021"

[[bin]]
name = "risc-v-sandbox"
path = "src/main.rs"

[dependencies]
goblin = "0.7.1"
<<<<<<< HEAD
rvemu = "0.0.11"
=======
derive_more = "0.99.17"
vm-fdt = "0.3.0"
tezos_crypto_rs = "0.5.2"
ed25519-dalek = "2.1.0"
color-eyre = "0.6.2"
crossterm = "0.27.0"
ratatui = "0.26.1"
>>>>>>> 1a991a03

[dependencies.clap]
version = "4.4.6"
features = ["derive"]
<<<<<<< HEAD
=======

[dependencies.kernel-loader]
path = "../kernel_loader"

[dependencies.risc-v-interpreter]
path = "../interpreter"

[dependencies.rvemu]
git = "https://github.com/vapourismo/rvemu.git"
branch = "pub-translate"

[dependencies.tezos-smart-rollup-encoding]
path = "../../kernel_sdk/encoding"

[dependencies.tezos-smart-rollup-constants]
path = "../../kernel_sdk/constants"
>>>>>>> 1a991a03
<|MERGE_RESOLUTION|>--- conflicted
+++ resolved
@@ -9,9 +9,6 @@
 
 [dependencies]
 goblin = "0.7.1"
-<<<<<<< HEAD
-rvemu = "0.0.11"
-=======
 derive_more = "0.99.17"
 vm-fdt = "0.3.0"
 tezos_crypto_rs = "0.5.2"
@@ -19,13 +16,10 @@
 color-eyre = "0.6.2"
 crossterm = "0.27.0"
 ratatui = "0.26.1"
->>>>>>> 1a991a03
 
 [dependencies.clap]
 version = "4.4.6"
 features = ["derive"]
-<<<<<<< HEAD
-=======
 
 [dependencies.kernel-loader]
 path = "../kernel_loader"
@@ -41,5 +35,4 @@
 path = "../../kernel_sdk/encoding"
 
 [dependencies.tezos-smart-rollup-constants]
-path = "../../kernel_sdk/constants"
->>>>>>> 1a991a03
+path = "../../kernel_sdk/constants"