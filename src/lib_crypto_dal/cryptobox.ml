(*****************************************************************************)
(*                                                                           *)
(* Open Source License                                                       *)
(* Copyright (c) 2022 Nomadic Labs <contact@nomadic-labs.com>                *)
(*                                                                           *)
(* Permission is hereby granted, free of charge, to any person obtaining a   *)
(* copy of this software and associated documentation files (the "Software"),*)
(* to deal in the Software without restriction, including without limitation *)
(* the rights to use, copy, modify, merge, publish, distribute, sublicense,  *)
(* and/or sell copies of the Software, and to permit persons to whom the     *)
(* Software is furnished to do so, subject to the following conditions:      *)
(*                                                                           *)
(* The above copyright notice and this permission notice shall be included   *)
(* in all copies or substantial portions of the Software.                    *)
(*                                                                           *)
(* THE SOFTWARE IS PROVIDED "AS IS", WITHOUT WARRANTY OF ANY KIND, EXPRESS OR*)
(* IMPLIED, INCLUDING BUT NOT LIMITED TO THE WARRANTIES OF MERCHANTABILITY,  *)
(* FITNESS FOR A PARTICULAR PURPOSE AND NONINFRINGEMENT. IN NO EVENT SHALL   *)
(* THE AUTHORS OR COPYRIGHT HOLDERS BE LIABLE FOR ANY CLAIM, DAMAGES OR OTHER*)
(* LIABILITY, WHETHER IN AN ACTION OF CONTRACT, TORT OR OTHERWISE, ARISING   *)
(* FROM, OUT OF OR IN CONNECTION WITH THE SOFTWARE OR THE USE OR OTHER       *)
(* DEALINGS IN THE SOFTWARE.                                                 *)
(*                                                                           *)
(*****************************************************************************)

open Error_monad
include Cryptobox_intf
module Srs_g1 = Kzg.Bls.Srs_g1
module Srs_g2 = Kzg.Bls.Srs_g2
module Scalar = Kzg.Bls.Scalar
module Poly = Kzg.Bls.Poly
module Domain = Kzg.Bls.Domain
module Evals = Kzg.Bls.Evals
module FFT = Kzg.Utils.FFT
module Degree_check = Kzg.Degree_check
module Kate_amortized = Kzg.Kate_amortized
module Base58 = Mavryk_crypto.Base58

type error += Failed_to_load_trusted_setup of string

let () =
  register_error_kind
    `Permanent
    ~id:"dal.node.trusted_setup_loading_failed"
    ~title:"Trusted setup loading failed"
    ~description:"Trusted setup failed to load"
    ~pp:(fun ppf msg ->
      Format.fprintf ppf "Trusted setup failed to load: %s" msg)
    Data_encoding.(obj1 (req "msg" string))
    (function
      | Failed_to_load_trusted_setup parameter -> Some parameter | _ -> None)
    (fun parameter -> Failed_to_load_trusted_setup parameter)
  [@@coverage off]

<<<<<<< HEAD
type initialisation_parameters = {srs_g1 : Srs_g1.t; srs_g2 : Srs_g2.t}
=======
type initialisation_parameters =
  | Verifier of {is_fake : bool}
  | Prover of {is_fake : bool; srs_g1 : Srs_g1.t; srs_g2 : Srs_g2.t}
>>>>>>> 1a991a03

(* Initialisation parameters are supposed to be instantiated once. *)
let initialisation_parameters = ref @@ Verifier {is_fake = false}

(* This function is expected to be called once. *)
let load_parameters parameters =
  let open Result_syntax in
  initialisation_parameters := parameters ;
  return_unit

(* FIXME https://gitlab.com/tezos/tezos/-/issues/3400

   An integrity check is run to ensure the validity of the files. *)
<<<<<<< HEAD

let initialisation_parameters_from_files ~srs_g1_path ~srs_g2_path
    ~srs_size_log2 =
  let open Lwt_result_syntax in
  let len = 1 lsl srs_size_log2 in
  let to_bigstring ~path =
    let open Lwt_syntax in
    let* fd = Lwt_unix.openfile path [Unix.O_RDONLY] 0o440 in
    Lwt.finalize
      (fun () ->
        return
          (match
             Lwt_bytes.map_file
               ~fd:(Lwt_unix.unix_file_descr fd)
               ~shared:false
               ()
           with
          | exception Unix.Unix_error (error_code, function_name, _) ->
              Error
                [
                  Failed_to_load_trusted_setup
                    (Format.sprintf
                       "%s: Unix.Unix_error: %s"
                       function_name
                       (Unix.error_message error_code));
                ]
          | exception e ->
              Error [Failed_to_load_trusted_setup (Printexc.to_string e)]
          | res -> Ok res))
      (fun () -> Lwt_unix.close fd)
  in
  let* srs_g1_bigstring = to_bigstring ~path:srs_g1_path in
  let* srs_g2_bigstring = to_bigstring ~path:srs_g2_path in
  match
    let open Result_syntax in
    let* srs_g1 = Srs_g1.of_bigstring srs_g1_bigstring ~len in
    let* srs_g2 = Srs_g2.of_bigstring srs_g2_bigstring ~len in
    return (srs_g1, srs_g2)
  with
=======
(* TODO catch Failed_to_load_trusted_setup *)
let initialisation_parameters_from_files ~srs_g1_path ~srs_g2_path ~srs_size =
  let open Lwt_syntax in
  let* srs = Srs.read_srs ~len:srs_size ~srs_g1_path ~srs_g2_path () in
  let open Result_syntax in
  Lwt.return
  @@
  match srs with
>>>>>>> 1a991a03
  | Error (`End_of_file s) ->
      tzfail (Failed_to_load_trusted_setup ("EOF: " ^ s))
  | Error (`Invalid_point p) ->
      tzfail
        (Failed_to_load_trusted_setup (Printf.sprintf "Invalid point %i" p))
<<<<<<< HEAD
  | Ok (srs_g1, srs_g2) -> return {srs_g1; srs_g2}

(* The srs is made of the initialisation_parameters and two
   well-choosen points. Building the srs from the initialisation
   parameters is almost cost-free. *)
type srs = {
  raw : initialisation_parameters;
  kate_amortized_srs_g2_shards : G2.t;
  kate_amortized_srs_g2_pages : G2.t;
}
=======
  | Ok srs -> return srs
>>>>>>> 1a991a03

module Inner = struct
  module Commitment = struct
    include Kzg.Commitment.Single_G1

    type Mavryk_crypto.Base58.data += Data of t

    let b58check_encoding =
      Mavryk_crypto.Base58.register_encoding
        ~prefix:Mavryk_crypto.Base58.Prefix.slot_header
        ~length:size
        ~to_raw:to_string
        ~of_raw:of_string_opt
        ~wrap:(fun x -> Data x)
      [@@coverage off]

    let raw_encoding = encoding [@@coverage off]

<<<<<<< HEAD
    include Mavryk_crypto.Helpers.Make (struct
      type t = Kzg.Commitment.Single.t
=======
    include Tezos_crypto.Helpers.Make (struct
      type t = Kzg.Commitment.Single_G1.t
>>>>>>> 1a991a03

      let name = "DAL_commitment"

      let title = "Commitment representation for the DAL"

      let b58check_encoding = b58check_encoding

      let raw_encoding = raw_encoding

      let compare = compare

      let equal = equal

      let hash _ =
        (* The commitment is not hashed. This is ensured by the
           function exposed. We only need the Base58 encoding and the
           rpc_arg. *)
        assert false
        [@@coverage off]

      let seeded_hash _ _ =
        (* Same argument. *)
        assert false
        [@@coverage off]
    end)

    let of_b58check = of_b58check
  end

  module Proof = Commitment
  module Commitment_proof = Degree_check.Proof

  type slot = bytes

  type scalar = Scalar.t

  type polynomial = Poly.t

  type commitment = Commitment.t

  type shard_proof = Proof.t

  type commitment_proof = Commitment_proof.t

  type page_proof = Proof.t

  type page = bytes

  type share = Scalar.t array

  type shard = {index : int; share : share}

  type shards_proofs_precomputation = Kate_amortized.preprocess

  type ('a, 'b) error_container = {given : 'a; expected : 'b}

  module Encoding = struct
    open Data_encoding

    let page_proof_encoding = Proof.encoding

    let share_encoding = array Scalar.encoding

    let shard_proof_encoding = Proof.encoding

    let shard_encoding =
      conv
        (fun {index; share} -> (index, share))
        (fun (index, share) -> {index; share})
        (tup2 int31 share_encoding)
      [@@coverage off]

    let shards_proofs_precomputation_encoding =
      Kate_amortized.preprocess_encoding

    let error_container_encoding (given_encoding : 'a encoding)
        (expected_encoding : 'b encoding) : ('a, 'b) error_container encoding =
      conv
        (fun {given; expected} -> (given, expected))
        (fun (given, expected) -> {given; expected})
        (obj2 (req "given" given_encoding) (req "expected" expected_encoding))
  end

  include Encoding

  type error += Invalid_precomputation_hash of (string, string) error_container

  let () =
    register_error_kind
      `Permanent
      ~id:"dal.node.invalid_precomputation_hash"
      ~title:"Invalid_precomputation_hash"
      ~description:"Unexpected precomputation hash"
      ~pp:(fun ppf {given; expected} ->
        Format.fprintf
          ppf
          "Invalid precomputation hash: expected %s. Got %s"
          expected
          given)
      (Encoding.error_container_encoding
         Data_encoding.string
         Data_encoding.string)
      (function Invalid_precomputation_hash err -> Some err | _ -> None)
      (function err -> Invalid_precomputation_hash err)
    [@@coverage off]

  (* Builds group of nth roots of unity, a valid domain for the FFT. *)
  let make_domain n = Domain.build n

  type t = {
    redundancy_factor : int;
    slot_size : int;
    page_size : int;
    number_of_shards : int;
    (* Maximum length of the polynomial representation of a slot, also called [polynomial_length]
       in the comments. *)
    max_polynomial_length : int;
    (* Length of the erasure-encoded polynomial representation of a slot,
       also called [erasure_encoded_polynomial_length] in the comments. *)
    erasure_encoded_polynomial_length : int;
    (* Domain for the FFT on slots as polynomials to be erasure encoded. *)
    domain_polynomial_length : Domain.t;
    domain_2_times_polynomial_length : Domain.t;
    (* Domain for the FFT on erasure encoded slots (as polynomials). *)
    domain_erasure_encoded_polynomial_length : Domain.t;
    (* Length of a shard in terms of scalar elements. *)
    shard_length : int;
    (* Number of slot pages. *)
    pages_per_slot : int;
    page_length : int;
    page_length_domain : int;
    (* Log of the number of evaluations that constitute an erasure encoded
       polynomial. *)
    remaining_bytes : int;
    (* These srs_g2_* parameters are used by the verifier to check the proofs *)
    srs_verifier : Srs.srs_verifier;
    mode : [`Verifier | `Prover];
    (* Kate amortized public parameters for proving and verifying ;
       contain, among others, SRS₁ *)
    kate_amortized : Kate_amortized.public_parameters;
    (* Degree check public parameters for proving (None when mode = `Verifier) *)
    degree_check : Srs_g2.t option;
  }

<<<<<<< HEAD
  let is_power_of_two = Kzg.Utils.is_power_of_two

  (* The page size is a power of two and thus not a multiple of [scalar_bytes_amount],
     hence the + 1 to account for the remainder of the division. *)
  let page_length ~page_size = Int.div page_size scalar_bytes_amount + 1

  (* [slot_as_polynomial_length ~slot_size ~page_size] returns the length of the
     polynomial of maximal degree representing a slot of size [slot_size] with
     [slot_size / page_size] pages. The returned length thus depends on the number
     of pages. *)
  let slot_as_polynomial_length ~slot_size ~page_size =
    let page_length = page_length ~page_size in
    let page_length_domain, _, _ = FFT.select_fft_domain page_length in
    slot_size / page_size * page_length_domain

  let ensure_validity ~slot_size ~page_size ~redundancy_factor ~number_of_shards
      ~srs_g1_length ~srs_g2_length =
    let open Result_syntax in
    let assert_result condition error_message =
      if not condition then fail (`Fail (error_message ())) else return_unit
    in
    let max_polynomial_length =
      slot_as_polynomial_length ~slot_size ~page_size
    in
    let erasure_encoded_polynomial_length =
      redundancy_factor * max_polynomial_length
    in
    let* () =
      assert_result (number_of_shards > 0) (fun () ->
          Format.asprintf
            "The number of shards must be a strictly positive integer. Given: \
             %d"
            number_of_shards)
    in
    let shard_length = erasure_encoded_polynomial_length / number_of_shards in
    let* () =
      assert_result
        (is_power_of_two slot_size)
        (* According to the specification the length of a slot are in MiB *)
        (fun () ->
          Format.asprintf
            "Slot size is expected to be a power of 2. Given: %d"
            slot_size)
    in
    let* () =
      assert_result
        (is_power_of_two page_size)
        (* According to the specification the lengths of a page are in MiB *)
        (fun () ->
          Format.asprintf
            "Page size is expected to be a power of 2. Given: %d"
            page_size)
    in
    let* () =
      assert_result
        (is_power_of_two redundancy_factor && redundancy_factor >= 2)
        (* The redundancy factor should be a power of 2 so that n is a power of 2
           for proper FFT sizing. The variable [polynomial_length] is assumed to be a power of 2
           as the output of [slot_as_polynomial_length]. *)
          (fun () ->
          Format.asprintf
            "Redundancy factor is expected to be a power of 2 and greater than \
             2. Given: %d"
            redundancy_factor)
    in

    (* At this point [erasure_encoded_polynomial_length] is a power of 2, and [erasure_encoded_polynomial_length > max_polynomial_length]. *)
    let* () =
      assert_result
        (page_size >= 32 && page_size < slot_size)
        (* The size of a page must be greater than 31 bytes (32 > 31 is the next
           power of two), the size in bytes of a scalar element, and strictly less
           than the slot size. *)
          (fun () ->
          Format.asprintf
            "Page size is expected to be greater than '32' and strictly less \
             than the slot_size '%d'. Got: %d"
            slot_size
            page_size)
    in
    let max_two_adicity_log = 32 in
    let two_adicity_log =
      snd Z.(remove (of_int erasure_encoded_polynomial_length) (of_int 2))
    in
    let* () =
      assert_result
        (two_adicity_log <= max_two_adicity_log)
        (* The 2-adicity of [erasure_encoded_polynomial_length] must be at most 2^32,
           the size of the biggest subgroup of 2^i roots of unity in the multiplicative group of Fr,
           because the FFTs operate on such groups. *)
        (fun () ->
          Format.asprintf
            "Slot size (%d) and/or redundancy factor (%d) is/are too high: \
             expected 2-adicity of erasure_encoded_polynomial_length (%d) to \
             be at most 2^%d, got: 2^%d"
            slot_size
            redundancy_factor
            erasure_encoded_polynomial_length
            max_two_adicity_log
            two_adicity_log)
    in
    let* () =
      assert_result
        (erasure_encoded_polynomial_length mod number_of_shards == 0
        && number_of_shards < erasure_encoded_polynomial_length)
        (* The number of shards must divide n, so [number_of_shards <= erasure_encoded_polynomial_length].
           Moreover, the inequality is strict because if [number_of_shards = erasure_encoded_polynomial_length],
           the domains for the FFT contain only one element and we cannot build
           FFT domains with only one element. Given that [erasure_encoded_polynomial_length] is a power of two,
           it follows that the maximum number of shards is [erasure_encoded_polynomial_length/2]. *)
          (fun () ->
          Format.asprintf
            "The number of shards must divide, and not be equal to %d. For the \
             given parameter, the maximum number of shards is %d. Got: %d."
            erasure_encoded_polynomial_length
            (erasure_encoded_polynomial_length / 2)
            number_of_shards)
    in
    let* () =
      assert_result
        (shard_length < max_polynomial_length)
        (* Since shard_length = n / number_of_shards, we obtain
           (all quantities are positive integers):
           shard_length < k
           => n / number_of_shards < k
           => n / k < number_of_shards
           => redundancy_factor < number_of_shards
           since number_of_shards is a power of 2 the minimum value for
           number_of_shards is 2 * redundancy_factor. *)
        (fun () ->
          Format.asprintf
            "For the given parameters, the minimum number of shards is %d. Got \
             %d."
            (redundancy_factor * 2)
            number_of_shards)
    in
    let* () =
      assert_result
        (max_polynomial_length <= srs_g1_length)
        (* The committed polynomials have degree t.max_polynomial_length - 1 at most,
           so t.max_polynomial_length coefficients. *)
        (fun () ->
          Format.asprintf
            "SRS on G1 size is too small. Expected more than %d. Got %d. Hint: \
             you can reduce the size of a slot."
            max_polynomial_length
            srs_g1_length)
    in
    let* () =
      assert_result
        (let shard_length =
           erasure_encoded_polynomial_length / number_of_shards
         in
         let srs_g2_expected_length =
           max max_polynomial_length shard_length + 1
         in
         srs_g2_expected_length <= srs_g2_length)
        (fun () ->
          Format.asprintf
            "SRS on G2 size is too small. Expected more than %d. Got %d. Hint: \
             you can increase the number of shards/number of pages."
            max_polynomial_length
            srs_g2_length)
    in
    let domain_length = 2 * max_polynomial_length / shard_length in
    let* () =
      assert_result
        (domain_length <> 0 && domain_length land (domain_length - 1) = 0)
        (* The computation of shard proofs further require the [domain_length] to
           be a power of two for correct FFT sizing, even though we could relax
           the constraint to a product of primes dividing the order of the group
           G1 thanks to the Prime Factorization Algorithm, as we currently do with
           the FFTs on scalar elements, if the need arises. *)
          (fun () ->
          (* [domain_length = 2 * max_polynomial_length / shard_length
                            = 2 * max_polynomial_length / (redundancy_factor * max_polynomial_length / number_of_shards)
                            = 2 * number_of_shards / redundancy_factor] *)
          Format.asprintf
            "The ratio (2 * number of shards / redundancy factor) must be a \
             power of two. Got 2 * %d / %d = %d"
            number_of_shards
            redundancy_factor
            domain_length)
    in
    assert_result
      (max_polynomial_length mod shard_length = 0)
      (fun () ->
        Format.asprintf
          "The length of a shard must divide %d. Got %d"
          max_polynomial_length
          shard_length)
=======
  let ensure_validity ~is_fake ~mode ~slot_size ~page_size ~redundancy_factor
      ~number_of_shards =
    let open Result_syntax in
    let* () =
      Parameters_check.ensure_validity_without_srs
        ~slot_size
        ~page_size
        ~redundancy_factor
        ~number_of_shards
    in
    Srs.ensure_srs_validity
      ~is_fake
      ~mode
      ~slot_size
      ~page_size
      ~redundancy_factor
      ~number_of_shards
>>>>>>> 1a991a03

  type parameters = Dal_config.parameters = {
    redundancy_factor : int;
    page_size : int;
    slot_size : int;
    number_of_shards : int;
  }

  let parameters_encoding = Dal_config.parameters_encoding

  let pages_per_slot {slot_size; page_size; _} = slot_size / page_size

<<<<<<< HEAD
=======
  module Cache = Hashtbl.Make (struct
    type t = parameters * initialisation_parameters

    let equal (param, init_param) (param', init_param') =
      param = param'
      &&
      match (init_param, init_param') with
      | Verifier {is_fake; _}, Verifier {is_fake = is_fake'; _}
        when is_fake = is_fake' ->
          true
      | Prover {is_fake; _}, Prover {is_fake = is_fake'; _}
        when is_fake = is_fake' ->
          true
      | _ -> false

    let hash = Hashtbl.hash
  end)

>>>>>>> 1a991a03
  (* Error cases of this functions are not encapsulated into
     `tzresult` for modularity reasons. *)
  let make
      ({redundancy_factor; slot_size; page_size; number_of_shards} as
      parameters) =
    let open Result_syntax in
<<<<<<< HEAD
    let max_polynomial_length =
      slot_as_polynomial_length ~slot_size ~page_size
    in
    let erasure_encoded_polynomial_length =
      redundancy_factor * max_polynomial_length
    in
    let shard_length = erasure_encoded_polynomial_length / number_of_shards in
    let* raw =
      match !initialisation_parameters with
      | None -> fail (`Fail "Dal_cryptobox.make: DAL was not initialised.")
      | Some srs -> return srs
    in
    let* () =
      ensure_validity
        ~slot_size
        ~page_size
        ~redundancy_factor
        ~number_of_shards
        ~srs_g1_length:(Srs_g1.size raw.srs_g1)
        ~srs_g2_length:(Srs_g2.size raw.srs_g2)
    in
    let page_length = page_length ~page_size in
    let page_length_domain, _, _ = FFT.select_fft_domain page_length in
    let srs =
      {
        raw;
        kate_amortized_srs_g2_shards = Srs_g2.get raw.srs_g2 shard_length;
        kate_amortized_srs_g2_pages = Srs_g2.get raw.srs_g2 page_length_domain;
      }
    in
    return
      {
        redundancy_factor;
        slot_size;
        page_size;
        number_of_shards;
        max_polynomial_length;
        erasure_encoded_polynomial_length;
        domain_polynomial_length = make_domain max_polynomial_length;
        domain_2_times_polynomial_length =
          make_domain (2 * max_polynomial_length);
        domain_erasure_encoded_polynomial_length =
          make_domain erasure_encoded_polynomial_length;
        shard_length;
        pages_per_slot = pages_per_slot parameters;
        page_length;
        page_length_domain;
        remaining_bytes = page_size mod scalar_bytes_amount;
        srs;
        kate_amortized =
          {
            max_polynomial_length;
            shard_length;
            srs_g1 = srs.raw.srs_g1;
            number_of_shards;
          };
      }
=======
    let table = Cache.create 5 in
    let with_cache (parameters, initialisation_parameters) f =
      match Cache.find_opt table (parameters, initialisation_parameters) with
      | Some x -> return x
      | None ->
          let* x = f () in
          Cache.replace table (parameters, initialisation_parameters) x ;
          return x
    in
    fun ({redundancy_factor; slot_size; page_size; number_of_shards} as
        parameters) ->
      (* The cryptobox is deterministically computed from the DAL parameters and
         this computation takes time (on the order of 10ms) so we cache it. *)
      with_cache (parameters, !initialisation_parameters) @@ fun () ->
      let max_polynomial_length, erasure_encoded_polynomial_length, shard_length
          =
        Parameters_check.compute_lengths
          ~redundancy_factor
          ~slot_size
          ~page_size
          ~number_of_shards
      in
      let page_length = Parameters_check.page_length ~page_size in
      let page_length_domain, _, _ = FFT.select_fft_domain page_length in
      let mode, is_fake, srs_g1, degree_check =
        match !initialisation_parameters with
        | Verifier {is_fake} ->
            let srs =
              if is_fake then Srs.Internal_for_tests.get_verifier_srs1 ()
              else Srs.get_verifier_srs1 ()
            in
            (`Verifier, is_fake, srs, None)
        | Prover {is_fake; srs_g1; srs_g2} ->
            (`Prover, is_fake, srs_g1, Some srs_g2)
      in
      let* () =
        ensure_validity
          ~is_fake
          ~mode
          ~slot_size
          ~page_size
          ~redundancy_factor
          ~number_of_shards
      in
      let srs_verifier =
        (if is_fake then Srs.Internal_for_tests.get_verifier_srs2
        else Srs.get_verifier_srs2)
          ~max_polynomial_length
          ~page_length_domain
          ~shard_length
      in
      let kate_amortized =
        Kate_amortized.
          {max_polynomial_length; shard_length; srs_g1; number_of_shards}
      in
      return
        {
          redundancy_factor;
          slot_size;
          page_size;
          number_of_shards;
          max_polynomial_length;
          erasure_encoded_polynomial_length;
          domain_polynomial_length = make_domain max_polynomial_length;
          domain_2_times_polynomial_length =
            make_domain (2 * max_polynomial_length);
          domain_erasure_encoded_polynomial_length =
            make_domain erasure_encoded_polynomial_length;
          shard_length;
          pages_per_slot = pages_per_slot parameters;
          page_length;
          page_length_domain;
          remaining_bytes = page_size mod Parameters_check.scalar_bytes_amount;
          srs_verifier;
          mode;
          kate_amortized;
          degree_check;
        }
>>>>>>> 1a991a03

  let parameters
      ({redundancy_factor; slot_size; page_size; number_of_shards; _} : t) =
    {redundancy_factor; slot_size; page_size; number_of_shards}
    [@@coverage off]

  let polynomial_degree = Poly.degree

  let polynomial_evaluate = Poly.evaluate

  (* [polynomials_multiplication d ps] computes the product of the
     polynomials [ps]. The degree of the resulting product must
     be strictly less than the size of the domain [d].

     Runtime is [O(n log n)] where [n = Domains.length d]. *)
  let polynomials_product d ps =
    let evaluations = List.map (FFT.fft d) ps in
    FFT.ifft_inplace d (Evals.mul_c ~evaluations ())

  (* We encode by pages of [page_size] bytes each. The pages
     are arranged in cosets to produce batched KZG proofs
     [https://www.iacr.org/archive/asiacrypt2010/6477178/6477178.pdf]
     using the technique described in https://eprint.iacr.org/2023/033. *)
  let polynomial_from_slot (t : t) slot =
    (* Expects the length of the byte sequence to equal the slot size.
       This can be achieved by adding some padding with null bytes to the
       byte sequence if the length is strictly less than the slot size, or
       truncate it if the length is strictly greater than the slot size. *)
    if Bytes.length slot <> t.slot_size then
      Error
        (`Slot_wrong_size
          (Printf.sprintf "message must be %d bytes long" t.slot_size))
    else
      let offset = ref 0 in
      let coefficients =
        Array.init t.max_polynomial_length (fun _ -> Scalar.(copy zero))
      in
      (* A slot is subdivided into contiguous segments, called pages.
         The length of a page divides the slot size, that is:
         [t.page_size * t.pages_per_slot = t.slot_size]
         We parse the slot page by page. *)
      for page = 0 to t.pages_per_slot - 1 do
        (* A permutation (so a bijection) is then applied to the elements
           from a page. The code applies the permutation to a scalar
           element just after it is read from the page, but it is easier to
           picture it as two successive steps:

           1. a serialization phase where pages are converted to sequences
           of scalar elements, which is injective: if two outputs for two
           slots are equal, then the slots are equal since we’re just
           splitting a page into chunks of [Parameters_check.scalar_bytes_amount] bytes and
           a last one of [t.remaining_bytes] bytes.

           Parse the byte sequence slot = page_0 ... page_{t.pages_per_slot-1}
           page by page by chunks of [Parameters_check.scalar_bytes_amount], or [t.remaining_bytes]
           for the last page chunk.

           to obtain the vector of length [polynomial_length = t.page_length * t.pages_per_slot]
           (chunk p_i^j standing for i-th chunk of page j):

           [ p_0^0 p_1^0 ... p_{page_length-1}^0
           ....
           p_0^{t.pages_per_slot-1} ... p_{page_length-1}^{t.pages_per_slot-1}]

           2. then apply the permutation, reindexing the page elements so
           that their indices correspond to the appropriate coset.

           [ p_0^0 p_0^1 ... p_0^{t.pages_per_slot-1}
           ...
           p_{page_length-1}^0 p_{page_length-1}^1 ... p_{t.page_length-1}^{t.pages_per_slot-1}]

           For a primitive k-th root of unity, the group generated by w, <w>,
           can be split into cosets

           <w> = Disjoint union_{j=0, ..., t.pages_per_slot - 1} w^j W

           where W = { w^{t.pages_per_slot * i} }_{i=0, ..., t.page_length - 1}.

           This way, the indices of the coefficients for each page
           j=0, ..., t.pages_per_slot-1 coincide with the indices of the
           elements of the cosets (w^j W). Indeed, the coefficients
           of the elements of w^j W are
           {i * t.pages_per_slot + j}_{i=0, ..., t.page_length-1}. *)
        for elt = 0 to t.page_length - 2 do
          (* [!offset >= t.slot_size] because we don't want to read past
             the buffer [slot] bounds. *)
          if !offset >= t.slot_size then ()
          else
            let dst = Bytes.create Parameters_check.scalar_bytes_amount in
            Bytes.blit slot !offset dst 0 Parameters_check.scalar_bytes_amount ;
            offset := !offset + Parameters_check.scalar_bytes_amount ;
            (* Apply the permutation. *)
            coefficients.((elt * t.pages_per_slot) + page) <-
              Scalar.of_bytes_exn dst
        done ;
        let dst = Bytes.create t.remaining_bytes in
        Bytes.blit slot !offset dst 0 t.remaining_bytes ;
        offset := !offset + t.remaining_bytes ;
        (* Apply the permutation. *)
        coefficients.(((t.page_length - 1) * t.pages_per_slot) + page) <-
          Scalar.of_bytes_exn dst
      done ;
      (* The resulting vector is then interpolated. Polynomial
         interpolation is a linear bijection (as a ring isomorphism)
         between k-tuples of scalar elements and polynomials of degree < k
         with coefficients in the scalar field.

         Thus [polynomial_from_slot] is an injection from slots to
         polynomials (as composition preserves injectivity). *)
      Ok
        (FFT.ifft_inplace
           (Domain.build t.max_polynomial_length)
           (Evals.of_array (t.max_polynomial_length - 1, coefficients)))

  (* [polynomial_to_slot] is the left-inverse function of
     [polynomial_from_slot]. *)
  let polynomial_to_slot t p =
    (* The last operation of [polynomial_from_slot] is the interpolation,
       so we undo it with an evaluation on the same domain [t.domain_polynomial_length]. *)
    let evaluations = FFT.fft (Domain.build t.max_polynomial_length) p in
    let slot = Bytes.make t.slot_size '\x00' in
    let offset = ref 0 in
    (* Reverse permutation from [polynomial_from_slot]. *)
    for page = 0 to t.pages_per_slot - 1 do
      for elt = 0 to t.page_length - 2 do
        let idx = (elt * t.pages_per_slot) + page in
        let coeff = Scalar.to_bytes (Evals.get evaluations idx) in
        Bytes.blit coeff 0 slot !offset Parameters_check.scalar_bytes_amount ;
        offset := !offset + Parameters_check.scalar_bytes_amount
      done ;
      let idx = ((t.page_length - 1) * t.pages_per_slot) + page in
      let coeff = Scalar.to_bytes (Evals.get evaluations idx) in
      Bytes.blit coeff 0 slot !offset t.remaining_bytes ;
      offset := !offset + t.remaining_bytes
    done ;
    slot

  (* Encoding a message P = (P_0, ... ,P_{k-1}) amounts to evaluate
     its associated polynomial P(x)=sum_{i=0}^{k-1} P_i x^i at the
     evaluation points [t.domain_erasure_encoded_polynomial_length].

     This can be achieved with an n-points discrete Fourier transform
     supported by the [Scalar] field in time O(n log n). *)
  let encode t p =
    Evals.to_array
      (FFT.fft (Domain.build t.erasure_encoded_polynomial_length) p)

  (* The shards are arranged in cosets to produce batches of KZG proofs
     for the shards efficiently.

     The domain of evaluation <w> is split into cosets:
     <w> = Disjoint union_{i in ⟦0, t.number_of_shards-1⟧} W_i,

     where W_0 = {w^{t.number_of_shards * j}}_{j in ⟦0, t.shard_length-1⟧}
     and W_i = w^i W_0 (|W_0|=t.shard_length). *)
  let shards_from_polynomial t p =
    let codeword = encode t p in
    let rec loop index seq =
      if index < 0 then seq
      else
        (* For each shard index [index], a [share] consists of the
           elements from [codeword] of indices w^index W_0.
           A shard consists of its [index] and associated [share]. *)
        let share = Array.init t.shard_length (fun _ -> Scalar.(copy zero)) in
        for j = 0 to t.shard_length - 1 do
          share.(j) <- codeword.((t.number_of_shards * j) + index)
        done ;
        loop (index - 1) (Seq.cons {index; share} seq)
    in
    loop (t.number_of_shards - 1) Seq.empty

  module ShardSet = Set.Make (struct
    type t = shard

    let compare a b = Int.compare a.index b.index
  end)

  let encoded_share_size t =
    (* FIXME: https://gitlab.com/tezos/tezos/-/issues/4289
       Improve shard size computation *)
    let share_scalar_len =
      t.erasure_encoded_polynomial_length / t.number_of_shards
    in
    (share_scalar_len * Scalar.size_in_bytes) + 4

  (* Let w be a primitive [t.erasure_encoded_polynomial_length]-th root of unity, where
     [t.max_polynomial_length] and [t.erasure_encoded_polynomial_length = t.redundancy_factor * t.max_polynomial_length] divide
     [Scalar.order - 1]. Let F be a finite field, and in this
     context we use the prime field [Scalar].
     We can decode a codeword c from
     RS(n, k, (w^i)_i) ≔ { (P(w^i))_{i in ⟦0, n-1⟧} | P in F[x] /\ deg P < k }
     with at least k components of c. By decode we mean finding the
     underlying message represented by the polynomial P such that
     c=(P(w^i))_{i in ⟦0, n-1⟧} with at least k components of c.

     Without loss of generality, let c̃ = (c_0, ..., c_{k-1})
     be the received codeword with erasures, i.e., the first k components of
     a codeword. We can retrieve the original message with any k
     components of c thanks to the Lagrange interpolation polynomial P(x)
     defined as follows, where the x_i=w^i are the evaluation points of c̃:

     P(x) = sum_{i=0}^{k-1} c_i prod_{j=0, j != i}^{k-1} (x-x_j)/(x_i - x_j).

     As detailed in https://arxiv.org/pdf/0907.1788v1.pdf, the idea is
     to rewrite P(x) as a product of two polynomials A(x) and B(x) so
     that the convolution theorem allows us to recover P(x) using FFTs
     in O(n log n).

     Asymptotic complexity is O(n log n). *)
  let polynomial_from_shards t shards =
    let shards =
      (* We always consider the first k codeword vector components,
         the ShardSet allows collecting distinct indices.
         [Seq.take] doesn't raise any exceptions as t.max_polynomial_length / t.shard_length
         is (strictly) positive.

         [t.max_polynomial_length / t.shard_length] is strictly less than [t.number_of_shards].

         Indeed, [t.shard_length = t.erasure_encoded_polynomial_length / t.number_of_shards] where
         [t.erasure_encoded_polynomial_length = t.max_polynomial_length * t.redundancy_factor] and [t.redundancy_factor > 1].
         Thus,
         [t.max_polynomial_length / t.shard_length = t.number_of_shards / t.redundancy_factor < t.number_of_shards].

         Here, all variables are positive integers, and [t.redundancy_factor]
         divides [t.number_of_shards], [t.number_of_shards] divides [t.erasure_encoded_polynomial_length]. *)
      Seq.take (t.max_polynomial_length / t.shard_length) shards
      |> ShardSet.of_seq
    in
    (* There should be [t.max_polynomial_length / t.shard_length] distinct shard indices. *)
    if t.max_polynomial_length / t.shard_length > ShardSet.cardinal shards then
      Error
        (`Not_enough_shards
          (Printf.sprintf
             "there must be at least %d shards to decode"
             (t.max_polynomial_length / t.shard_length)))
    else if
      ShardSet.exists
        (fun {share; _} -> Array.length share <> t.shard_length)
        shards
    then
      Error
        (`Invalid_shard_length
          (Printf.sprintf
             "At least one shard of invalid length: expected length %d."
             t.shard_length))
    else if
      ShardSet.exists
        (fun {index; _} -> index >= t.number_of_shards || index < 0)
        shards
    then
      Error
        (`Shard_index_out_of_range
          (Printf.sprintf
             "At least one shard index out of range: expected indices within \
              the range [%d, %d]."
             0
             (t.number_of_shards - 1)))
    else
      (* 1. Computing A(x) = prod_{i=0}^{k-1} (x - x_i).

         Let A(x) ≔ prod_{i=0}^{k-1} (x-x_i) and
         A_i(x) ≔ prod_{j=0, j != i}^{k-1} (x-x_j).

         Let n_i ≔ c_i / A_i(x_i).

         The interpolation polynomial becomes:
         P(x) = A(x) sum_{i=0}^{k-1} c_i / ((x - x_i) A_i(x_i))
              = A(x) sum_{i=0}^{k-1} n_i / (x - x_i).

         Note that A_i(x_i) != 0 by definition, so it is invertible
         in the [Scalar] field. *)

      (* The codewords are split into chunks called shards.

         For this purpose, let [t.shard_length=t.n/t.number_of_shards]
         be the length of a shard, and w a primitive n-th root
         of unity.

         The domain of evaluation <w> is then split into cosets:
         <w> = Disjoint union_{i in ⟦0, t.number_of_shards-1⟧} W_i,

         where W_0 = {w^{t.number_of_shards * j}}_{j in ⟦0, t.shard_length-1⟧}
         and W_i = w^i W_0 (|W_0|=t.shard_length).

         For a set of [t.max_polynomial_length / shard_length] shard indices
         Z subseteq {0, t.number_of_shards-1}, we reorganize the product
         A(x)=prod_{i=0}^{k-1} (x-x_i) into

         A(x) = prod_{i in Z, |Z|=t.max_polynomial_length/t.shard_length} Z_i
         where Z_i = prod_{w' in W_i} (x - w').

         We notice that Z_0(x)=x^{|W_0|}-1 (as its roots
         are the elements of a group of order dividing |W_0|)
         entails Z_i(x)=x^{|W_0|}-w^{i*|W_0|}
         (multiplying all terms by a constant w^i in an
         integral domain), which is a sparse polynomial.
         This special form for Z_i(x) allows us to compute the product of
         the Z_i(x)s more efficiently with the [mul_xn] function, which
         multiplies an arbitrary polynomial P with a polynomial of the
         form Z_i(x) in time linear in (degree P + degree Z_i(x)).

         Thus A(x) = prod_{i in Z, |Z|=k/l} x^{|W_0|}-w^{i*|W_0|}.

         More formally: every element of W_i is of the form
         w^i w^{t.number_of_shards j} for j in ⟦0, t.shard_length-1⟧. Thus

         Z_i(w^i w^{s j}) = (w^i w^{s j})^{|W_0|}-w^{i*|W_0|}
                          = (w^i)^{|W_0|} (w^{s j})^{|W_0|} - w^{i*|W_0|}
                          = w^{i * |W_0|} * 1 - w^{i*|W_0|}=0.

         So every element of W_i is a root of Z_i(x).
         Moreover, Z_i(x) is a degree |W_0|=t.shard_length polynomial
         so has at most [t.shard_length] roots:
         Z_i(x)'s only roots are W_i

         [mul acc i] computes the polynomial acc * Z_i. *)
      let mul acc i =
        (* The complexity of [mul_xn] is linear in
           [Polynomials.degree acc + t.shard_length]. *)
        Poly.mul_xn
          acc
          t.shard_length
          (Scalar.negate
             (Domain.get
                t.domain_erasure_encoded_polynomial_length
                (i * t.shard_length)))
      in
      (* [partition_products seq] builds two polynomials whose
         product is A(x) from the input shards [seq]. *)
      let partition_products seq =
        ShardSet.fold
          (fun {index; _} (l, r) -> (mul r index, l))
          seq
          (Poly.one, Poly.one)
      in
      (* The computation of [p1], [p2] has asymptotic complexity
         [O((t.max_polynomial_length + t.shard_length) * (t.max_polynomial_length / t.shard_length))
         = O(t.max_polynomial_length * t.number_of_shards / t.redundancy_factor)].
         It is the most costly operation of this function. *)
      let p1, p2 = partition_products shards in
      (* A(x) is the product of [p1] and [p2], and has degree [polynomial_length] *)
      assert (Poly.degree p1 + Poly.degree p2 = t.max_polynomial_length) ;

      let mul_domain = Domain.build (2 * t.max_polynomial_length) in
      let eep_domain = Domain.build t.erasure_encoded_polynomial_length in

      let a_poly = polynomials_product mul_domain [p1; p2] in

      assert (Poly.degree a_poly = t.max_polynomial_length) ;

      (* 2. Computing formal derivative of A(x). *)
      let a' = Poly.derivative a_poly in

      (* 3. Computing A'(w^i) = A_i(w^i).

         In order to compute A_i(x) more efficiently, we use the
         fact that the formal derivative A'(x) of A(x) satisfies
         for all i in ⟦0, k-1⟧: A'(x_i) = A_i(x_i).
         So we can compute (A_i(x_i))_i by evaluating A'(x) at the
         points (w^i)_i with an FFT.

         Indeed:
         A'(x) = (prod_{i=0}^{k-1} (x-x_i))'
               = sum_{i=0}^{k-1} (x-x_i)' prod_{j=0, j != i}^{k-1} (x-x_j)
               = sum_{j=0}^{k-1} A_j(x).

         So A'(x_i) = sum_{j=0}^{k-1} A_j(x_i) = A_i(x_i) as the other
         polynomials A_j(x) have x_i as root. *)
      let eval_a' = FFT.fft eep_domain a' in

      (* 4. Computing N(x) ≔ sum_{i=0}^{k-1} n_i / x_i x^i
         where n_i ≔ c_i/A_i(x_i)

         Writing the fraction

         1 / (x_i-x) = sum_{j=0}^infty x^j / (x_i^{j+1}) as a formal power
         series, we obtain

         P(x) / A(x) = sum_{i=0}^{k-1} n_i / (x-x_i) mod x^k
                     = -sum_{i=0}^{k-1} [sum_{j=0}^{k-1} n_i / (x_i^{j+1}) x^j]
                     = -sum_{i=0}^{k-1} N(w^{-i}) x^i

         where N(x) ≔ sum_{i=0}^{k-1} n_i / x_i x^i. *)
      let compute_n t eval_a' shards =
        let n_poly =
          Array.init t.erasure_encoded_polynomial_length (fun _ ->
              Scalar.(copy zero))
        in
        ShardSet.iter
          (fun {index; share} ->
            for j = 0 to Array.length share - 1 do
              let c_i = share.(j) in
              let i = (t.number_of_shards * j) + index in
              let x_i =
                Domain.get t.domain_erasure_encoded_polynomial_length i
              in
              let tmp = Evals.get eval_a' i in
              Scalar.mul_inplace tmp tmp x_i ;
              (* The call below never fails, so we don't
                 catch exceptions.

                 Indeed, [tmp = A_i(x_i)] is a product of nonzero
                 elements and so is itself nonzero
                 (thus invertible). See point 1. *)
              Scalar.inverse_exn_inplace tmp tmp ;
              Scalar.mul_inplace tmp tmp c_i ;
              n_poly.(i) <- tmp
            done)
          shards ;
        Evals.of_array (t.erasure_encoded_polynomial_length - 1, n_poly)
      in
      let n_poly = compute_n t eval_a' shards in

      (* 5. Computing B(x).
         B(x) = P(x) / A(x) = -sum_{i=0}^{k-1} N(w^{-i}) x^i.

         B(x) is thus given by the first k components
         of -n * IFFT_n(N). *)
      let b =
        Poly.truncate
          ~len:t.max_polynomial_length
          (FFT.ifft_inplace eep_domain n_poly)
      in

      Poly.mul_by_scalar_inplace
        b
        (Scalar.negate (Scalar.of_int t.erasure_encoded_polynomial_length))
        b ;

      (* 6. Computing Lagrange interpolation polynomial P(x).
         The product is given by the convolution theorem:
         P = A * B = IFFT_{2k}(FFT_{2k}(A) o FFT_{2k}(B))
         where o is the pairwise product. *)
      let p = polynomials_product mul_domain [a_poly; b] in
      (* P has degree [<= max_polynomial_length - 1] so [<= max_polynomial_length]
         coefficients. *)
      Ok (Poly.truncate ~len:t.max_polynomial_length p)

  let commit t p =
<<<<<<< HEAD
    try Ok (Commitment.commit t.srs.raw.srs_g1 p)
    with Kzg.Commitment.SRS_too_short _ ->
      Error
        (`Invalid_degree_strictly_less_than_expected
          {given = Poly.degree p; expected = Srs_g1.size t.srs.raw.srs_g1})

  let pp_commit_error fmt
      (`Invalid_degree_strictly_less_than_expected {given; expected}) =
    Format.fprintf
      fmt
      "Invalid degree: expecting input polynomial to commit function to have a \
       degree strictly less than %d. Got %d."
      expected
      given
=======
    match t.mode with
    | `Verifier -> Error `Prover_SRS_not_loaded
    | `Prover -> (
        try Ok (Commitment.commit t.kate_amortized.srs_g1 p)
        with Kzg.Commitment.SRS_too_short _ ->
          Error
            (`Invalid_degree_strictly_less_than_expected
              {
                given = Poly.degree p;
                expected = Srs_g1.size t.kate_amortized.srs_g1;
              }))

  let pp_commit_error fmt = function
    | `Invalid_degree_strictly_less_than_expected {given; expected} ->
        Format.fprintf
          fmt
          "Invalid degree: expecting input polynomial to commit function to \
           have a degree strictly less than %d. Got %d."
          expected
          given
    | `Prover_SRS_not_loaded ->
        Format.fprintf
          fmt
          "The prover's SRS was not loaded: cannot commit a polynomial without \
           the prover's SRS."
>>>>>>> 1a991a03

  let string_of_commit_error err = Format.asprintf "%a" pp_commit_error err

  (* p(X) of degree n. Max degree that can be committed: d, which is also the
     SRS's length - 1. We take d = t.max_polynomial_length - 1 since we don't want to commit
     polynomials with degree greater than polynomials to be erasure-encoded.

     We consider the bilinear groups (G_1, G_2, G_T) with G_1=<g> and G_2=<h>.
     - Commit (p X^{d-n}) such that deg (p X^{d-n}) = d the max degree
     that can be committed
     - Verify: checks if e(commit(p), commit(X^{d-n})) = e(commit(p X^{d-n}), h)
     using the commitments for p and p X^{d-n}, and computing the commitment for
     X^{d-n} on G_2. *)

  (* Proves that degree(p) < t.max_polynomial_length *)
<<<<<<< HEAD
  (* FIXME https://gitlab.com/tezos/tezos/-/issues/4192

     Generalize this function to pass the slot_size in parameter. *)
  let prove_commitment
      ({srs = {raw = {srs_g1; _}; _}; max_polynomial_length; _} : t) p =
    if Srs_g1.size srs_g1 >= max_polynomial_length then
      Ok
        (Degree_check.prove
           ~max_commit:(Srs_g1.size srs_g1 - 1)
           ~max_degree:(max_polynomial_length - 1)
           srs_g1
           p)
    else
      Error
        (`Invalid_degree_strictly_less_than_expected
          {given = max_polynomial_length; expected = Srs_g1.size srs_g1})

  (* Verifies that the degree of the committed polynomial is < t.max_polynomial_length *)
  let verify_commitment (t : t) cm proof =
    let max_allowed_committed_poly_degree = t.max_polynomial_length - 1 in
    let max_committable_degree = Srs_g1.size t.srs.raw.srs_g1 - 1 in
    let offset_monomial_degree =
      max_committable_degree - max_allowed_committed_poly_degree
    in
    let srs_0 = Srs_g2.get t.srs.raw.srs_g2 0 in
    let srs_n_d = Srs_g2.get t.srs.raw.srs_g2 offset_monomial_degree in
    Degree_check.verify {srs_0; srs_n_d} cm proof
=======
  let prove_commitment ({max_polynomial_length; degree_check; _} : t) p =
    match degree_check with
    | None -> Error `Prover_SRS_not_loaded
    | Some srs_g2 ->
        if Srs_g2.size srs_g2 >= max_polynomial_length then
          Ok
            (Degree_check.prove
               ~max_commit:(Srs_g2.size srs_g2 - 1)
               ~max_degree:(max_polynomial_length - 1)
               srs_g2
               p)
        else
          Error
            (`Invalid_degree_strictly_less_than_expected
              {given = max_polynomial_length; expected = Srs_g2.size srs_g2})

  (* Verifies that the degree of the committed polynomial is < t.max_polynomial_length *)
  let verify_commitment (t : t) cm proof =
    Degree_check.verify t.srs_verifier.commitment cm proof
>>>>>>> 1a991a03

  let save_precompute_shards_proofs precomputation ~filename =
    protect (fun () ->
        Lwt_io.with_file ~mode:Output filename (fun chan ->
            let open Lwt_result_syntax in
            let str =
              Data_encoding.Binary.to_string_exn
                Encoding.shards_proofs_precomputation_encoding
                precomputation
            in
            let*! () = Lwt_io.write chan str in
            return_unit))

  let hash_precomputation precomputation =
    let encoding =
      Data_encoding.Binary.to_bytes_exn
        Encoding.shards_proofs_precomputation_encoding
        precomputation
    in
    Mavryk_crypto.Blake2B.hash_bytes [encoding]

  let load_precompute_shards_proofs ~hash ~filename () =
    protect (fun () ->
        Lwt_io.with_file ~mode:Input filename (fun chan ->
            let open Lwt_result_syntax in
            let*! str = Lwt_io.read chan in
            let precomputation =
              Data_encoding.Binary.of_string_exn
                Encoding.shards_proofs_precomputation_encoding
                str
            in
            let* () =
              match hash with
              | Some given ->
                  let expected = hash_precomputation precomputation in
                  if Mavryk_crypto.Blake2B.equal given expected then return_unit
                  else
                    tzfail
                      (Invalid_precomputation_hash
                         {
                           given = Mavryk_crypto.Blake2B.to_string given;
                           expected = Mavryk_crypto.Blake2B.to_string expected;
                         })
              | None -> return_unit
            in
            return precomputation))

  let precompute_shards_proofs {kate_amortized; _} =
    (* Precomputes step. 1 of multiple multi-reveals. *)
    try Ok (Kate_amortized.preprocess_multiple_multi_reveals kate_amortized)
    with Kzg.Commitment.SRS_too_short _ ->
      Error
        (`Invalid_degree_strictly_less_than_expected
          {
            given = Srs_g1.size kate_amortized.srs_g1;
            expected = kate_amortized.max_polynomial_length;
          })

  let prove_shards t ~precomputation ~polynomial =
    (* Resizing input polynomial [p] to obtain an array of length [t.max_polynomial_length + 1]. *)
    let coefficients =
      Array.init (t.max_polynomial_length + 1) (fun _ -> Scalar.(copy zero))
    in
    let p_length = Poly.degree polynomial + 1 in
    let p = Poly.to_dense_coefficients polynomial in
    Array.blit p 0 coefficients 0 p_length ;
    Kate_amortized.multiple_multi_reveals
      t.kate_amortized
      ~preprocess:precomputation
      ~coefficients

  let verify_shard (t : t) commitment {index = shard_index; share = evaluations}
      proof =
    if shard_index < 0 || shard_index >= t.number_of_shards then
      Error
        (`Shard_index_out_of_range
          (Printf.sprintf
             "Shard index out of range: got index %d, expected index within \
              range [%d, %d]."
             shard_index
             0
             (t.number_of_shards - 1)))
    else
      let expected_shard_length = t.shard_length in
      let got_shard_length = Array.length evaluations in
      if expected_shard_length <> got_shard_length then
        Error `Shard_length_mismatch
      else
        let root =
          Domain.get t.domain_erasure_encoded_polynomial_length shard_index
        in
        let domain = Domain.build t.shard_length in
<<<<<<< HEAD
        let srs_point = t.srs.kate_amortized_srs_g2_shards in
=======
        let srs_point = t.srs_verifier.shards in
>>>>>>> 1a991a03
        if
          Kate_amortized.verify
            t.kate_amortized
            ~commitment
            ~srs_point
            ~domain
            ~root
            ~evaluations
            ~proof
        then Ok ()
        else Error `Invalid_shard

  let verify_shard_multi (t : t) commitment shard_list proof_list =
    let out_of_range_list =
      List.filter
        (fun shard -> shard.index < 0 || shard.index >= t.number_of_shards)
        shard_list
    in
    let error_message =
      String.concat
        "\n"
        (List.map
           (fun shard ->
             Printf.sprintf
               "Shard index out of range: got index %d, expected index within \
                range [%d, %d]."
               shard.index
               0
               (t.number_of_shards - 1))
           out_of_range_list)
    in
    if out_of_range_list != [] then
      Error (`Shard_index_out_of_range error_message)
    else
      let length_mismatch_list =
        let expected_shard_length = t.shard_length in

        List.filter
          (fun shard ->
            let got_shard_length = Array.length shard.share in
            expected_shard_length <> got_shard_length)
          shard_list
      in
      if length_mismatch_list != [] then Error `Shard_length_mismatch
      else
        let root_list =
          List.map
            (fun shard ->
              Domain.get t.domain_erasure_encoded_polynomial_length shard.index)
            shard_list
        in
        let evaluations_list = List.map (fun shard -> shard.share) shard_list in
        let domain = Domain.build t.shard_length in
        let srs_point = t.srs_verifier.shards in
        if
          Kate_amortized.verify_multi
            t.kate_amortized
            ~commitment
            ~srs_point
            ~domain
            ~root_list
            ~evaluations_list
            ~proof_list
        then Ok ()
        else Error `Invalid_shard

  let prove_page t p page_index =
    if page_index < 0 || page_index >= t.pages_per_slot then
      Error `Page_index_out_of_range
    else
      let wi = Domain.get t.domain_polynomial_length page_index in
      let quotient, _ =
        Poly.division_xn
          p
          t.page_length_domain
          (Scalar.negate (Scalar.pow wi (Z.of_int t.page_length_domain)))
      in
      commit t quotient

  (* Parses the [slot_page] to get the evaluations that it contains. The
     evaluation points are given by the [slot_page_index]. *)
  let verify_page t commitment ~page_index page proof =
    if page_index < 0 || page_index >= t.pages_per_slot then
      Error `Page_index_out_of_range
    else
      let expected_page_length = t.page_size in
      let got_page_length = Bytes.length page in
      if expected_page_length <> got_page_length then
        Error `Page_length_mismatch
      else
        let domain = Domain.build t.page_length_domain in
        let evaluations =
          Array.init t.page_length_domain (function
              | i when i < t.page_length - 1 ->
                  (* Parse the [page] by chunks of [Parameters_check.scalar_bytes_amount] bytes.
                     These chunks are interpreted as [Scalar.t] elements and stored
                     in [evaluations]. *)
                  let dst = Bytes.create Parameters_check.scalar_bytes_amount in
                  Bytes.blit
                    page
                    (i * Parameters_check.scalar_bytes_amount)
                    dst
                    0
                    Parameters_check.scalar_bytes_amount ;
                  Scalar.of_bytes_exn dst
              | i when i = t.page_length - 1 ->
                  (* Store the remaining bytes in the last nonzero coefficient
                     of evaluations. *)
                  let dst = Bytes.create t.remaining_bytes in
                  Bytes.blit
                    page
                    (i * Parameters_check.scalar_bytes_amount)
                    dst
                    0
                    t.remaining_bytes ;
                  Scalar.of_bytes_exn dst
              | _ -> Scalar.(copy zero))
        in
        let root = Domain.get t.domain_polynomial_length page_index in
<<<<<<< HEAD
=======
        let srs_point = t.srs_verifier.pages in
>>>>>>> 1a991a03
        if
          Kate_amortized.verify
            t.kate_amortized
            ~commitment
            ~srs_point:t.srs.kate_amortized_srs_g2_pages
            ~domain
            ~root
            ~evaluations
            ~proof
        then Ok ()
        else Error `Invalid_page
end

include Inner
module Verifier = Inner

module Internal_for_tests = struct
<<<<<<< HEAD
  let parameters_initialisation
      {slot_size; page_size; number_of_shards; redundancy_factor; _} =
    let length = slot_as_polynomial_length ~slot_size ~page_size in
    let secret =
      Scalar.of_string
        "20812168509434597367146703229805575690060615791308155437936410982393987532344"
    in
    let srs_g1 = Srs_g1.generate_insecure length secret in
    (* The error is caught during the instantiation through [make]. *)
    let erasure_encoded_polynomial_length = redundancy_factor * length in
    let evaluations_per_proof =
      match erasure_encoded_polynomial_length / number_of_shards with
      | exception Invalid_argument _ -> 0
      | x -> x
    in
    (* The cryptobox will read at indices `size`, `1 lsl evaluations_per_proof_log`
       and `page_length` so we take the max + 1. Since `page_length < size`, we
       can remove the `page_length from the max. *)
    let srs_g2 =
      Srs_g2.generate_insecure (max length evaluations_per_proof + 1) secret
    in
    {srs_g1; srs_g2}
=======
  let parameters_initialisation () =
    Prover
      {
        is_fake = true;
        srs_g1 = Lazy.force Srs.Internal_for_tests.fake_srs1;
        srs_g2 = Lazy.force Srs.Internal_for_tests.fake_srs2;
      }

  (* Since computing fake_srs is costly, we avoid to recompute it. *)
  let init_prover_dal () =
    initialisation_parameters := parameters_initialisation ()

  let init_verifier_dal () =
    initialisation_parameters := Verifier {is_fake = true}
>>>>>>> 1a991a03

  let init_verifier_dal_default () =
    initialisation_parameters := Verifier {is_fake = false}

  let make_dummy_shards (t : t) ~state =
    Random.set_state state ;
    let rec loop index seq =
      if index = t.number_of_shards then seq
      else
        let share =
          Array.init
            (t.shard_length + 1 + Random.int 100)
            (fun _ -> Scalar.(random ~state ()))
        in
        loop (index + 1) (Seq.cons {index; share} seq)
    in
    loop 0 Seq.empty

  let polynomials_equal = Poly.equal

  let page_proof_equal = Proof.equal

  let alter_page_proof (proof : page_proof) = Proof.alter_proof proof

  let alter_shard_proof (proof : shard_proof) = Proof.alter_proof proof

  let alter_commitment_proof (proof : commitment_proof) =
    Commitment_proof.alter_proof proof

  let minimum_number_of_shards_to_reconstruct_slot (t : t) =
    t.number_of_shards / t.redundancy_factor

  let select_fft_domain = FFT.select_fft_domain

  let precomputation_equal = Kate_amortized.preprocess_equal

  let dummy_commitment ~state () = Commitment.random ~state ()

  let dummy_page_proof ~state () = Proof.random ~state ()

  let dummy_shard_proof ~state () = Proof.random ~state ()

  let make_dummy_shard ~state ~index ~length =
    {index; share = Array.init length (fun _ -> Scalar.(random ~state ()))}

  let number_of_pages t = t.pages_per_slot

  let shard_length t = t.shard_length

  let dummy_polynomial ~state ~degree =
    let rec nonzero () =
      let res = Scalar.random ~state () in
      if Scalar.is_zero res then nonzero () else res
    in
    Poly.init (degree + 1) (fun i ->
        if i = degree then nonzero () else Scalar.random ~state ())

<<<<<<< HEAD
  let srs_size_g1 t = Srs_g1.size t.srs.raw.srs_g1

  let encoded_share_size = encoded_share_size

  let ensure_validity
      {redundancy_factor; slot_size; page_size; number_of_shards} =
    let open Result_syntax in
    (let* raw =
       match !initialisation_parameters with
       | None -> fail (`Fail "Dal_cryptobox.make: DAL was not initialisated.")
       | Some srs -> return srs
     in
     ensure_validity
       ~slot_size
       ~page_size
       ~redundancy_factor
       ~number_of_shards
       ~srs_g1_length:(Srs_g1.size raw.srs_g1)
       ~srs_g2_length:(Srs_g2.size raw.srs_g2))
    |> function
=======
  let srs_size_g1 t = Srs_g1.size t.kate_amortized.srs_g1

  let encoded_share_size = encoded_share_size

  let ensure_validity_without_srs
      {redundancy_factor; slot_size; page_size; number_of_shards; _} =
    Parameters_check.ensure_validity_without_srs
      ~redundancy_factor
      ~slot_size
      ~page_size
      ~number_of_shards

  let ensure_validity
      {redundancy_factor; slot_size; page_size; number_of_shards} =
    let mode, is_fake =
      match !initialisation_parameters with
      | Verifier {is_fake} -> (`Verifier, is_fake)
      | Prover {is_fake; _} -> (`Prover, is_fake)
    in
    match
      ensure_validity
        ~is_fake
        ~mode
        ~slot_size
        ~page_size
        ~redundancy_factor
        ~number_of_shards
    with
>>>>>>> 1a991a03
    | Ok _ -> true
    | _ -> false

  let slot_as_polynomial_length = Parameters_check.slot_as_polynomial_length
end

module Config = struct
  type t = Dal_config.t = {
    activated : bool;
    use_mock_srs_for_testing : bool;
    bootstrap_peers : string list;
  }

  let encoding : t Data_encoding.t = Dal_config.encoding

  let default = Dal_config.default

  let init_verifier_dal dal_config =
    let open Result_syntax in
    if dal_config.activated then
<<<<<<< HEAD
      let* initialisation_parameters =
        match dal_config.use_mock_srs_for_testing with
        | Some parameters ->
            return (Internal_for_tests.parameters_initialisation parameters)
        | None ->
            let*? srs_g1_path, srs_g2_path = find_srs_files () in
=======
      let initialisation_parameters =
        Verifier {is_fake = dal_config.use_mock_srs_for_testing}
      in
      load_parameters initialisation_parameters
    else return_unit

  let init_prover_dal ~find_srs_files ?(srs_size_log2 = 21) dal_config =
    let open Lwt_result_syntax in
    if dal_config.activated then
      let* initialisation_parameters =
        if dal_config.use_mock_srs_for_testing then
          return (Internal_for_tests.parameters_initialisation ())
        else
          let*? srs_g1_path, srs_g2_path = find_srs_files () in
          let* srs_g1, srs_g2 =
>>>>>>> 1a991a03
            initialisation_parameters_from_files
              ~srs_g1_path
              ~srs_g2_path
              ~srs_size:(1 lsl srs_size_log2)
          in
          return (Prover {is_fake = false; srs_g1; srs_g2})
      in
      Lwt.return (load_parameters initialisation_parameters)
    else return_unit
end<|MERGE_RESOLUTION|>--- conflicted
+++ resolved
@@ -52,13 +52,9 @@
     (fun parameter -> Failed_to_load_trusted_setup parameter)
   [@@coverage off]
 
-<<<<<<< HEAD
-type initialisation_parameters = {srs_g1 : Srs_g1.t; srs_g2 : Srs_g2.t}
-=======
 type initialisation_parameters =
   | Verifier of {is_fake : bool}
   | Prover of {is_fake : bool; srs_g1 : Srs_g1.t; srs_g2 : Srs_g2.t}
->>>>>>> 1a991a03
 
 (* Initialisation parameters are supposed to be instantiated once. *)
 let initialisation_parameters = ref @@ Verifier {is_fake = false}
@@ -72,47 +68,6 @@
 (* FIXME https://gitlab.com/tezos/tezos/-/issues/3400
 
    An integrity check is run to ensure the validity of the files. *)
-<<<<<<< HEAD
-
-let initialisation_parameters_from_files ~srs_g1_path ~srs_g2_path
-    ~srs_size_log2 =
-  let open Lwt_result_syntax in
-  let len = 1 lsl srs_size_log2 in
-  let to_bigstring ~path =
-    let open Lwt_syntax in
-    let* fd = Lwt_unix.openfile path [Unix.O_RDONLY] 0o440 in
-    Lwt.finalize
-      (fun () ->
-        return
-          (match
-             Lwt_bytes.map_file
-               ~fd:(Lwt_unix.unix_file_descr fd)
-               ~shared:false
-               ()
-           with
-          | exception Unix.Unix_error (error_code, function_name, _) ->
-              Error
-                [
-                  Failed_to_load_trusted_setup
-                    (Format.sprintf
-                       "%s: Unix.Unix_error: %s"
-                       function_name
-                       (Unix.error_message error_code));
-                ]
-          | exception e ->
-              Error [Failed_to_load_trusted_setup (Printexc.to_string e)]
-          | res -> Ok res))
-      (fun () -> Lwt_unix.close fd)
-  in
-  let* srs_g1_bigstring = to_bigstring ~path:srs_g1_path in
-  let* srs_g2_bigstring = to_bigstring ~path:srs_g2_path in
-  match
-    let open Result_syntax in
-    let* srs_g1 = Srs_g1.of_bigstring srs_g1_bigstring ~len in
-    let* srs_g2 = Srs_g2.of_bigstring srs_g2_bigstring ~len in
-    return (srs_g1, srs_g2)
-  with
-=======
 (* TODO catch Failed_to_load_trusted_setup *)
 let initialisation_parameters_from_files ~srs_g1_path ~srs_g2_path ~srs_size =
   let open Lwt_syntax in
@@ -121,26 +76,12 @@
   Lwt.return
   @@
   match srs with
->>>>>>> 1a991a03
   | Error (`End_of_file s) ->
       tzfail (Failed_to_load_trusted_setup ("EOF: " ^ s))
   | Error (`Invalid_point p) ->
       tzfail
         (Failed_to_load_trusted_setup (Printf.sprintf "Invalid point %i" p))
-<<<<<<< HEAD
-  | Ok (srs_g1, srs_g2) -> return {srs_g1; srs_g2}
-
-(* The srs is made of the initialisation_parameters and two
-   well-choosen points. Building the srs from the initialisation
-   parameters is almost cost-free. *)
-type srs = {
-  raw : initialisation_parameters;
-  kate_amortized_srs_g2_shards : G2.t;
-  kate_amortized_srs_g2_pages : G2.t;
-}
-=======
   | Ok srs -> return srs
->>>>>>> 1a991a03
 
 module Inner = struct
   module Commitment = struct
@@ -159,13 +100,8 @@
 
     let raw_encoding = encoding [@@coverage off]
 
-<<<<<<< HEAD
     include Mavryk_crypto.Helpers.Make (struct
-      type t = Kzg.Commitment.Single.t
-=======
-    include Tezos_crypto.Helpers.Make (struct
       type t = Kzg.Commitment.Single_G1.t
->>>>>>> 1a991a03
 
       let name = "DAL_commitment"
 
@@ -310,199 +246,6 @@
     degree_check : Srs_g2.t option;
   }
 
-<<<<<<< HEAD
-  let is_power_of_two = Kzg.Utils.is_power_of_two
-
-  (* The page size is a power of two and thus not a multiple of [scalar_bytes_amount],
-     hence the + 1 to account for the remainder of the division. *)
-  let page_length ~page_size = Int.div page_size scalar_bytes_amount + 1
-
-  (* [slot_as_polynomial_length ~slot_size ~page_size] returns the length of the
-     polynomial of maximal degree representing a slot of size [slot_size] with
-     [slot_size / page_size] pages. The returned length thus depends on the number
-     of pages. *)
-  let slot_as_polynomial_length ~slot_size ~page_size =
-    let page_length = page_length ~page_size in
-    let page_length_domain, _, _ = FFT.select_fft_domain page_length in
-    slot_size / page_size * page_length_domain
-
-  let ensure_validity ~slot_size ~page_size ~redundancy_factor ~number_of_shards
-      ~srs_g1_length ~srs_g2_length =
-    let open Result_syntax in
-    let assert_result condition error_message =
-      if not condition then fail (`Fail (error_message ())) else return_unit
-    in
-    let max_polynomial_length =
-      slot_as_polynomial_length ~slot_size ~page_size
-    in
-    let erasure_encoded_polynomial_length =
-      redundancy_factor * max_polynomial_length
-    in
-    let* () =
-      assert_result (number_of_shards > 0) (fun () ->
-          Format.asprintf
-            "The number of shards must be a strictly positive integer. Given: \
-             %d"
-            number_of_shards)
-    in
-    let shard_length = erasure_encoded_polynomial_length / number_of_shards in
-    let* () =
-      assert_result
-        (is_power_of_two slot_size)
-        (* According to the specification the length of a slot are in MiB *)
-        (fun () ->
-          Format.asprintf
-            "Slot size is expected to be a power of 2. Given: %d"
-            slot_size)
-    in
-    let* () =
-      assert_result
-        (is_power_of_two page_size)
-        (* According to the specification the lengths of a page are in MiB *)
-        (fun () ->
-          Format.asprintf
-            "Page size is expected to be a power of 2. Given: %d"
-            page_size)
-    in
-    let* () =
-      assert_result
-        (is_power_of_two redundancy_factor && redundancy_factor >= 2)
-        (* The redundancy factor should be a power of 2 so that n is a power of 2
-           for proper FFT sizing. The variable [polynomial_length] is assumed to be a power of 2
-           as the output of [slot_as_polynomial_length]. *)
-          (fun () ->
-          Format.asprintf
-            "Redundancy factor is expected to be a power of 2 and greater than \
-             2. Given: %d"
-            redundancy_factor)
-    in
-
-    (* At this point [erasure_encoded_polynomial_length] is a power of 2, and [erasure_encoded_polynomial_length > max_polynomial_length]. *)
-    let* () =
-      assert_result
-        (page_size >= 32 && page_size < slot_size)
-        (* The size of a page must be greater than 31 bytes (32 > 31 is the next
-           power of two), the size in bytes of a scalar element, and strictly less
-           than the slot size. *)
-          (fun () ->
-          Format.asprintf
-            "Page size is expected to be greater than '32' and strictly less \
-             than the slot_size '%d'. Got: %d"
-            slot_size
-            page_size)
-    in
-    let max_two_adicity_log = 32 in
-    let two_adicity_log =
-      snd Z.(remove (of_int erasure_encoded_polynomial_length) (of_int 2))
-    in
-    let* () =
-      assert_result
-        (two_adicity_log <= max_two_adicity_log)
-        (* The 2-adicity of [erasure_encoded_polynomial_length] must be at most 2^32,
-           the size of the biggest subgroup of 2^i roots of unity in the multiplicative group of Fr,
-           because the FFTs operate on such groups. *)
-        (fun () ->
-          Format.asprintf
-            "Slot size (%d) and/or redundancy factor (%d) is/are too high: \
-             expected 2-adicity of erasure_encoded_polynomial_length (%d) to \
-             be at most 2^%d, got: 2^%d"
-            slot_size
-            redundancy_factor
-            erasure_encoded_polynomial_length
-            max_two_adicity_log
-            two_adicity_log)
-    in
-    let* () =
-      assert_result
-        (erasure_encoded_polynomial_length mod number_of_shards == 0
-        && number_of_shards < erasure_encoded_polynomial_length)
-        (* The number of shards must divide n, so [number_of_shards <= erasure_encoded_polynomial_length].
-           Moreover, the inequality is strict because if [number_of_shards = erasure_encoded_polynomial_length],
-           the domains for the FFT contain only one element and we cannot build
-           FFT domains with only one element. Given that [erasure_encoded_polynomial_length] is a power of two,
-           it follows that the maximum number of shards is [erasure_encoded_polynomial_length/2]. *)
-          (fun () ->
-          Format.asprintf
-            "The number of shards must divide, and not be equal to %d. For the \
-             given parameter, the maximum number of shards is %d. Got: %d."
-            erasure_encoded_polynomial_length
-            (erasure_encoded_polynomial_length / 2)
-            number_of_shards)
-    in
-    let* () =
-      assert_result
-        (shard_length < max_polynomial_length)
-        (* Since shard_length = n / number_of_shards, we obtain
-           (all quantities are positive integers):
-           shard_length < k
-           => n / number_of_shards < k
-           => n / k < number_of_shards
-           => redundancy_factor < number_of_shards
-           since number_of_shards is a power of 2 the minimum value for
-           number_of_shards is 2 * redundancy_factor. *)
-        (fun () ->
-          Format.asprintf
-            "For the given parameters, the minimum number of shards is %d. Got \
-             %d."
-            (redundancy_factor * 2)
-            number_of_shards)
-    in
-    let* () =
-      assert_result
-        (max_polynomial_length <= srs_g1_length)
-        (* The committed polynomials have degree t.max_polynomial_length - 1 at most,
-           so t.max_polynomial_length coefficients. *)
-        (fun () ->
-          Format.asprintf
-            "SRS on G1 size is too small. Expected more than %d. Got %d. Hint: \
-             you can reduce the size of a slot."
-            max_polynomial_length
-            srs_g1_length)
-    in
-    let* () =
-      assert_result
-        (let shard_length =
-           erasure_encoded_polynomial_length / number_of_shards
-         in
-         let srs_g2_expected_length =
-           max max_polynomial_length shard_length + 1
-         in
-         srs_g2_expected_length <= srs_g2_length)
-        (fun () ->
-          Format.asprintf
-            "SRS on G2 size is too small. Expected more than %d. Got %d. Hint: \
-             you can increase the number of shards/number of pages."
-            max_polynomial_length
-            srs_g2_length)
-    in
-    let domain_length = 2 * max_polynomial_length / shard_length in
-    let* () =
-      assert_result
-        (domain_length <> 0 && domain_length land (domain_length - 1) = 0)
-        (* The computation of shard proofs further require the [domain_length] to
-           be a power of two for correct FFT sizing, even though we could relax
-           the constraint to a product of primes dividing the order of the group
-           G1 thanks to the Prime Factorization Algorithm, as we currently do with
-           the FFTs on scalar elements, if the need arises. *)
-          (fun () ->
-          (* [domain_length = 2 * max_polynomial_length / shard_length
-                            = 2 * max_polynomial_length / (redundancy_factor * max_polynomial_length / number_of_shards)
-                            = 2 * number_of_shards / redundancy_factor] *)
-          Format.asprintf
-            "The ratio (2 * number of shards / redundancy factor) must be a \
-             power of two. Got 2 * %d / %d = %d"
-            number_of_shards
-            redundancy_factor
-            domain_length)
-    in
-    assert_result
-      (max_polynomial_length mod shard_length = 0)
-      (fun () ->
-        Format.asprintf
-          "The length of a shard must divide %d. Got %d"
-          max_polynomial_length
-          shard_length)
-=======
   let ensure_validity ~is_fake ~mode ~slot_size ~page_size ~redundancy_factor
       ~number_of_shards =
     let open Result_syntax in
@@ -520,7 +263,6 @@
       ~page_size
       ~redundancy_factor
       ~number_of_shards
->>>>>>> 1a991a03
 
   type parameters = Dal_config.parameters = {
     redundancy_factor : int;
@@ -533,8 +275,6 @@
 
   let pages_per_slot {slot_size; page_size; _} = slot_size / page_size
 
-<<<<<<< HEAD
-=======
   module Cache = Hashtbl.Make (struct
     type t = parameters * initialisation_parameters
 
@@ -553,72 +293,12 @@
     let hash = Hashtbl.hash
   end)
 
->>>>>>> 1a991a03
   (* Error cases of this functions are not encapsulated into
      `tzresult` for modularity reasons. *)
   let make
       ({redundancy_factor; slot_size; page_size; number_of_shards} as
       parameters) =
     let open Result_syntax in
-<<<<<<< HEAD
-    let max_polynomial_length =
-      slot_as_polynomial_length ~slot_size ~page_size
-    in
-    let erasure_encoded_polynomial_length =
-      redundancy_factor * max_polynomial_length
-    in
-    let shard_length = erasure_encoded_polynomial_length / number_of_shards in
-    let* raw =
-      match !initialisation_parameters with
-      | None -> fail (`Fail "Dal_cryptobox.make: DAL was not initialised.")
-      | Some srs -> return srs
-    in
-    let* () =
-      ensure_validity
-        ~slot_size
-        ~page_size
-        ~redundancy_factor
-        ~number_of_shards
-        ~srs_g1_length:(Srs_g1.size raw.srs_g1)
-        ~srs_g2_length:(Srs_g2.size raw.srs_g2)
-    in
-    let page_length = page_length ~page_size in
-    let page_length_domain, _, _ = FFT.select_fft_domain page_length in
-    let srs =
-      {
-        raw;
-        kate_amortized_srs_g2_shards = Srs_g2.get raw.srs_g2 shard_length;
-        kate_amortized_srs_g2_pages = Srs_g2.get raw.srs_g2 page_length_domain;
-      }
-    in
-    return
-      {
-        redundancy_factor;
-        slot_size;
-        page_size;
-        number_of_shards;
-        max_polynomial_length;
-        erasure_encoded_polynomial_length;
-        domain_polynomial_length = make_domain max_polynomial_length;
-        domain_2_times_polynomial_length =
-          make_domain (2 * max_polynomial_length);
-        domain_erasure_encoded_polynomial_length =
-          make_domain erasure_encoded_polynomial_length;
-        shard_length;
-        pages_per_slot = pages_per_slot parameters;
-        page_length;
-        page_length_domain;
-        remaining_bytes = page_size mod scalar_bytes_amount;
-        srs;
-        kate_amortized =
-          {
-            max_polynomial_length;
-            shard_length;
-            srs_g1 = srs.raw.srs_g1;
-            number_of_shards;
-          };
-      }
-=======
     let table = Cache.create 5 in
     let with_cache (parameters, initialisation_parameters) f =
       match Cache.find_opt table (parameters, initialisation_parameters) with
@@ -697,7 +377,6 @@
           kate_amortized;
           degree_check;
         }
->>>>>>> 1a991a03
 
   let parameters
       ({redundancy_factor; slot_size; page_size; number_of_shards; _} : t) =
@@ -1137,22 +816,6 @@
       Ok (Poly.truncate ~len:t.max_polynomial_length p)
 
   let commit t p =
-<<<<<<< HEAD
-    try Ok (Commitment.commit t.srs.raw.srs_g1 p)
-    with Kzg.Commitment.SRS_too_short _ ->
-      Error
-        (`Invalid_degree_strictly_less_than_expected
-          {given = Poly.degree p; expected = Srs_g1.size t.srs.raw.srs_g1})
-
-  let pp_commit_error fmt
-      (`Invalid_degree_strictly_less_than_expected {given; expected}) =
-    Format.fprintf
-      fmt
-      "Invalid degree: expecting input polynomial to commit function to have a \
-       degree strictly less than %d. Got %d."
-      expected
-      given
-=======
     match t.mode with
     | `Verifier -> Error `Prover_SRS_not_loaded
     | `Prover -> (
@@ -1178,7 +841,6 @@
           fmt
           "The prover's SRS was not loaded: cannot commit a polynomial without \
            the prover's SRS."
->>>>>>> 1a991a03
 
   let string_of_commit_error err = Format.asprintf "%a" pp_commit_error err
 
@@ -1194,35 +856,6 @@
      X^{d-n} on G_2. *)
 
   (* Proves that degree(p) < t.max_polynomial_length *)
-<<<<<<< HEAD
-  (* FIXME https://gitlab.com/tezos/tezos/-/issues/4192
-
-     Generalize this function to pass the slot_size in parameter. *)
-  let prove_commitment
-      ({srs = {raw = {srs_g1; _}; _}; max_polynomial_length; _} : t) p =
-    if Srs_g1.size srs_g1 >= max_polynomial_length then
-      Ok
-        (Degree_check.prove
-           ~max_commit:(Srs_g1.size srs_g1 - 1)
-           ~max_degree:(max_polynomial_length - 1)
-           srs_g1
-           p)
-    else
-      Error
-        (`Invalid_degree_strictly_less_than_expected
-          {given = max_polynomial_length; expected = Srs_g1.size srs_g1})
-
-  (* Verifies that the degree of the committed polynomial is < t.max_polynomial_length *)
-  let verify_commitment (t : t) cm proof =
-    let max_allowed_committed_poly_degree = t.max_polynomial_length - 1 in
-    let max_committable_degree = Srs_g1.size t.srs.raw.srs_g1 - 1 in
-    let offset_monomial_degree =
-      max_committable_degree - max_allowed_committed_poly_degree
-    in
-    let srs_0 = Srs_g2.get t.srs.raw.srs_g2 0 in
-    let srs_n_d = Srs_g2.get t.srs.raw.srs_g2 offset_monomial_degree in
-    Degree_check.verify {srs_0; srs_n_d} cm proof
-=======
   let prove_commitment ({max_polynomial_length; degree_check; _} : t) p =
     match degree_check with
     | None -> Error `Prover_SRS_not_loaded
@@ -1242,7 +875,6 @@
   (* Verifies that the degree of the committed polynomial is < t.max_polynomial_length *)
   let verify_commitment (t : t) cm proof =
     Degree_check.verify t.srs_verifier.commitment cm proof
->>>>>>> 1a991a03
 
   let save_precompute_shards_proofs precomputation ~filename =
     protect (fun () ->
@@ -1335,11 +967,7 @@
           Domain.get t.domain_erasure_encoded_polynomial_length shard_index
         in
         let domain = Domain.build t.shard_length in
-<<<<<<< HEAD
-        let srs_point = t.srs.kate_amortized_srs_g2_shards in
-=======
         let srs_point = t.srs_verifier.shards in
->>>>>>> 1a991a03
         if
           Kate_amortized.verify
             t.kate_amortized
@@ -1459,10 +1087,7 @@
               | _ -> Scalar.(copy zero))
         in
         let root = Domain.get t.domain_polynomial_length page_index in
-<<<<<<< HEAD
-=======
         let srs_point = t.srs_verifier.pages in
->>>>>>> 1a991a03
         if
           Kate_amortized.verify
             t.kate_amortized
@@ -1480,30 +1105,6 @@
 module Verifier = Inner
 
 module Internal_for_tests = struct
-<<<<<<< HEAD
-  let parameters_initialisation
-      {slot_size; page_size; number_of_shards; redundancy_factor; _} =
-    let length = slot_as_polynomial_length ~slot_size ~page_size in
-    let secret =
-      Scalar.of_string
-        "20812168509434597367146703229805575690060615791308155437936410982393987532344"
-    in
-    let srs_g1 = Srs_g1.generate_insecure length secret in
-    (* The error is caught during the instantiation through [make]. *)
-    let erasure_encoded_polynomial_length = redundancy_factor * length in
-    let evaluations_per_proof =
-      match erasure_encoded_polynomial_length / number_of_shards with
-      | exception Invalid_argument _ -> 0
-      | x -> x
-    in
-    (* The cryptobox will read at indices `size`, `1 lsl evaluations_per_proof_log`
-       and `page_length` so we take the max + 1. Since `page_length < size`, we
-       can remove the `page_length from the max. *)
-    let srs_g2 =
-      Srs_g2.generate_insecure (max length evaluations_per_proof + 1) secret
-    in
-    {srs_g1; srs_g2}
-=======
   let parameters_initialisation () =
     Prover
       {
@@ -1518,7 +1119,6 @@
 
   let init_verifier_dal () =
     initialisation_parameters := Verifier {is_fake = true}
->>>>>>> 1a991a03
 
   let init_verifier_dal_default () =
     initialisation_parameters := Verifier {is_fake = false}
@@ -1576,28 +1176,6 @@
     Poly.init (degree + 1) (fun i ->
         if i = degree then nonzero () else Scalar.random ~state ())
 
-<<<<<<< HEAD
-  let srs_size_g1 t = Srs_g1.size t.srs.raw.srs_g1
-
-  let encoded_share_size = encoded_share_size
-
-  let ensure_validity
-      {redundancy_factor; slot_size; page_size; number_of_shards} =
-    let open Result_syntax in
-    (let* raw =
-       match !initialisation_parameters with
-       | None -> fail (`Fail "Dal_cryptobox.make: DAL was not initialisated.")
-       | Some srs -> return srs
-     in
-     ensure_validity
-       ~slot_size
-       ~page_size
-       ~redundancy_factor
-       ~number_of_shards
-       ~srs_g1_length:(Srs_g1.size raw.srs_g1)
-       ~srs_g2_length:(Srs_g2.size raw.srs_g2))
-    |> function
-=======
   let srs_size_g1 t = Srs_g1.size t.kate_amortized.srs_g1
 
   let encoded_share_size = encoded_share_size
@@ -1626,7 +1204,6 @@
         ~redundancy_factor
         ~number_of_shards
     with
->>>>>>> 1a991a03
     | Ok _ -> true
     | _ -> false
 
@@ -1647,14 +1224,6 @@
   let init_verifier_dal dal_config =
     let open Result_syntax in
     if dal_config.activated then
-<<<<<<< HEAD
-      let* initialisation_parameters =
-        match dal_config.use_mock_srs_for_testing with
-        | Some parameters ->
-            return (Internal_for_tests.parameters_initialisation parameters)
-        | None ->
-            let*? srs_g1_path, srs_g2_path = find_srs_files () in
-=======
       let initialisation_parameters =
         Verifier {is_fake = dal_config.use_mock_srs_for_testing}
       in
@@ -1670,7 +1239,6 @@
         else
           let*? srs_g1_path, srs_g2_path = find_srs_files () in
           let* srs_g1, srs_g2 =
->>>>>>> 1a991a03
             initialisation_parameters_from_files
               ~srs_g1_path
               ~srs_g2_path
