--- conflicted
+++ resolved
@@ -193,14 +193,10 @@
      polynomial [p].
 
       Fails with [`Invalid_degree_strictly_less_than_expected _]
-<<<<<<< HEAD
-      if the degree of [p] exceeds the SRS size. *)
-=======
       if the degree of [p] exceeds the SRS size.
 
       Fails with [`Prover_SRS_not_loaded] if the prover’s SRS is not loaded
       (ie: [init_dal_verifier] has been used to load the SRS). *)
->>>>>>> 1a991a03
 val commit :
   t ->
   polynomial ->
@@ -480,18 +476,6 @@
 module Internal_for_tests : sig
   (** The initialisation parameters can be too large for testing
      purposes. This function creates an unsafe initialisation
-<<<<<<< HEAD
-     parameters using [parameters]. The running time of this function
-     is linear with respect to [parameters.slot_size]. Order of magnitude can
-     be around 1 minute for a size of 1MiB. *)
-  val parameters_initialisation : parameters -> initialisation_parameters
-
-  (** Same as {!val:load_parameters} except it erase parameters if
-     they were already loaded. This is used to circumvent limitation
-     from test frameworks where tests with various parameters could be
-     run using the same binary. *)
-  val load_parameters : initialisation_parameters -> unit
-=======
      parameters using default parameters designed to handle test cases. *)
   val init_prover_dal : unit -> unit
 
@@ -503,7 +487,6 @@
       difference with [init_verifier_dal] is that the latter loads a
       SRS that should be only used for tests. *)
   val init_verifier_dal_default : unit -> unit
->>>>>>> 1a991a03
 
   (** Returns a randomized valid sequence of shards using the random state
      [state] for the given parameters. *)
@@ -608,13 +591,9 @@
      same initialization parameters. (To ensure this property, an integrity
      check is run.) In this case, [init_dal] can take several seconds
      to run. *)
-<<<<<<< HEAD
-  val init_dal :
-=======
   val init_verifier_dal : t -> unit Error_monad.tzresult
 
   val init_prover_dal :
->>>>>>> 1a991a03
     find_srs_files:(unit -> (string * string) Error_monad.tzresult) ->
     ?srs_size_log2:int ->
     t ->
