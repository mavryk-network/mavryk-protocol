(*****************************************************************************)
(*                                                                           *)
(* SPDX-License-Identifier: MIT                                              *)
(* Copyright (c) 2023 Nomadic Labs, <contact@nomadic-labs.com>               *)
(*                                                                           *)
(*****************************************************************************)

(** Testing
    -------
    Component:  Lib_crypto_dal Test_dal_cryptobox
    Invocation: dune exec src/lib_crypto_dal/test/main.exe -- --file test_dal_cryptobox.ml
    Subject:    Tests the cryptography used in the Data Availability Layer (DAL)
*)

module Test = struct
  (* [randrange ?(min=0) max] returns a random integer in the range [min, max - 1]. *)
  let randrange ?(min = 0) max =
    QCheck2.Gen.(generate1 (int_range min (max - 1)))

  (* [randrange ?(min=0) ~len max] returns a list of random integer of len between
     one and len in the range [min, max - 1]. *)
  let randrange_list ?(min = 0) ~len max =
    QCheck2.Gen.(
      generate ~n:(generate1 (int_range 1 len)) (int_range min (max - 1)))

  let out_of_range ~min ~max =
    let left = QCheck2.Gen.(Int.min_int -- (min - 1)) in
    let right = QCheck2.Gen.(max -- Int.max_int) in
    let a, b = QCheck2.Gen.(pair left right |> generate1) in
    QCheck2.Gen.(generate1 (oneofl [a; b]))

  (* Samples k random integers within the range [0, bound[. *)
  let random_indices bound k =
    let indices = Array.init k (fun _ -> -1) in
    for i = 0 to k - 1 do
      let rec loop () =
        let n = randrange bound in
        if Array.mem n indices then loop () else n
      in
      indices.(i) <- loop ()
    done ;
    indices

  (* The maximum value for the slot size is chosen to trigger
     cases where some domain sizes for the FFT are not powers
     of two.*)
  let max_slot_size_log2 = 13

  let size_offset_log2 = 3

  let max_page_size_log2 = max_slot_size_log2 - size_offset_log2

<<<<<<< HEAD
  let max_redundancy_factor_log2 = 4

  let max_number_of_shards_log2 = 19

  (* The set of parameters maximizing the SRS length, and which
     is in the codomain of [generate_parameters]. *)
  let max_parameters =
    lazy
      (let max_parameters : Cryptobox.parameters =
         {
           slot_size = 1 lsl max_slot_size_log2;
           page_size = 1 lsl max_page_size_log2;
           redundancy_factor = 1 lsl max_redundancy_factor_log2;
           number_of_shards = 1;
         }
       in
       Cryptobox.Internal_for_tests.parameters_initialisation max_parameters)

  (* Initializes the DAL parameters *)
  let init () =
    Cryptobox.Internal_for_tests.load_parameters (Lazy.force max_parameters)

=======
>>>>>>> 1a991a03
  type parameters = {
    slot_size : int;
    page_size : int;
    redundancy_factor : int;
    number_of_shards : int;
    padding_threshold : int;
    slot : bytes;
  }

  let get_cryptobox_parameters parameters : Cryptobox.parameters =
    {
      slot_size = parameters.slot_size;
      page_size = parameters.page_size;
      redundancy_factor = parameters.redundancy_factor;
      number_of_shards = parameters.number_of_shards;
    }

  let generate_parameters =
    let open QCheck2.Gen in
    let* redundancy_factor_log2 = int_range 1 max_redundancy_factor_log2 in
    let* slot_size_log2 = int_range size_offset_log2 max_slot_size_log2 in
    let* page_size_log2 = int_range 0 (slot_size_log2 - size_offset_log2) in
    let polynomial_length =
      Cryptobox.Internal_for_tests.slot_as_polynomial_length
        ~slot_size:(1 lsl slot_size_log2)
        ~page_size:(1 lsl page_size_log2)
    in
    let erasure_encoded_polynomial_length =
      polynomial_length * (1 lsl redundancy_factor_log2)
    in
    let* number_of_shards = int_range 0 erasure_encoded_polynomial_length in
    let slot_size = 1 lsl slot_size_log2 in
    let* data = bytes_size (int_range 0 slot_size) in
    let padding_threshold = Bytes.length data in
    let slot = Bytes.make slot_size '\000' in
    Bytes.blit data 0 slot 0 padding_threshold ;
    map
      (fun ( slot_size,
             page_size,
             redundancy_factor,
             number_of_shards,
             padding_threshold,
             slot ) : parameters ->
        {
          slot_size;
          page_size;
          redundancy_factor;
          number_of_shards;
          padding_threshold;
          slot;
        })
      (tup6
         (return slot_size)
         (return (1 lsl page_size_log2))
         (return (1 lsl redundancy_factor_log2))
         (return number_of_shards)
         (return padding_threshold)
         (return slot))

  let print_parameters =
    QCheck2.Print.(
      contramap
        (fun {
               slot_size;
               page_size;
               redundancy_factor;
               number_of_shards;
               padding_threshold;
               slot;
             } ->
          ( slot_size,
            page_size,
            redundancy_factor,
            number_of_shards,
            padding_threshold,
            slot ))
        (tup6 int int int int int bytes))

  let ensure_validity params =
    Cryptobox.Internal_for_tests.ensure_validity
      (get_cryptobox_parameters params)

  let make params = Cryptobox.make (get_cryptobox_parameters params)

  (* Tests that with a fraction 1/redundancy_factor of the shards
     the decoding succeeds. Checks equality of polynomials. *)
  let test_erasure_code =
    let open QCheck2 in
    let open Error_monad.Result_syntax in
    Test.make
      ~name:"erasure code"
      ~print:print_parameters
      ~count:30
      generate_parameters
      (fun params ->
<<<<<<< HEAD
        init () ;
        assume (ensure_validity params) ;
        (let* t = Cryptobox.make (get_cryptobox_parameters params) in
=======
        Cryptobox.Internal_for_tests.init_prover_dal () ;
        assert (ensure_validity params) ;
        (let* t = make params in
>>>>>>> 1a991a03
         let* polynomial = Cryptobox.polynomial_from_slot t params.slot in
         let shards = Cryptobox.shards_from_polynomial t polynomial in
         let shards_amount =
           Cryptobox.Internal_for_tests
           .minimum_number_of_shards_to_reconstruct_slot
             t
         in
         let random_shard_indices =
           random_indices
             (params.number_of_shards - 1)
             (randrange ~min:shards_amount params.number_of_shards)
         in
         let random_shards =
           Seq.filter
             (fun ({index; _} : Cryptobox.shard) ->
               Array.mem index random_shard_indices)
             shards
         in
         let* decoded_polynomial =
           Cryptobox.polynomial_from_shards t random_shards
         in
         return
           (Cryptobox.Internal_for_tests.polynomials_equal
              decoded_polynomial
              polynomial))
        |> function
        | Ok check -> check
        | Error _ -> false)

  (* Tests that with a fraction 1/redundancy_factor of the shards
     the decoding succeeds. Checks equality of slots. *)
  let test_erasure_code_with_slot_conversion =
    let open QCheck2 in
    let open Error_monad.Result_syntax in
    Test.make
      ~name:"erasure code with slot conversion"
      ~print:print_parameters
      ~count:30
      generate_parameters
      (fun params ->
<<<<<<< HEAD
        init () ;
        assume (ensure_validity params) ;
        (let* t = Cryptobox.make (get_cryptobox_parameters params) in
=======
        Cryptobox.Internal_for_tests.init_prover_dal () ;
        assert (ensure_validity params) ;
        (let* t = make params in
>>>>>>> 1a991a03
         let* polynomial = Cryptobox.polynomial_from_slot t params.slot in
         let shards = Cryptobox.shards_from_polynomial t polynomial in
         let shards_amount =
           Cryptobox.Internal_for_tests
           .minimum_number_of_shards_to_reconstruct_slot
             t
         in
         let random_shard_indices =
           random_indices
             (params.number_of_shards - 1)
             (randrange ~min:shards_amount params.number_of_shards)
         in
         let random_shards =
           Seq.filter
             (fun ({index; _} : Cryptobox.shard) ->
               Array.mem index random_shard_indices)
             shards
         in
         let* decoded_slot = Cryptobox.polynomial_from_shards t random_shards in
         let decoded_data =
           Bytes.sub
             (Cryptobox.polynomial_to_slot t decoded_slot)
             0
             params.padding_threshold
         in
         let data = Bytes.sub params.slot 0 params.padding_threshold in
         return (Bytes.equal data decoded_data))
        |> function
        | Ok check -> check
        | _ -> false)

  let test_erasure_code_failure_not_enough_shards =
    let open QCheck2 in
    let open Error_monad.Result_syntax in
    Test.make
      ~name:"erasure code not enough shards"
      ~print:print_parameters
      ~count:30
      generate_parameters
      (fun params ->
<<<<<<< HEAD
        init () ;
        assume (ensure_validity params) ;
        (let* t = Cryptobox.make (get_cryptobox_parameters params) in
=======
        Cryptobox.Internal_for_tests.init_prover_dal () ;
        assert (ensure_validity params) ;
        (let* t = make params in
>>>>>>> 1a991a03
         let* polynomial = Cryptobox.polynomial_from_slot t params.slot in
         let shards = Cryptobox.shards_from_polynomial t polynomial in
         let shards_amount =
           Cryptobox.Internal_for_tests
           .minimum_number_of_shards_to_reconstruct_slot
             t
         in
         let random_shard_indices =
           random_indices
             (params.number_of_shards - 1)
             (randrange shards_amount)
         in
         let random_shards =
           Seq.filter
             (fun ({index; _} : Cryptobox.shard) ->
               Array.mem index random_shard_indices)
             shards
         in
         Cryptobox.polynomial_from_shards t random_shards)
        |> function
        | Error (`Not_enough_shards _) -> true
        | _ -> false)

  let test_erasure_code_failure_out_of_range =
    let open QCheck2 in
    let open Error_monad.Result_syntax in
    Test.make
      ~name:"erasure code shard index out of range"
      ~print:print_parameters
      ~count:30
      generate_parameters
      (fun params ->
<<<<<<< HEAD
        init () ;
        assume (ensure_validity params) ;
        (let* t = Cryptobox.make (get_cryptobox_parameters params) in
=======
        Cryptobox.Internal_for_tests.init_prover_dal () ;
        assert (ensure_validity params) ;
        (let* t = make params in
>>>>>>> 1a991a03
         let* polynomial = Cryptobox.polynomial_from_slot t params.slot in
         let shards = Cryptobox.shards_from_polynomial t polynomial in
         let shards_amount =
           Cryptobox.Internal_for_tests
           .minimum_number_of_shards_to_reconstruct_slot
             t
         in
         let random_shards =
           Seq.take shards_amount shards
           |> Seq.map (fun ({share; _} : Cryptobox.shard) : Cryptobox.shard ->
                  {
                    index = out_of_range ~min:0 ~max:params.number_of_shards;
                    share;
                  })
         in
         Cryptobox.polynomial_from_shards t random_shards)
        |> function
        | Error (`Shard_index_out_of_range _) -> true
        | _ -> false)

  (* Checking the shards' length to avoid out-of-bounds array accesses.
     The function [polynomial_from_shards] returns an error if the shards
     don't have the expected length. This could happen if the shards were
     produced with a different set of parameters than the ones used by
     [polynomial_from_shards]. *)
  let test_erasure_code_failure_invalid_shard_length =
    let open QCheck2 in
    let open Error_monad.Result_syntax in
    Test.make
      ~name:"erasure code shard invalid shard length"
      ~print:print_parameters
      ~count:30
      generate_parameters
      (fun params ->
<<<<<<< HEAD
        init () ;
        assume (ensure_validity params) ;
        (let* t = Cryptobox.make (get_cryptobox_parameters params) in
=======
        Cryptobox.Internal_for_tests.init_prover_dal () ;
        assert (ensure_validity params) ;
        (let* t = make params in
>>>>>>> 1a991a03
         let state = QCheck_base_runner.random_state () in
         let shards = Cryptobox.Internal_for_tests.make_dummy_shards t ~state in
         Cryptobox.polynomial_from_shards t shards)
        |> function
        | Error (`Invalid_shard_length _) -> true
        | _ -> false)

  (* Check that for any slot,
     [polynomial_to_slot (polynomial_from_slot slot) = slot]. *)
  let test_polynomial_slot_conversions =
    let open QCheck2 in
    let open Error_monad.Result_syntax in
    Test.make
      ~name:"polynomial-slot conversions"
      ~print:print_parameters
      ~count:30
      generate_parameters
      (fun params ->
<<<<<<< HEAD
        init () ;
        assume (ensure_validity params) ;
        (let* t = Cryptobox.make (get_cryptobox_parameters params) in
=======
        Cryptobox.Internal_for_tests.init_prover_dal () ;
        assert (ensure_validity params) ;
        (let* t = make params in
>>>>>>> 1a991a03
         let* polynomial = Cryptobox.polynomial_from_slot t params.slot in
         let slot = Cryptobox.(polynomial_to_slot t polynomial) in
         Ok (Bytes.equal slot params.slot))
        |> function
        | Ok check -> check
        | _ -> false)

  (* Tests that a page is included in a slot. *)
  let test_page_proofs =
    let open QCheck2 in
    let open Error_monad.Result_syntax in
    Test.make
      ~name:"page proofs"
      ~print:print_parameters
      ~count:30
      generate_parameters
      (fun params ->
<<<<<<< HEAD
        init () ;
        assume (ensure_validity params) ;
        (let* t = Cryptobox.make (get_cryptobox_parameters params) in
=======
        Cryptobox.Internal_for_tests.init_prover_dal () ;
        assert (ensure_validity params) ;
        (let* t = make params in
>>>>>>> 1a991a03
         let* polynomial = Cryptobox.polynomial_from_slot t params.slot in
         let* commitment = Cryptobox.commit t polynomial in
         let number_of_pages = params.slot_size / params.page_size in
         let page_index = randrange number_of_pages in
         let* page_proof = Cryptobox.prove_page t polynomial page_index in
         let page =
           Bytes.sub
             params.slot
             (page_index * params.page_size)
             params.page_size
         in
<<<<<<< HEAD
=======
         (* Testing the initialisation logic, even if the prover’s would be
            enough to verify *)
         Cryptobox.Internal_for_tests.init_verifier_dal () ;
         let* t = make params in
>>>>>>> 1a991a03
         Cryptobox.verify_page t commitment ~page_index page page_proof)
        |> function
        | Ok () -> true
        | _ -> false)

  (* The verification of a page fails on input the wrong page (or the wrong proof). *)
  let test_page_proofs_invalid =
    let open QCheck2 in
    let open Error_monad.Result_syntax in
    Test.make
      ~name:"page proofs invalid page"
      ~print:print_parameters
      ~count:30
      generate_parameters
      (fun params ->
<<<<<<< HEAD
        init () ;
        assume (ensure_validity params) ;
        (let* t = Cryptobox.make (get_cryptobox_parameters params) in
=======
        Cryptobox.Internal_for_tests.init_prover_dal () ;
        assert (ensure_validity params) ;
        (let* t = make params in
>>>>>>> 1a991a03
         let* polynomial = Cryptobox.polynomial_from_slot t params.slot in
         let* commitment = Cryptobox.commit t polynomial in
         let number_of_pages = params.slot_size / params.page_size in
         let page_index = randrange number_of_pages in
         let* proof = Cryptobox.prove_page t polynomial page_index in
         let altered_proof =
           Cryptobox.Internal_for_tests.alter_page_proof proof
         in
         let page =
           Bytes.sub
             params.slot
             (page_index * params.page_size)
             params.page_size
         in
         Cryptobox.verify_page t commitment ~page_index page altered_proof)
        |> function
        | Error `Invalid_page -> true
        | _ -> false)

  (* Tests that a shard comes from the erasure-encoded slot. *)
  let test_shard_proofs =
    let open QCheck2 in
    let open Error_monad.Result_syntax in
    Test.make
      ~name:"shard proofs"
      ~print:print_parameters
      ~count:30
      generate_parameters
      (fun params ->
<<<<<<< HEAD
        init () ;
        assume (ensure_validity params) ;
        (let* t = Cryptobox.make (get_cryptobox_parameters params) in
=======
        Cryptobox.Internal_for_tests.init_prover_dal () ;
        assert (ensure_validity params) ;
        (let* t = make params in
>>>>>>> 1a991a03
         let* polynomial = Cryptobox.polynomial_from_slot t params.slot in
         let* commitment = Cryptobox.commit t polynomial in
         let shards = Cryptobox.shards_from_polynomial t polynomial in
         let* precomputation = Cryptobox.precompute_shards_proofs t in
         let shard_proofs =
           Cryptobox.prove_shards t ~polynomial ~precomputation
         in
         let shard_index = randrange params.number_of_shards in
         match
           Seq.find
             (fun ({index; _} : Cryptobox.shard) -> index = shard_index)
             shards
         with
         | None ->
             (* The shard index was sampled within the bounds, so this case
                (the queried index is out of bounds) doesn't happen. *)
             assert false
         | Some shard ->
<<<<<<< HEAD
=======
             (* Testing the initialisation logic, even if the prover’s would be
                enough to verify *)
             Cryptobox.Internal_for_tests.init_verifier_dal () ;
             let* t = make params in
>>>>>>> 1a991a03
             Cryptobox.verify_shard
               t
               commitment
               shard
               shard_proofs.(shard_index))
        |> function
        | Ok () -> true
        | _ -> false)

  (* Tests that a shard comes from the erasure-encoded slot. *)
  let test_shard_proofs_multi =
    let open QCheck2 in
    let open Error_monad.Result_syntax in
    Test.make
      ~name:"shard proofs multi"
      ~print:print_parameters
      generate_parameters
      (fun params ->
        Cryptobox.Internal_for_tests.init_prover_dal () ;
        assert (ensure_validity params) ;
        (let* t = make params in
         let* polynomial = Cryptobox.polynomial_from_slot t params.slot in
         let* commitment = Cryptobox.commit t polynomial in
         let shards = Cryptobox.shards_from_polynomial t polynomial in
         let* precomputation = Cryptobox.precompute_shards_proofs t in
         let shard_proofs =
           Cryptobox.prove_shards t ~polynomial ~precomputation
         in
         let shard_index_list =
           randrange_list ~len:params.number_of_shards params.number_of_shards
         in

         let shard_to_verify =
           List.map
             (fun shard_index ->
               match
                 Seq.find
                   (fun ({index; _} : Cryptobox.shard) -> index = shard_index)
                   shards
               with
               | None ->
                   (* The shard index was sampled within the bounds, so this case
                      (the queried index is out of bounds) doesn't happen. *)
                   assert false
               | Some shard -> shard)
             shard_index_list
         in
         (* Testing the initialisation logic, even if the prover’s would be
            enough to verify *)
         Cryptobox.Internal_for_tests.init_verifier_dal () ;
         let* t = make params in
         let shard_proof_list =
           List.map
             (fun shard_index -> shard_proofs.(shard_index))
             shard_index_list
         in
         Cryptobox.verify_shard_multi
           t
           commitment
           shard_to_verify
           shard_proof_list)
        |> function
        | Ok () -> true
        | _ -> false)

  let test_shard_proofs_invalid_parameter () =
    (* The following parameters used to be accepted by the [ensure_validity]
       function, while they were actually unsupported (they indeed break an
       invariant and trigger a runtime exception). *)
    Cryptobox.Internal_for_tests.init_prover_dal () ;
    let params =
      {
        slot_size = 512;
        page_size = 256;
        redundancy_factor = 8;
        number_of_shards = 88;
        padding_threshold = 512;
        slot = Bytes.create 512;
      }
    in
    assert (ensure_validity params = false)

  let test_shard_proof_invalid =
    let open QCheck2 in
    let open Error_monad.Result_syntax in
    Test.make
      ~name:"invalid shard proof"
      ~print:print_parameters
      ~count:30
      generate_parameters
      (fun params ->
<<<<<<< HEAD
        init () ;
        assume (ensure_validity params) ;
        (let* t = Cryptobox.make (get_cryptobox_parameters params) in
=======
        Cryptobox.Internal_for_tests.init_prover_dal () ;
        assert (ensure_validity params) ;
        (let* t = make params in
>>>>>>> 1a991a03
         let* polynomial = Cryptobox.polynomial_from_slot t params.slot in
         let* commitment = Cryptobox.commit t polynomial in
         let shards = Cryptobox.shards_from_polynomial t polynomial in
         let* precomputation = Cryptobox.precompute_shards_proofs t in
         let shard_proofs =
           Cryptobox.prove_shards t ~precomputation ~polynomial
         in
         let shard_index = randrange params.number_of_shards in
         match
           Seq.find
             (fun ({index; _} : Cryptobox.shard) -> index = shard_index)
             shards
         with
         | None ->
             (* The shard index was sampled within the bounds, so this case
                (the queried index is out of bounds) cannot happen. *)
             assert false
         | Some shard ->
             let altered_proof =
               Cryptobox.Internal_for_tests.alter_shard_proof
                 shard_proofs.(shard_index)
             in
             Cryptobox.verify_shard t commitment shard altered_proof)
        |> function
        | Error `Invalid_shard -> true
        | _ -> false)

  let test_shard_proof_multi_invalid =
    let open QCheck2 in
    let open Error_monad.Result_syntax in
    Test.make
      ~name:"invalid shard proof"
      ~print:print_parameters
      ~count:30
      generate_parameters
      (fun params ->
        Cryptobox.Internal_for_tests.init_prover_dal () ;
        assert (ensure_validity params) ;
        (let* t = make params in
         let* polynomial = Cryptobox.polynomial_from_slot t params.slot in
         let* commitment = Cryptobox.commit t polynomial in
         let shards = Cryptobox.shards_from_polynomial t polynomial in
         let* precomputation = Cryptobox.precompute_shards_proofs t in
         let shard_proofs =
           Cryptobox.prove_shards t ~precomputation ~polynomial
         in
         let shard_index_list =
           randrange_list ~len:params.number_of_shards params.number_of_shards
         in
         let altered_shard_proofs_shard_list =
           List.map
             (fun shard_index ->
               match
                 Seq.find
                   (fun ({index; _} : Cryptobox.shard) -> index = shard_index)
                   shards
               with
               | None ->
                   (* The shard index was sampled within the bounds, so this case
                      (the queried index is out of bounds) doesn't happen. *)
                   assert false
               | Some shard ->
                   let altered_proof =
                     Cryptobox.Internal_for_tests.alter_shard_proof
                       shard_proofs.(shard_index)
                   in
                   (shard, altered_proof))
             shard_index_list
         in
         let shard_list, altered_shard_proofs_list =
           List.split altered_shard_proofs_shard_list
         in
         Cryptobox.verify_shard_multi
           t
           commitment
           shard_list
           altered_shard_proofs_list)
        |> function
        | Error `Invalid_shard -> true
        | _ -> false)

  (* Tests that the slot behind the commitment has its size bounded
     by [t.slot_size]. *)
  let test_commitment_proof =
    let open QCheck2 in
    let open Error_monad.Result_syntax in
    Test.make
      ~name:"commitment proof"
      ~print:print_parameters
      ~count:30
      generate_parameters
      (fun params ->
<<<<<<< HEAD
        init () ;
        assume (ensure_validity params) ;
        (let* t = Cryptobox.make (get_cryptobox_parameters params) in
         let* polynomial = Cryptobox.polynomial_from_slot t params.slot in
         let* commitment = Cryptobox.commit t polynomial in
         let* commitment_proof = Cryptobox.prove_commitment t polynomial in
=======
        Cryptobox.Internal_for_tests.init_prover_dal () ;
        assert (ensure_validity params) ;
        (let* t = make params in
         let* polynomial = Cryptobox.polynomial_from_slot t params.slot in
         let* commitment = Cryptobox.commit t polynomial in
         let* commitment_proof = Cryptobox.prove_commitment t polynomial in
         (* Testing the initialisation logic, even if the prover’s would be
            enough to verify *)
         Cryptobox.Internal_for_tests.init_verifier_dal () ;
         let* t = make params in
>>>>>>> 1a991a03
         return (Cryptobox.verify_commitment t commitment commitment_proof))
        |> function
        | Ok true -> true
        | _ -> false)

  let test_commitment_proof_invalid =
    let open QCheck2 in
    let open Error_monad.Result_syntax in
    Test.make
      ~name:"invalid commitment proof"
      ~print:print_parameters
      ~count:30
      generate_parameters
      (fun params ->
<<<<<<< HEAD
        init () ;
        assume (ensure_validity params) ;
        (let* t = Cryptobox.make (get_cryptobox_parameters params) in
=======
        Cryptobox.Internal_for_tests.init_prover_dal () ;
        assert (ensure_validity params) ;
        (let* t = make params in
>>>>>>> 1a991a03
         let* polynomial = Cryptobox.polynomial_from_slot t params.slot in
         let* commitment = Cryptobox.commit t polynomial in
         let* commitment_proof = Cryptobox.prove_commitment t polynomial in
         let altered_proof =
           Cryptobox.Internal_for_tests.alter_commitment_proof commitment_proof
         in
         return (Cryptobox.verify_commitment t commitment altered_proof))
        |> function
        | Ok false -> true
        | _ -> false)

  let test_select_fft_domain =
    let open QCheck2 in
    Test.make
      ~name:"FFT domain selection"
      ~print:QCheck2.Print.int
      ~count:100_000
      (QCheck2.Gen.int_range 1 10_000_000)
      (fun n ->
        let domain_size, _, _ =
          Cryptobox.Internal_for_tests.select_fft_domain n
        in
        domain_size >= n)

  let path filename = project_root // Filename.dirname __FILE__ // filename

  let test_shard_proofs_load_from_file =
    let open QCheck2 in
    let open Error_monad.Result_syntax in
    Test.make
      ~name:"shard proofs loading"
      ~print:print_parameters
      ~count:1
      generate_parameters
      (fun params ->
<<<<<<< HEAD
        init () ;
        assume (ensure_validity params) ;
=======
        Cryptobox.Internal_for_tests.init_prover_dal () ;
        assert (ensure_validity params) ;
>>>>>>> 1a991a03
        (let* t =
           Result.map_error
             (function `Fail s -> [Error_monad.error_of_exn (Failure s)])
             (make params)
         in
         let filename = path "test_precomputation" in
         match Cryptobox.precompute_shards_proofs t with
         | Ok precomputation ->
             let hash = Cryptobox.hash_precomputation precomputation in
             let* retrieved_precomputation =
               Lwt_main.run
                 (let open Error_monad.Lwt_result_syntax in
                 let* () =
                   Cryptobox.save_precompute_shards_proofs
                     precomputation
                     ~filename
                 in
                 Cryptobox.load_precompute_shards_proofs
                   ~hash:(Some hash)
                   ~filename
                   ())
             in
             Sys.remove filename ;
             return
               (Cryptobox.Internal_for_tests.precomputation_equal
                  precomputation
                  retrieved_precomputation)
         | _ ->
             Error [Error_monad.error_of_exn (Failure "Precomputation failed")])
        |> function
        | Ok true -> true
        | _ -> false)

  let test_shard_proofs_load_from_file_invalid_hash =
    let open QCheck2 in
    let open Error_monad.Result_syntax in
    let filename = ref (path "test_precomputation") in
    Test.make
      ~name:"shard proofs loading invalid hash"
      ~print:print_parameters
      ~count:1
      generate_parameters
      (fun params ->
<<<<<<< HEAD
        init () ;
        assume (ensure_validity params) ;
=======
        Cryptobox.Internal_for_tests.init_prover_dal () ;
        assert (ensure_validity params) ;
>>>>>>> 1a991a03
        (let* t =
           Result.map_error
             (function `Fail s -> [Error_monad.error_of_exn (Failure s)])
             (make params)
         in
<<<<<<< HEAD
         let precomputation = Cryptobox.precompute_shards_proofs t in
         let dummy_hash = Mavryk_crypto.Blake2B.hash_bytes [] in
         let* _ =
           Lwt_main.run
             (let open Error_monad.Lwt_result_syntax in
             let* () =
               Cryptobox.save_precompute_shards_proofs
                 precomputation
                 ~filename:!filename
=======
         match Cryptobox.precompute_shards_proofs t with
         | Ok precomputation ->
             let dummy_hash = Tezos_crypto.Blake2B.hash_bytes [] in
             let* _ =
               Lwt_main.run
                 (let open Error_monad.Lwt_result_syntax in
                 let* () =
                   Cryptobox.save_precompute_shards_proofs
                     precomputation
                     ~filename:!filename
                 in
                 Cryptobox.load_precompute_shards_proofs
                   ~hash:(Some dummy_hash)
                   ~filename:!filename
                   ())
>>>>>>> 1a991a03
             in
             return filename
         | _ ->
             Error [Error_monad.error_of_exn (Failure "Precomputation failed")])
        |> function
        | Error [Cryptobox.Invalid_precomputation_hash _] ->
            Sys.remove !filename ;
            true
        | _ ->
            Sys.remove !filename ;
            false)

<<<<<<< HEAD
  let test_dal_initialisation_twice_failure =
    let open QCheck2 in
    Test.make
      ~name:"DAL initialisation twice failure"
      ~print:print_parameters
      ~count:1
      generate_parameters
      (fun params ->
        init () ;
        assume (ensure_validity params) ;
        let config : Cryptobox.Config.t =
          {
            activated = true;
            use_mock_srs_for_testing = Some (get_cryptobox_parameters params);
            bootstrap_peers = [];
          }
        in
        let find_srs_files () : (string * string) Error_monad.tzresult =
          Ok ("", "")
        in
        Lwt_main.run (Cryptobox.Config.init_dal ~find_srs_files config)
        |> function
        | Error [Cryptobox.Dal_initialisation_twice] -> true
        | _ -> false)

=======
>>>>>>> 1a991a03
  let find_trusted_setup_files () =
    let config : Cryptobox.Config.t =
      {activated = true; use_mock_srs_for_testing = false; bootstrap_peers = []}
    in
    let find_srs_files () : (string * string) Error_monad.tzresult =
      Ok (path "srs_zcash_g1_5", path "srs_zcash_g2_5")
    in
    Lwt_main.run
      (Cryptobox.Config.init_prover_dal ~find_srs_files ~srs_size_log2:5 config)
    |> function
    | Ok () -> ()
    | Error _ -> assert false

  let find_trusted_setup_files_failure () =
    let config : Cryptobox.Config.t =
      {activated = true; use_mock_srs_for_testing = false; bootstrap_peers = []}
    in
    let find_srs_files () : (string * string) Error_monad.tzresult =
      Ok (path "srs_zcash_g1_5", path "srs_zcash_g2_5")
    in
    Lwt_main.run
      (Cryptobox.Config.init_prover_dal ~find_srs_files ~srs_size_log2:6 config)
    |> function
    | Error [Cryptobox.Failed_to_load_trusted_setup s] ->
        if Re.Str.(string_match (regexp "EOF") s 0) then () else assert false
    | _ -> assert false

  let test_wrong_slot_size =
    let open QCheck2 in
    let open Error_monad.Result_syntax in
    Test.make
      ~name:"wrong slot size"
      ~print:print_parameters
      ~count:30
      generate_parameters
      (fun params ->
<<<<<<< HEAD
        init () ;
        assume (ensure_validity params) ;
=======
        Cryptobox.Internal_for_tests.init_prover_dal () ;
        assert (ensure_validity params) ;
>>>>>>> 1a991a03
        (let* t = Cryptobox.make (get_cryptobox_parameters params) in
         let slot = Gen.(generate1 (bytes_size (int_range 0 (1 lsl 10)))) in
         assume (Bytes.length slot <> params.slot_size) ;
         Cryptobox.polynomial_from_slot t slot)
        |> function
        | Error (`Slot_wrong_size s) ->
            Re.Str.(
              string_match
                (regexp "message must be \\([0-9]+\\) bytes long")
                s
                0)
        | _ -> false)

  let test_page_length_mismatch =
    let open QCheck2 in
    let open Error_monad.Result_syntax in
    Test.make
      ~name:"page_length_mismatch"
      ~print:print_parameters
      ~count:30
      generate_parameters
      (fun params ->
<<<<<<< HEAD
        init () ;
        assume (ensure_validity params) ;
=======
        Cryptobox.Internal_for_tests.init_prover_dal () ;
        assert (ensure_validity params) ;
>>>>>>> 1a991a03
        (let* t = Cryptobox.make (get_cryptobox_parameters params) in
         let slot = Gen.(generate1 (bytes_size (int_range 0 (1 lsl 10)))) in
         assume (Bytes.length slot <> params.slot_size) ;
         let state = QCheck_base_runner.random_state () in
         let commitment =
           Cryptobox.Internal_for_tests.dummy_commitment ~state ()
         in
         let page = Gen.(generate1 (bytes_size (int_range 1 (1 lsl 10)))) in
         assume (Bytes.length page <> params.page_size) ;
         let page_proof =
           Cryptobox.Internal_for_tests.dummy_page_proof ~state ()
         in
         let page_index =
           randrange (Cryptobox.Internal_for_tests.number_of_pages t)
         in
         Cryptobox.verify_page t commitment ~page_index page page_proof)
        |> function
        | Error `Page_length_mismatch -> true
        | _ -> false)

  let test_shard_length_mismatch =
    let open QCheck2 in
    let open Error_monad.Result_syntax in
    Test.make
      ~name:"shard_length_mismatch"
      ~print:print_parameters
      ~count:30
      generate_parameters
      (fun params ->
<<<<<<< HEAD
        init () ;
        assume (ensure_validity params) ;
        (let* t = Cryptobox.make (get_cryptobox_parameters params) in
=======
        Cryptobox.Internal_for_tests.init_prover_dal () ;
        assert (ensure_validity params) ;
        (let* t = make params in
>>>>>>> 1a991a03
         let state = QCheck_base_runner.random_state () in
         let commitment =
           Cryptobox.Internal_for_tests.dummy_commitment ~state ()
         in
         let length = randrange ~min:1 1000 in
         assume (length <> Cryptobox.Internal_for_tests.shard_length t) ;
         let index = randrange params.number_of_shards in
         let shard =
           Cryptobox.Internal_for_tests.make_dummy_shard ~state ~index ~length
         in
         let shard_proof =
           Cryptobox.Internal_for_tests.dummy_shard_proof ~state ()
         in
         Cryptobox.verify_shard t commitment shard shard_proof)
        |> function
        | Error `Shard_length_mismatch -> true
        | _ -> false)

  let test_prove_page_out_of_bounds =
    let open QCheck2 in
    let open Error_monad.Result_syntax in
    Test.make
      ~name:"prove page out of bound"
      ~print:print_parameters
      ~count:30
      generate_parameters
      (fun params ->
<<<<<<< HEAD
        init () ;
        assume (ensure_validity params) ;
        (let* t = Cryptobox.make (get_cryptobox_parameters params) in
=======
        Cryptobox.Internal_for_tests.init_prover_dal () ;
        assert (ensure_validity params) ;
        (let* t = make params in
>>>>>>> 1a991a03
         let* polynomial = Cryptobox.polynomial_from_slot t params.slot in
         let proof_index =
           out_of_range
             ~min:0
             ~max:(Cryptobox.Internal_for_tests.number_of_pages t)
         in
         Cryptobox.prove_page t polynomial proof_index)
        |> function
        | Error `Page_index_out_of_range -> true
        | _ -> false)

  let test_verify_page_out_of_bounds =
    let open QCheck2 in
    let open Error_monad.Result_syntax in
    Test.make
      ~name:"verify page out of bound"
      ~print:print_parameters
      ~count:30
      generate_parameters
      (fun params ->
<<<<<<< HEAD
        init () ;
        assume (ensure_validity params) ;
=======
        Cryptobox.Internal_for_tests.init_prover_dal () ;
        assert (ensure_validity params) ;
>>>>>>> 1a991a03
        (let* t = Cryptobox.make (get_cryptobox_parameters params) in
         let slot = Gen.(generate1 (bytes_size (int_range 0 (1 lsl 10)))) in
         assume (Bytes.length slot <> params.slot_size) ;
         let state = QCheck_base_runner.random_state () in
         let commitment =
           Cryptobox.Internal_for_tests.dummy_commitment ~state ()
         in
         let page = Gen.(generate1 (bytes_size (int_range 0 (1 lsl 10)))) in
         assume (Bytes.length page <> params.page_size) ;
         let page_proof =
           Cryptobox.Internal_for_tests.dummy_page_proof ~state ()
         in
         let page_index =
           out_of_range
             ~min:0
             ~max:(Cryptobox.Internal_for_tests.number_of_pages t)
         in
         Cryptobox.verify_page t commitment ~page_index page page_proof)
        |> function
        | Error `Page_index_out_of_range -> true
        | _ -> false)

  let test_verify_shard_out_of_bounds =
    let open QCheck2 in
    let open Error_monad.Result_syntax in
    Test.make
      ~name:"verify shard out of bound"
      ~print:print_parameters
      ~count:30
      generate_parameters
      (fun params ->
<<<<<<< HEAD
        init () ;
        assume (ensure_validity params) ;
=======
        Cryptobox.Internal_for_tests.init_prover_dal () ;
        assert (ensure_validity params) ;
>>>>>>> 1a991a03
        (let* t = Cryptobox.make (get_cryptobox_parameters params) in
         let slot = Gen.(generate1 (bytes_size (int_range 0 (1 lsl 10)))) in
         assume (Bytes.length slot <> params.slot_size) ;
         let state = QCheck_base_runner.random_state () in
         let commitment =
           Cryptobox.Internal_for_tests.dummy_commitment ~state ()
         in
         let page = Gen.(generate1 (bytes_size (int_range 0 (1 lsl 10)))) in
         assume (Bytes.length page <> params.page_size) ;
         let shard_proof =
           Cryptobox.Internal_for_tests.dummy_shard_proof ~state ()
         in
         let shard_index = out_of_range ~min:0 ~max:params.number_of_shards in
         let shard =
           Cryptobox.Internal_for_tests.make_dummy_shard
             ~state
             ~index:shard_index
             ~length:(Cryptobox.Internal_for_tests.shard_length t)
         in
         Cryptobox.verify_shard t commitment shard shard_proof)
        |> function
        | Error (`Shard_index_out_of_range _) -> true
        | _ -> false)

  let test_commit =
    let open QCheck2 in
    let open Error_monad.Result_syntax in
    Test.make
      ~name:"commit"
      ~print:print_parameters
      ~count:30
      generate_parameters
      (fun params ->
<<<<<<< HEAD
        init () ;
        assume (ensure_validity params) ;
        (let* t = Cryptobox.make (get_cryptobox_parameters params) in
=======
        Cryptobox.Internal_for_tests.init_prover_dal () ;
        assert (ensure_validity params) ;
        (let* t = make params in
>>>>>>> 1a991a03
         let state = QCheck_base_runner.random_state () in
         let degree = randrange (Cryptobox.Internal_for_tests.srs_size_g1 t) in
         let polynomial =
           Cryptobox.Internal_for_tests.dummy_polynomial ~state ~degree
         in
         Cryptobox.commit t polynomial)
        |> function
        | Ok _ -> true
        | _ -> false)

  let test_commit_failure =
    let open QCheck2 in
    let open Error_monad.Result_syntax in
    Test.make
      ~name:"commit failure"
      ~print:print_parameters
      ~count:30
      generate_parameters
      (fun params ->
        Cryptobox.Internal_for_tests.init_prover_dal () ;
        let deg = ref 0 in
        let size_srs_g1 = ref 0 in
<<<<<<< HEAD
        assume (ensure_validity params) ;
        (let* t = Cryptobox.make (get_cryptobox_parameters params) in
=======
        assert (ensure_validity params) ;
        (let* t = make params in
>>>>>>> 1a991a03
         let state = QCheck_base_runner.random_state () in
         let min = Cryptobox.Internal_for_tests.srs_size_g1 t in
         let degree = randrange ~min (min + (1 lsl 10)) in
         deg := degree ;
         size_srs_g1 := Cryptobox.Internal_for_tests.srs_size_g1 t ;
         let polynomial =
           Cryptobox.Internal_for_tests.dummy_polynomial ~state ~degree
         in
         Cryptobox.commit t polynomial)
        |> function
        | Error (`Invalid_degree_strictly_less_than_expected {given; expected})
          ->
            given = !deg && expected = !size_srs_g1
        | _ -> false)

  let test_encoded_share_size =
    let open QCheck2 in
    let open Error_monad.Result_syntax in
    Test.make
      ~name:"encoded share_size"
      ~print:print_parameters
      ~count:30
      generate_parameters
      (fun params ->
<<<<<<< HEAD
        init () ;
        assume (ensure_validity params) ;
        (let* t = Cryptobox.make (get_cryptobox_parameters params) in
=======
        Cryptobox.Internal_for_tests.init_prover_dal () ;
        assert (ensure_validity params) ;
        (let* t = make params in
>>>>>>> 1a991a03
         (* This encoding has not a fixed size since it depends on the DAL
            parameters, so we must supply a default value share with the shard
            length from the DAL cryptobox configuration record [t].
            So we provide a default value for a share to
            [Data_encoding.Binary.length]. The length of a share is the one
            from the configuration record [t]: [t.shard_length]. *)
         let state = QCheck_base_runner.random_state () in
         let shard =
           Cryptobox.Internal_for_tests.make_dummy_shard
             ~state
             ~index:0
             ~length:(Cryptobox.Internal_for_tests.shard_length t)
         in
         let expected_encoded_share_size =
           Data_encoding.Binary.length Cryptobox.share_encoding shard.share
         in
         return
           (Cryptobox.Internal_for_tests.encoded_share_size t
           = expected_encoded_share_size))
        |> function
        | Ok check -> check
        | _ -> false)

  (* We can craft two slots whose commitments are equal for two different
     page sizes. *)
  (* FIXME https://gitlab.com/tezos/tezos/-/issues/4555
     This test should be adapted with the new constraints on the DAL parameters. *)
  let _test_collision_page_size () =
    let slot_size = 1 lsl 6 in
    Cryptobox.Internal_for_tests.init_prover_dal () ;
    let open Error_monad.Result_syntax in
    (let* t1 =
       Cryptobox.make
         {
           redundancy_factor = 2;
           slot_size;
           page_size = 1 lsl 5;
           number_of_shards = 2;
         }
     in
     let* t2 =
       Cryptobox.make
         {
           redundancy_factor = 2;
           slot_size;
           page_size = 1 lsl 6;
           number_of_shards = 2;
         }
     in
     let a = Random.bits () in
     let slot1 = Bytes.make slot_size '\000' in
     Bytes.set_uint8 slot1 0 a ;
     Bytes.set_uint8 slot1 32 a ;
     let slot2 = Bytes.make slot_size '\000' in
     Bytes.set_uint8 slot2 0 a ;
     Bytes.set_uint8 slot2 31 a ;

     let* p1 = Cryptobox.polynomial_from_slot t1 slot1 in
     let* p2 = Cryptobox.polynomial_from_slot t2 slot2 in

     let* commitment1 = Cryptobox.commit t1 p1 in
     let* commitment2 = Cryptobox.commit t2 p2 in
     Ok (Cryptobox.Commitment.equal commitment1 commitment2))
    |> function
    | Ok check -> assert check
    | _ -> assert false
end

let test =
  List.map
    (fun (test_name, test_func) ->
      Alcotest.test_case test_name `Quick test_func)
    [
      ("find_trusted_setup_files", Test.find_trusted_setup_files);
      ("find_trusted_setup_files_failure", Test.find_trusted_setup_files_failure);
      ( "shard_proofs_invalid_parameter",
        Test.test_shard_proofs_invalid_parameter )
      (*("test_collision_page_size", Test.test_collision_page_size);*);
    ]

let () =
  (* Seed for deterministic pseudo-randomness:
      If the environment variable RANDOM_SEED is set, then its value is used as
      as seed. Otherwise, a random seed is used.
     WARNING: using [Random.self_init] elsewhere in the tests breaks thedeterminism.
  *)
  let seed =
    match Sys.getenv_opt "RANDOM_SEED" with
    | None ->
        Random.self_init () ;
        Random.int 1073741823
    | Some v -> int_of_string v
  in

  Random.init seed ;
  Alcotest.run
    ~__FILE__
    "DAL cryptobox"
    [
      ("Unit tests", test);
      ( "PBT",
        Mavryk_test_helpers.Qcheck2_helpers.qcheck_wrap
          Test.
            [
              test_erasure_code;
              test_erasure_code_with_slot_conversion;
              test_erasure_code_failure_out_of_range;
              test_erasure_code_failure_not_enough_shards;
              test_erasure_code_failure_invalid_shard_length;
              test_page_proofs;
              test_page_proofs_invalid;
              test_shard_proofs;
              test_shard_proofs_multi;
              test_shard_proof_invalid;
              test_commitment_proof;
              test_commitment_proof_invalid;
              test_polynomial_slot_conversions;
              test_select_fft_domain;
              test_shard_proofs_load_from_file;
              test_shard_proofs_load_from_file_invalid_hash;
              test_wrong_slot_size;
              test_page_length_mismatch;
              test_shard_length_mismatch;
              test_prove_page_out_of_bounds;
              test_verify_page_out_of_bounds;
              test_verify_shard_out_of_bounds;
              test_commit;
              test_commit_failure;
              test_encoded_share_size;
            ] );
    ]<|MERGE_RESOLUTION|>--- conflicted
+++ resolved
@@ -50,31 +50,6 @@
 
   let max_page_size_log2 = max_slot_size_log2 - size_offset_log2
 
-<<<<<<< HEAD
-  let max_redundancy_factor_log2 = 4
-
-  let max_number_of_shards_log2 = 19
-
-  (* The set of parameters maximizing the SRS length, and which
-     is in the codomain of [generate_parameters]. *)
-  let max_parameters =
-    lazy
-      (let max_parameters : Cryptobox.parameters =
-         {
-           slot_size = 1 lsl max_slot_size_log2;
-           page_size = 1 lsl max_page_size_log2;
-           redundancy_factor = 1 lsl max_redundancy_factor_log2;
-           number_of_shards = 1;
-         }
-       in
-       Cryptobox.Internal_for_tests.parameters_initialisation max_parameters)
-
-  (* Initializes the DAL parameters *)
-  let init () =
-    Cryptobox.Internal_for_tests.load_parameters (Lazy.force max_parameters)
-
-=======
->>>>>>> 1a991a03
   type parameters = {
     slot_size : int;
     page_size : int;
@@ -170,15 +145,9 @@
       ~count:30
       generate_parameters
       (fun params ->
-<<<<<<< HEAD
-        init () ;
-        assume (ensure_validity params) ;
-        (let* t = Cryptobox.make (get_cryptobox_parameters params) in
-=======
-        Cryptobox.Internal_for_tests.init_prover_dal () ;
-        assert (ensure_validity params) ;
-        (let* t = make params in
->>>>>>> 1a991a03
+        Cryptobox.Internal_for_tests.init_prover_dal () ;
+        assert (ensure_validity params) ;
+        (let* t = make params in
          let* polynomial = Cryptobox.polynomial_from_slot t params.slot in
          let shards = Cryptobox.shards_from_polynomial t polynomial in
          let shards_amount =
@@ -219,15 +188,9 @@
       ~count:30
       generate_parameters
       (fun params ->
-<<<<<<< HEAD
-        init () ;
-        assume (ensure_validity params) ;
-        (let* t = Cryptobox.make (get_cryptobox_parameters params) in
-=======
-        Cryptobox.Internal_for_tests.init_prover_dal () ;
-        assert (ensure_validity params) ;
-        (let* t = make params in
->>>>>>> 1a991a03
+        Cryptobox.Internal_for_tests.init_prover_dal () ;
+        assert (ensure_validity params) ;
+        (let* t = make params in
          let* polynomial = Cryptobox.polynomial_from_slot t params.slot in
          let shards = Cryptobox.shards_from_polynomial t polynomial in
          let shards_amount =
@@ -268,15 +231,9 @@
       ~count:30
       generate_parameters
       (fun params ->
-<<<<<<< HEAD
-        init () ;
-        assume (ensure_validity params) ;
-        (let* t = Cryptobox.make (get_cryptobox_parameters params) in
-=======
-        Cryptobox.Internal_for_tests.init_prover_dal () ;
-        assert (ensure_validity params) ;
-        (let* t = make params in
->>>>>>> 1a991a03
+        Cryptobox.Internal_for_tests.init_prover_dal () ;
+        assert (ensure_validity params) ;
+        (let* t = make params in
          let* polynomial = Cryptobox.polynomial_from_slot t params.slot in
          let shards = Cryptobox.shards_from_polynomial t polynomial in
          let shards_amount =
@@ -309,15 +266,9 @@
       ~count:30
       generate_parameters
       (fun params ->
-<<<<<<< HEAD
-        init () ;
-        assume (ensure_validity params) ;
-        (let* t = Cryptobox.make (get_cryptobox_parameters params) in
-=======
-        Cryptobox.Internal_for_tests.init_prover_dal () ;
-        assert (ensure_validity params) ;
-        (let* t = make params in
->>>>>>> 1a991a03
+        Cryptobox.Internal_for_tests.init_prover_dal () ;
+        assert (ensure_validity params) ;
+        (let* t = make params in
          let* polynomial = Cryptobox.polynomial_from_slot t params.slot in
          let shards = Cryptobox.shards_from_polynomial t polynomial in
          let shards_amount =
@@ -352,15 +303,9 @@
       ~count:30
       generate_parameters
       (fun params ->
-<<<<<<< HEAD
-        init () ;
-        assume (ensure_validity params) ;
-        (let* t = Cryptobox.make (get_cryptobox_parameters params) in
-=======
-        Cryptobox.Internal_for_tests.init_prover_dal () ;
-        assert (ensure_validity params) ;
-        (let* t = make params in
->>>>>>> 1a991a03
+        Cryptobox.Internal_for_tests.init_prover_dal () ;
+        assert (ensure_validity params) ;
+        (let* t = make params in
          let state = QCheck_base_runner.random_state () in
          let shards = Cryptobox.Internal_for_tests.make_dummy_shards t ~state in
          Cryptobox.polynomial_from_shards t shards)
@@ -379,15 +324,9 @@
       ~count:30
       generate_parameters
       (fun params ->
-<<<<<<< HEAD
-        init () ;
-        assume (ensure_validity params) ;
-        (let* t = Cryptobox.make (get_cryptobox_parameters params) in
-=======
-        Cryptobox.Internal_for_tests.init_prover_dal () ;
-        assert (ensure_validity params) ;
-        (let* t = make params in
->>>>>>> 1a991a03
+        Cryptobox.Internal_for_tests.init_prover_dal () ;
+        assert (ensure_validity params) ;
+        (let* t = make params in
          let* polynomial = Cryptobox.polynomial_from_slot t params.slot in
          let slot = Cryptobox.(polynomial_to_slot t polynomial) in
          Ok (Bytes.equal slot params.slot))
@@ -405,15 +344,9 @@
       ~count:30
       generate_parameters
       (fun params ->
-<<<<<<< HEAD
-        init () ;
-        assume (ensure_validity params) ;
-        (let* t = Cryptobox.make (get_cryptobox_parameters params) in
-=======
-        Cryptobox.Internal_for_tests.init_prover_dal () ;
-        assert (ensure_validity params) ;
-        (let* t = make params in
->>>>>>> 1a991a03
+        Cryptobox.Internal_for_tests.init_prover_dal () ;
+        assert (ensure_validity params) ;
+        (let* t = make params in
          let* polynomial = Cryptobox.polynomial_from_slot t params.slot in
          let* commitment = Cryptobox.commit t polynomial in
          let number_of_pages = params.slot_size / params.page_size in
@@ -425,13 +358,10 @@
              (page_index * params.page_size)
              params.page_size
          in
-<<<<<<< HEAD
-=======
          (* Testing the initialisation logic, even if the prover’s would be
             enough to verify *)
          Cryptobox.Internal_for_tests.init_verifier_dal () ;
          let* t = make params in
->>>>>>> 1a991a03
          Cryptobox.verify_page t commitment ~page_index page page_proof)
         |> function
         | Ok () -> true
@@ -447,15 +377,9 @@
       ~count:30
       generate_parameters
       (fun params ->
-<<<<<<< HEAD
-        init () ;
-        assume (ensure_validity params) ;
-        (let* t = Cryptobox.make (get_cryptobox_parameters params) in
-=======
-        Cryptobox.Internal_for_tests.init_prover_dal () ;
-        assert (ensure_validity params) ;
-        (let* t = make params in
->>>>>>> 1a991a03
+        Cryptobox.Internal_for_tests.init_prover_dal () ;
+        assert (ensure_validity params) ;
+        (let* t = make params in
          let* polynomial = Cryptobox.polynomial_from_slot t params.slot in
          let* commitment = Cryptobox.commit t polynomial in
          let number_of_pages = params.slot_size / params.page_size in
@@ -485,15 +409,9 @@
       ~count:30
       generate_parameters
       (fun params ->
-<<<<<<< HEAD
-        init () ;
-        assume (ensure_validity params) ;
-        (let* t = Cryptobox.make (get_cryptobox_parameters params) in
-=======
-        Cryptobox.Internal_for_tests.init_prover_dal () ;
-        assert (ensure_validity params) ;
-        (let* t = make params in
->>>>>>> 1a991a03
+        Cryptobox.Internal_for_tests.init_prover_dal () ;
+        assert (ensure_validity params) ;
+        (let* t = make params in
          let* polynomial = Cryptobox.polynomial_from_slot t params.slot in
          let* commitment = Cryptobox.commit t polynomial in
          let shards = Cryptobox.shards_from_polynomial t polynomial in
@@ -512,13 +430,10 @@
                 (the queried index is out of bounds) doesn't happen. *)
              assert false
          | Some shard ->
-<<<<<<< HEAD
-=======
              (* Testing the initialisation logic, even if the prover’s would be
                 enough to verify *)
              Cryptobox.Internal_for_tests.init_verifier_dal () ;
              let* t = make params in
->>>>>>> 1a991a03
              Cryptobox.verify_shard
                t
                commitment
@@ -610,15 +525,9 @@
       ~count:30
       generate_parameters
       (fun params ->
-<<<<<<< HEAD
-        init () ;
-        assume (ensure_validity params) ;
-        (let* t = Cryptobox.make (get_cryptobox_parameters params) in
-=======
-        Cryptobox.Internal_for_tests.init_prover_dal () ;
-        assert (ensure_validity params) ;
-        (let* t = make params in
->>>>>>> 1a991a03
+        Cryptobox.Internal_for_tests.init_prover_dal () ;
+        assert (ensure_validity params) ;
+        (let* t = make params in
          let* polynomial = Cryptobox.polynomial_from_slot t params.slot in
          let* commitment = Cryptobox.commit t polynomial in
          let shards = Cryptobox.shards_from_polynomial t polynomial in
@@ -711,14 +620,6 @@
       ~count:30
       generate_parameters
       (fun params ->
-<<<<<<< HEAD
-        init () ;
-        assume (ensure_validity params) ;
-        (let* t = Cryptobox.make (get_cryptobox_parameters params) in
-         let* polynomial = Cryptobox.polynomial_from_slot t params.slot in
-         let* commitment = Cryptobox.commit t polynomial in
-         let* commitment_proof = Cryptobox.prove_commitment t polynomial in
-=======
         Cryptobox.Internal_for_tests.init_prover_dal () ;
         assert (ensure_validity params) ;
         (let* t = make params in
@@ -729,7 +630,6 @@
             enough to verify *)
          Cryptobox.Internal_for_tests.init_verifier_dal () ;
          let* t = make params in
->>>>>>> 1a991a03
          return (Cryptobox.verify_commitment t commitment commitment_proof))
         |> function
         | Ok true -> true
@@ -744,15 +644,9 @@
       ~count:30
       generate_parameters
       (fun params ->
-<<<<<<< HEAD
-        init () ;
-        assume (ensure_validity params) ;
-        (let* t = Cryptobox.make (get_cryptobox_parameters params) in
-=======
-        Cryptobox.Internal_for_tests.init_prover_dal () ;
-        assert (ensure_validity params) ;
-        (let* t = make params in
->>>>>>> 1a991a03
+        Cryptobox.Internal_for_tests.init_prover_dal () ;
+        assert (ensure_validity params) ;
+        (let* t = make params in
          let* polynomial = Cryptobox.polynomial_from_slot t params.slot in
          let* commitment = Cryptobox.commit t polynomial in
          let* commitment_proof = Cryptobox.prove_commitment t polynomial in
@@ -788,13 +682,8 @@
       ~count:1
       generate_parameters
       (fun params ->
-<<<<<<< HEAD
-        init () ;
-        assume (ensure_validity params) ;
-=======
-        Cryptobox.Internal_for_tests.init_prover_dal () ;
-        assert (ensure_validity params) ;
->>>>>>> 1a991a03
+        Cryptobox.Internal_for_tests.init_prover_dal () ;
+        assert (ensure_validity params) ;
         (let* t =
            Result.map_error
              (function `Fail s -> [Error_monad.error_of_exn (Failure s)])
@@ -838,32 +727,16 @@
       ~count:1
       generate_parameters
       (fun params ->
-<<<<<<< HEAD
-        init () ;
-        assume (ensure_validity params) ;
-=======
-        Cryptobox.Internal_for_tests.init_prover_dal () ;
-        assert (ensure_validity params) ;
->>>>>>> 1a991a03
+        Cryptobox.Internal_for_tests.init_prover_dal () ;
+        assert (ensure_validity params) ;
         (let* t =
            Result.map_error
              (function `Fail s -> [Error_monad.error_of_exn (Failure s)])
              (make params)
          in
-<<<<<<< HEAD
-         let precomputation = Cryptobox.precompute_shards_proofs t in
-         let dummy_hash = Mavryk_crypto.Blake2B.hash_bytes [] in
-         let* _ =
-           Lwt_main.run
-             (let open Error_monad.Lwt_result_syntax in
-             let* () =
-               Cryptobox.save_precompute_shards_proofs
-                 precomputation
-                 ~filename:!filename
-=======
          match Cryptobox.precompute_shards_proofs t with
          | Ok precomputation ->
-             let dummy_hash = Tezos_crypto.Blake2B.hash_bytes [] in
+             let dummy_hash = Mavryk_crypto.Blake2B.hash_bytes [] in
              let* _ =
                Lwt_main.run
                  (let open Error_monad.Lwt_result_syntax in
@@ -876,7 +749,6 @@
                    ~hash:(Some dummy_hash)
                    ~filename:!filename
                    ())
->>>>>>> 1a991a03
              in
              return filename
          | _ ->
@@ -889,34 +761,6 @@
             Sys.remove !filename ;
             false)
 
-<<<<<<< HEAD
-  let test_dal_initialisation_twice_failure =
-    let open QCheck2 in
-    Test.make
-      ~name:"DAL initialisation twice failure"
-      ~print:print_parameters
-      ~count:1
-      generate_parameters
-      (fun params ->
-        init () ;
-        assume (ensure_validity params) ;
-        let config : Cryptobox.Config.t =
-          {
-            activated = true;
-            use_mock_srs_for_testing = Some (get_cryptobox_parameters params);
-            bootstrap_peers = [];
-          }
-        in
-        let find_srs_files () : (string * string) Error_monad.tzresult =
-          Ok ("", "")
-        in
-        Lwt_main.run (Cryptobox.Config.init_dal ~find_srs_files config)
-        |> function
-        | Error [Cryptobox.Dal_initialisation_twice] -> true
-        | _ -> false)
-
-=======
->>>>>>> 1a991a03
   let find_trusted_setup_files () =
     let config : Cryptobox.Config.t =
       {activated = true; use_mock_srs_for_testing = false; bootstrap_peers = []}
@@ -953,13 +797,8 @@
       ~count:30
       generate_parameters
       (fun params ->
-<<<<<<< HEAD
-        init () ;
-        assume (ensure_validity params) ;
-=======
-        Cryptobox.Internal_for_tests.init_prover_dal () ;
-        assert (ensure_validity params) ;
->>>>>>> 1a991a03
+        Cryptobox.Internal_for_tests.init_prover_dal () ;
+        assert (ensure_validity params) ;
         (let* t = Cryptobox.make (get_cryptobox_parameters params) in
          let slot = Gen.(generate1 (bytes_size (int_range 0 (1 lsl 10)))) in
          assume (Bytes.length slot <> params.slot_size) ;
@@ -982,13 +821,8 @@
       ~count:30
       generate_parameters
       (fun params ->
-<<<<<<< HEAD
-        init () ;
-        assume (ensure_validity params) ;
-=======
-        Cryptobox.Internal_for_tests.init_prover_dal () ;
-        assert (ensure_validity params) ;
->>>>>>> 1a991a03
+        Cryptobox.Internal_for_tests.init_prover_dal () ;
+        assert (ensure_validity params) ;
         (let* t = Cryptobox.make (get_cryptobox_parameters params) in
          let slot = Gen.(generate1 (bytes_size (int_range 0 (1 lsl 10)))) in
          assume (Bytes.length slot <> params.slot_size) ;
@@ -1018,15 +852,9 @@
       ~count:30
       generate_parameters
       (fun params ->
-<<<<<<< HEAD
-        init () ;
-        assume (ensure_validity params) ;
-        (let* t = Cryptobox.make (get_cryptobox_parameters params) in
-=======
-        Cryptobox.Internal_for_tests.init_prover_dal () ;
-        assert (ensure_validity params) ;
-        (let* t = make params in
->>>>>>> 1a991a03
+        Cryptobox.Internal_for_tests.init_prover_dal () ;
+        assert (ensure_validity params) ;
+        (let* t = make params in
          let state = QCheck_base_runner.random_state () in
          let commitment =
            Cryptobox.Internal_for_tests.dummy_commitment ~state ()
@@ -1054,15 +882,9 @@
       ~count:30
       generate_parameters
       (fun params ->
-<<<<<<< HEAD
-        init () ;
-        assume (ensure_validity params) ;
-        (let* t = Cryptobox.make (get_cryptobox_parameters params) in
-=======
-        Cryptobox.Internal_for_tests.init_prover_dal () ;
-        assert (ensure_validity params) ;
-        (let* t = make params in
->>>>>>> 1a991a03
+        Cryptobox.Internal_for_tests.init_prover_dal () ;
+        assert (ensure_validity params) ;
+        (let* t = make params in
          let* polynomial = Cryptobox.polynomial_from_slot t params.slot in
          let proof_index =
            out_of_range
@@ -1083,13 +905,8 @@
       ~count:30
       generate_parameters
       (fun params ->
-<<<<<<< HEAD
-        init () ;
-        assume (ensure_validity params) ;
-=======
-        Cryptobox.Internal_for_tests.init_prover_dal () ;
-        assert (ensure_validity params) ;
->>>>>>> 1a991a03
+        Cryptobox.Internal_for_tests.init_prover_dal () ;
+        assert (ensure_validity params) ;
         (let* t = Cryptobox.make (get_cryptobox_parameters params) in
          let slot = Gen.(generate1 (bytes_size (int_range 0 (1 lsl 10)))) in
          assume (Bytes.length slot <> params.slot_size) ;
@@ -1121,13 +938,8 @@
       ~count:30
       generate_parameters
       (fun params ->
-<<<<<<< HEAD
-        init () ;
-        assume (ensure_validity params) ;
-=======
-        Cryptobox.Internal_for_tests.init_prover_dal () ;
-        assert (ensure_validity params) ;
->>>>>>> 1a991a03
+        Cryptobox.Internal_for_tests.init_prover_dal () ;
+        assert (ensure_validity params) ;
         (let* t = Cryptobox.make (get_cryptobox_parameters params) in
          let slot = Gen.(generate1 (bytes_size (int_range 0 (1 lsl 10)))) in
          assume (Bytes.length slot <> params.slot_size) ;
@@ -1161,15 +973,9 @@
       ~count:30
       generate_parameters
       (fun params ->
-<<<<<<< HEAD
-        init () ;
-        assume (ensure_validity params) ;
-        (let* t = Cryptobox.make (get_cryptobox_parameters params) in
-=======
-        Cryptobox.Internal_for_tests.init_prover_dal () ;
-        assert (ensure_validity params) ;
-        (let* t = make params in
->>>>>>> 1a991a03
+        Cryptobox.Internal_for_tests.init_prover_dal () ;
+        assert (ensure_validity params) ;
+        (let* t = make params in
          let state = QCheck_base_runner.random_state () in
          let degree = randrange (Cryptobox.Internal_for_tests.srs_size_g1 t) in
          let polynomial =
@@ -1192,13 +998,8 @@
         Cryptobox.Internal_for_tests.init_prover_dal () ;
         let deg = ref 0 in
         let size_srs_g1 = ref 0 in
-<<<<<<< HEAD
-        assume (ensure_validity params) ;
-        (let* t = Cryptobox.make (get_cryptobox_parameters params) in
-=======
-        assert (ensure_validity params) ;
-        (let* t = make params in
->>>>>>> 1a991a03
+        assert (ensure_validity params) ;
+        (let* t = make params in
          let state = QCheck_base_runner.random_state () in
          let min = Cryptobox.Internal_for_tests.srs_size_g1 t in
          let degree = randrange ~min (min + (1 lsl 10)) in
@@ -1223,15 +1024,9 @@
       ~count:30
       generate_parameters
       (fun params ->
-<<<<<<< HEAD
-        init () ;
-        assume (ensure_validity params) ;
-        (let* t = Cryptobox.make (get_cryptobox_parameters params) in
-=======
-        Cryptobox.Internal_for_tests.init_prover_dal () ;
-        assert (ensure_validity params) ;
-        (let* t = make params in
->>>>>>> 1a991a03
+        Cryptobox.Internal_for_tests.init_prover_dal () ;
+        assert (ensure_validity params) ;
+        (let* t = make params in
          (* This encoding has not a fixed size since it depends on the DAL
             parameters, so we must supply a default value share with the shard
             length from the DAL cryptobox configuration record [t].
