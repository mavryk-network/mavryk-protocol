(*****************************************************************************)
(*                                                                           *)
(* Open Source License                                                       *)
(* Copyright (c) 2023 Nomadic Labs, <contact@nomadic-labs.com>               *)
(* Copyright (c) 2023 Functori, <contact@functori.com>                       *)
(*                                                                           *)
(* Permission is hereby granted, free of charge, to any person obtaining a   *)
(* copy of this software and associated documentation files (the "Software"),*)
(* to deal in the Software without restriction, including without limitation *)
(* the rights to use, copy, modify, merge, publish, distribute, sublicense,  *)
(* and/or sell copies of the Software, and to permit persons to whom the     *)
(* Software is furnished to do so, subject to the following conditions:      *)
(*                                                                           *)
(* The above copyright notice and this permission notice shall be included   *)
(* in all copies or substantial portions of the Software.                    *)
(*                                                                           *)
(* THE SOFTWARE IS PROVIDED "AS IS", WITHOUT WARRANTY OF ANY KIND, EXPRESS OR*)
(* IMPLIED, INCLUDING BUT NOT LIMITED TO THE WARRANTIES OF MERCHANTABILITY,  *)
(* FITNESS FOR A PARTICULAR PURPOSE AND NONINFRINGEMENT. IN NO EVENT SHALL   *)
(* THE AUTHORS OR COPYRIGHT HOLDERS BE LIABLE FOR ANY CLAIM, DAMAGES OR OTHER*)
(* LIABILITY, WHETHER IN AN ACTION OF CONTRACT, TORT OR OTHERWISE, ARISING   *)
(* FROM, OUT OF OR IN CONNECTION WITH THE SOFTWARE OR THE USE OR OTHER       *)
(* DEALINGS IN THE SOFTWARE.                                                 *)
(*                                                                           *)
(*****************************************************************************)

open Injector_sigs

module Request (L1_operation : INJECTOR_OPERATION) = struct
<<<<<<< HEAD
  type ('a, 'b) t =
    | Add_pending : L1_operation.t -> (unit, error trace) t
    | New_mavryk_head : (Block_hash.t * int32) -> (unit, error trace) t
    | Inject : (unit, error trace) t
=======
  type ('a, 'b) t = Inject : (unit, error trace) t
>>>>>>> 1a991a03

  type view = View : _ t -> view

  let view req = View req

  let encoding =
    let open Data_encoding in
    union
      [
        case
<<<<<<< HEAD
          (Tag 0)
          ~title:"Add_pending"
          (merge_objs
             (obj1 (req "request" (constant "add_pending")))
             L1_operation.encoding)
          (function View (Add_pending op) -> Some ((), op) | _ -> None)
          (fun ((), op) -> View (Add_pending op));
        case
          (Tag 1)
          ~title:"New_mavryk_head"
          (let block_level =
             obj2 (req "block" Block_hash.encoding) (req "level" int32)
           in
           obj2
             (req "request" (constant "new_mavryk_head"))
             (req "head" block_level))
          (function View (New_mavryk_head b) -> Some ((), b) | _ -> None)
          (fun ((), b) -> View (New_mavryk_head b));
        case
=======
>>>>>>> 1a991a03
          (Tag 2)
          ~title:"Inject"
          (obj1 (req "request" (constant "inject")))
          (function View Inject -> Some ())
          (fun () -> View Inject);
      ]

<<<<<<< HEAD
  let pp ppf (View r) =
    match r with
    | Add_pending op ->
        Format.fprintf ppf "request add %a to pending queue" L1_operation.pp op
    | New_mavryk_head (block, level) ->
        Format.fprintf
          ppf
          "switching to new Mavryk head %a at level %ld"
          Block_hash.pp
          block
          level
    | Inject -> Format.fprintf ppf "injection"
=======
  let pp ppf (View r) = match r with Inject -> Format.fprintf ppf "injection"
>>>>>>> 1a991a03
end<|MERGE_RESOLUTION|>--- conflicted
+++ resolved
@@ -27,14 +27,7 @@
 open Injector_sigs
 
 module Request (L1_operation : INJECTOR_OPERATION) = struct
-<<<<<<< HEAD
-  type ('a, 'b) t =
-    | Add_pending : L1_operation.t -> (unit, error trace) t
-    | New_mavryk_head : (Block_hash.t * int32) -> (unit, error trace) t
-    | Inject : (unit, error trace) t
-=======
   type ('a, 'b) t = Inject : (unit, error trace) t
->>>>>>> 1a991a03
 
   type view = View : _ t -> view
 
@@ -45,28 +38,6 @@
     union
       [
         case
-<<<<<<< HEAD
-          (Tag 0)
-          ~title:"Add_pending"
-          (merge_objs
-             (obj1 (req "request" (constant "add_pending")))
-             L1_operation.encoding)
-          (function View (Add_pending op) -> Some ((), op) | _ -> None)
-          (fun ((), op) -> View (Add_pending op));
-        case
-          (Tag 1)
-          ~title:"New_mavryk_head"
-          (let block_level =
-             obj2 (req "block" Block_hash.encoding) (req "level" int32)
-           in
-           obj2
-             (req "request" (constant "new_mavryk_head"))
-             (req "head" block_level))
-          (function View (New_mavryk_head b) -> Some ((), b) | _ -> None)
-          (fun ((), b) -> View (New_mavryk_head b));
-        case
-=======
->>>>>>> 1a991a03
           (Tag 2)
           ~title:"Inject"
           (obj1 (req "request" (constant "inject")))
@@ -74,20 +45,5 @@
           (fun () -> View Inject);
       ]
 
-<<<<<<< HEAD
-  let pp ppf (View r) =
-    match r with
-    | Add_pending op ->
-        Format.fprintf ppf "request add %a to pending queue" L1_operation.pp op
-    | New_mavryk_head (block, level) ->
-        Format.fprintf
-          ppf
-          "switching to new Mavryk head %a at level %ld"
-          Block_hash.pp
-          block
-          level
-    | Inject -> Format.fprintf ppf "injection"
-=======
   let pp ppf (View r) = match r with Inject -> Format.fprintf ppf "injection"
->>>>>>> 1a991a03
 end