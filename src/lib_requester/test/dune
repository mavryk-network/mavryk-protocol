; This file was automatically generated, do not edit.
; Edit file manifest/main.ml instead.

(library
 (name src_lib_requester_test_tezt_lib)
 (instrumentation (backend bisect_ppx))
 (libraries
  tezt.core
  mavkit-libs.base
  mavkit-libs.base.unix
  mavkit-libs.test-helpers
  mavkit-libs.base-test-helpers
  mavkit-libs.stdlib
  mavkit-libs.stdlib-unix
  mavkit-libs.requester
  mavkit-alcotezt
  qcheck-alcotest)
 (library_flags (:standard -linkall))
 (flags
  (:standard)
  -open Tezt_core
  -open Tezt_core.Base
<<<<<<< HEAD
  -open Mavryk_base.TzPervasives
  -open Mavryk_test_helpers
  -open Mavryk_base_test_helpers
  -open Mavryk_stdlib
  -open Mavryk_requester
  -open Mavkit_alcotezt)
 (modules test_requester test_fuzzing_requester shared))
=======
  -open Tezos_base.TzPervasives
  -open Tezos_test_helpers
  -open Tezos_base_test_helpers
  -open Tezos_stdlib
  -open Tezos_requester
  -open Octez_alcotezt)
 (modules requester_impl test_requester test_fuzzing_requester shared))
>>>>>>> 1a991a03

(executable
 (name main)
 (instrumentation (backend bisect_ppx --bisect-sigterm))
 (libraries
  src_lib_requester_test_tezt_lib
  tezt)
 (modules main))

(rule
 (alias runtest)
 (package mavkit-libs)
 (enabled_if (<> false %{env:RUNTEZTALIAS=true}))
 (action (run %{dep:./main.exe})))

(rule
 (targets main.ml)
 (action (with-stdout-to %{targets} (echo "let () = Tezt.Test.run ()"))))<|MERGE_RESOLUTION|>--- conflicted
+++ resolved
@@ -20,23 +20,13 @@
   (:standard)
   -open Tezt_core
   -open Tezt_core.Base
-<<<<<<< HEAD
   -open Mavryk_base.TzPervasives
   -open Mavryk_test_helpers
   -open Mavryk_base_test_helpers
   -open Mavryk_stdlib
   -open Mavryk_requester
   -open Mavkit_alcotezt)
- (modules test_requester test_fuzzing_requester shared))
-=======
-  -open Tezos_base.TzPervasives
-  -open Tezos_test_helpers
-  -open Tezos_base_test_helpers
-  -open Tezos_stdlib
-  -open Tezos_requester
-  -open Octez_alcotezt)
  (modules requester_impl test_requester test_fuzzing_requester shared))
->>>>>>> 1a991a03
 
 (executable
  (name main)
