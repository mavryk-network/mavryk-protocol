--- conflicted
+++ resolved
@@ -473,28 +473,9 @@
       dal_cryptobox_parameters;
     }
 
-<<<<<<< HEAD
-  let config_dal_srs node dal_cryptobox_parameters =
-    let p = dal_cryptobox_parameters in
-    let dal_cryptobox : Mavryk_crypto_dal.Cryptobox.parameters =
-      {
-        slot_size = int_of_string p.slot_size;
-        page_size = int_of_string p.page_size;
-        redundancy_factor = int_of_string p.redundancy_factor;
-        number_of_shards = int_of_string p.number_of_shards;
-      }
-    in
+  let config_dal_srs node _dal_cryptobox_parameters =
     let config : Mavryk_crypto_dal_mavkit_dal_config.Dal_config.t =
-      {
-        activated = true;
-        use_mock_srs_for_testing = Some dal_cryptobox;
-        bootstrap_peers = [];
-      }
-=======
-  let config_dal_srs node _dal_cryptobox_parameters =
-    let config : Tezos_crypto_dal_octez_dal_config.Dal_config.t =
       {activated = true; use_mock_srs_for_testing = true; bootstrap_peers = []}
->>>>>>> 1a991a03
     in
     Node.Config_file.update
       node
@@ -1722,21 +1703,7 @@
         (Agent_state.http_client state)
         args.path_rollup_node
     in
-<<<<<<< HEAD
-    let* path_client =
-      Http_client.local_path_from_agent_uri
-        (Agent_state.http_client state)
-        args.path_client
-    in
-    let l1_endpoint = mavkit_endpoint state args.endpoint in
-    let metrics_port =
-      match args.metrics_port with
-      | Some x -> int_of_string x
-      | _ -> Port.fresh ()
-    in
-=======
     let l1_endpoint = octez_endpoint state args.endpoint in
->>>>>>> 1a991a03
     let rollup_node =
       Sc_rollup_node.(
         create_with_endpoint
