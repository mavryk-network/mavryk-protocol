; This file was automatically generated, do not edit.
; Edit file manifest/main.ml instead.

(env (_ (env-vars (NODE_PRELOAD hacl-wasm,ocaml-bls12-381,secp256k1-wasm))))

(library
 (name src_lib_version_test_tezt_lib)
 (instrumentation (backend bisect_ppx))
 (libraries
  tezt.core
<<<<<<< HEAD
  mavkit-libs.version
  mavkit-libs.version.parser
  mavkit-alcotezt)
=======
  octez-libs.version
  octez-libs.version.parser)
>>>>>>> 1a991a03
 (js_of_ocaml)
 (library_flags (:standard -linkall))
 (flags
  (:standard)
  -open Tezt_core
  -open Tezt_core.Base
<<<<<<< HEAD
  -open Mavryk_version
  -open Mavkit_alcotezt)
=======
  -open Tezos_version)
>>>>>>> 1a991a03
 (modules test_parser))

(executable
 (name main)
 (instrumentation (backend bisect_ppx --bisect-sigterm))
 (modes native)
 (libraries
  src_lib_version_test_tezt_lib
  tezt)
 (modules main))

(rule
 (alias runtest)
 (package mavkit-libs)
 (enabled_if (<> false %{env:RUNTEZTALIAS=true}))
 (action (run %{dep:./main.exe})))

(rule
 (targets main.ml)
 (action (with-stdout-to %{targets} (echo "let () = Tezt.Test.run ()"))))

(executable
 (name main_js)
 (instrumentation (backend bisect_ppx --bisect-sigterm))
 (modes js)
 (libraries
  src_lib_version_test_tezt_lib
  tezt.js)
 (js_of_ocaml)
 (modules main_js))

(rule
 (alias runtest_js)
 (package mavkit-libs)
 (enabled_if (<> false %{env:RUNTEZTALIAS=true}))
 (action (run node %{dep:./main_js.bc.js})))

(rule
 (targets main_js.ml)
 (action (with-stdout-to %{targets} (echo "let () = Tezt_js.Test.run ()"))))<|MERGE_RESOLUTION|>--- conflicted
+++ resolved
@@ -8,26 +8,15 @@
  (instrumentation (backend bisect_ppx))
  (libraries
   tezt.core
-<<<<<<< HEAD
   mavkit-libs.version
-  mavkit-libs.version.parser
-  mavkit-alcotezt)
-=======
-  octez-libs.version
-  octez-libs.version.parser)
->>>>>>> 1a991a03
+  mavkit-libs.version.parser)
  (js_of_ocaml)
  (library_flags (:standard -linkall))
  (flags
   (:standard)
   -open Tezt_core
   -open Tezt_core.Base
-<<<<<<< HEAD
-  -open Mavryk_version
-  -open Mavkit_alcotezt)
-=======
-  -open Tezos_version)
->>>>>>> 1a991a03
+  -open Mavryk_version)
  (modules test_parser))
 
 (executable
