(*****************************************************************************)
(*                                                                           *)
(* Open Source License                                                       *)
(* Copyright (c) 2019 Nomadic Labs, <contact@nomadic-labs.com>               *)
(*                                                                           *)
(* Permission is hereby granted, free of charge, to any person obtaining a   *)
(* copy of this software and associated documentation files (the "Software"),*)
(* to deal in the Software without restriction, including without limitation *)
(* the rights to use, copy, modify, merge, publish, distribute, sublicense,  *)
(* and/or sell copies of the Software, and to permit persons to whom the     *)
(* Software is furnished to do so, subject to the following conditions:      *)
(*                                                                           *)
(* The above copyright notice and this permission notice shall be included   *)
(* in all copies or substantial portions of the Software.                    *)
(*                                                                           *)
(* THE SOFTWARE IS PROVIDED "AS IS", WITHOUT WARRANTY OF ANY KIND, EXPRESS OR*)
(* IMPLIED, INCLUDING BUT NOT LIMITED TO THE WARRANTIES OF MERCHANTABILITY,  *)
(* FITNESS FOR A PARTICULAR PURPOSE AND NONINFRINGEMENT. IN NO EVENT SHALL   *)
(* THE AUTHORS OR COPYRIGHT HOLDERS BE LIABLE FOR ANY CLAIM, DAMAGES OR OTHER*)
(* LIABILITY, WHETHER IN AN ACTION OF CONTRACT, TORT OR OTHERWISE, ARISING   *)
(* FROM, OUT OF OR IN CONNECTION WITH THE SOFTWARE OR THE USE OR OTHER       *)
(* DEALINGS IN THE SOFTWARE.                                                 *)
(*                                                                           *)
(*****************************************************************************)

val commit_hash : string

val abbreviated_commit_hash : string

val committer_date : string

(** Current version of the node octez node.
    it uses either the git tag or a default version *)
<<<<<<< HEAD
val version : Mavryk_version.Version.t
=======
val octez_version : Tezos_version.Version.t

(** Current version of Etherlink.
    it uses either the git tag or a default version *)
val etherlink_version : Tezos_version.Version.t
>>>>>>> 1a991a03
<|MERGE_RESOLUTION|>--- conflicted
+++ resolved
@@ -29,14 +29,10 @@
 
 val committer_date : string
 
-(** Current version of the node octez node.
+(** Current version of the node mavkit node.
     it uses either the git tag or a default version *)
-<<<<<<< HEAD
-val version : Mavryk_version.Version.t
-=======
-val octez_version : Tezos_version.Version.t
+val mavkit_version : Mavryk_version.Version.t
 
 (** Current version of Etherlink.
     it uses either the git tag or a default version *)
-val etherlink_version : Tezos_version.Version.t
->>>>>>> 1a991a03
+val etherlink_version : Mavryk_version.Version.t