--- conflicted
+++ resolved
@@ -51,12 +51,4 @@
     minor
     (string_of_additional_info additional_info)
 
-<<<<<<< HEAD
-let to_string x = Format.asprintf "%a" pp x
-
-let current = {major = 12; minor = 3; additional_info = Release}
-
-let current_string = to_string current
-=======
-let to_string x = Format.asprintf "%a" pp x
->>>>>>> 55b3bab8
+let to_string x = Format.asprintf "%a" pp x