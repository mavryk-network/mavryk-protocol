--- conflicted
+++ resolved
@@ -9,55 +9,39 @@
  (modules get_git_info))
 
 (executable
-<<<<<<< HEAD
  (name mavryk_print_version)
  (public_name mavkit-version)
  (package mavkit-version)
  (libraries
   mavkit-version.value
   mavkit-libs.version
-  mavkit-libs.base.unix)
-=======
- (name octez_print_version)
- (public_name octez-version)
- (package octez-version)
- (libraries
-  octez-version.value
-  octez-libs.version
-  octez-libs.base.unix
-  octez-version.print)
->>>>>>> 1a991a03
+  mavkit-libs.base.unix
+  mavkit-version.print)
  (link_flags
   (:standard)
   (:include %{workspace_root}/static-link-flags.sexp))
  (flags
   (:standard)
-<<<<<<< HEAD
   -open Mavryk_version_value
-  -open Mavryk_version)
+  -open Mavryk_version
+  -open Mavkit_version_print)
  (modules mavryk_print_version))
-=======
-  -open Tezos_version_value
-  -open Tezos_version
-  -open Octez_version_print)
- (modules octez_print_version))
 
 (executable
  (name etherlink_print_version)
  (public_name etherlink-version)
- (package octez-version)
+ (package mavkit-version)
  (libraries
-  octez-version.value
-  octez-libs.version
-  octez-libs.base.unix
-  octez-version.print)
+  mavkit-version.value
+  mavkit-libs.version
+  mavkit-libs.base.unix
+  mavkit-version.print)
  (link_flags
   (:standard)
   (:include %{workspace_root}/static-link-flags.sexp))
  (flags
   (:standard)
-  -open Tezos_version_value
-  -open Tezos_version
-  -open Octez_version_print)
- (modules etherlink_print_version))
->>>>>>> 1a991a03
+  -open Mavryk_version_value
+  -open Mavryk_version
+  -open Mavkit_version_print)
+ (modules etherlink_print_version))