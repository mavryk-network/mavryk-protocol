(*****************************************************************************)
(*                                                                           *)
(* Open Source License                                                       *)
(* Copyright (c) Nomadic Labs <contact@nomadic-labs.com>                     *)
(* Copyright (c) Functori, <contact@functori.com>                            *)
(*                                                                           *)
(* Permission is hereby granted, free of charge, to any person obtaining a   *)
(* copy of this software and associated documentation files (the "Software"),*)
(* to deal in the Software without restriction, including without limitation *)
(* the rights to use, copy, modify, merge, publish, distribute, sublicense,  *)
(* and/or sell copies of the Software, and to permit persons to whom the     *)
(* Software is furnished to do so, subject to the following conditions:      *)
(*                                                                           *)
(* The above copyright notice and this permission notice shall be included   *)
(* in all copies or substantial portions of the Software.                    *)
(*                                                                           *)
(* THE SOFTWARE IS PROVIDED "AS IS", WITHOUT WARRANTY OF ANY KIND, EXPRESS OR*)
(* IMPLIED, INCLUDING BUT NOT LIMITED TO THE WARRANTIES OF MERCHANTABILITY,  *)
(* FITNESS FOR A PARTICULAR PURPOSE AND NONINFRINGEMENT. IN NO EVENT SHALL   *)
(* THE AUTHORS OR COPYRIGHT HOLDERS BE LIABLE FOR ANY CLAIM, DAMAGES OR OTHER*)
(* LIABILITY, WHETHER IN AN ACTION OF CONTRACT, TORT OR OTHERWISE, ARISING   *)
(* FROM, OUT OF OR IN CONNECTION WITH THE SOFTWARE OR THE USE OR OTHER       *)
(* DEALINGS IN THE SOFTWARE.                                                 *)
(*                                                                           *)
(*****************************************************************************)

(** This module defines functions that emit the events used by the layer 1 chain
    (see {!Layer_1}). *)

val starting : name:string -> unit Lwt.t

val stopping : name:string -> unit Lwt.t

(** Emits the event that the connection to the Mavryk node has been lost. *)
val connection_lost : name:string -> unit Lwt.t

<<<<<<< HEAD
=======
(** Emits the event that the connection to the Tezos node has timeouted. *)
val connection_timeout : name:string -> timeout:float -> unit Lwt.t

(** Emits the event that the connection to the Tezos node has errored. *)
val connection_error : name:string -> tztrace -> unit Lwt.t

>>>>>>> 1a991a03
(** [cannot_connect ~count error] emits the event that the rollup node cannot
    connect to the Mavryk node because of [error] for the [count]'s time. *)
val cannot_connect : name:string -> count:int -> tztrace -> unit Lwt.t

(** [wait_reconnect delay] emits the event that the rollup will wait [delay]
    seconds before attempting to reconnect to the Mavryk node . *)
val wait_reconnect : name:string -> float -> unit Lwt.t

(** [switched_new_head hash level] emits the event that the layer 1 has notified
    a new head with [hash] at some given [level]. *)
val switched_new_head : name:string -> Block_hash.t -> int32 -> unit Lwt.t

val connected : name:string -> unit Lwt.t

val stopping_old_connection : name:string -> unit Lwt.t

val reconnect_connecting : name:string -> unit Lwt.t

val reconnect_notified : name:string -> unit Lwt.t

val reconnect_disconnected : name:string -> unit Lwt.t

val reconnect_connected : name:string -> unit Lwt.t<|MERGE_RESOLUTION|>--- conflicted
+++ resolved
@@ -34,15 +34,12 @@
 (** Emits the event that the connection to the Mavryk node has been lost. *)
 val connection_lost : name:string -> unit Lwt.t
 
-<<<<<<< HEAD
-=======
-(** Emits the event that the connection to the Tezos node has timeouted. *)
+(** Emits the event that the connection to the Mavryk node has timeouted. *)
 val connection_timeout : name:string -> timeout:float -> unit Lwt.t
 
-(** Emits the event that the connection to the Tezos node has errored. *)
+(** Emits the event that the connection to the Mavryk node has errored. *)
 val connection_error : name:string -> tztrace -> unit Lwt.t
 
->>>>>>> 1a991a03
 (** [cannot_connect ~count error] emits the event that the rollup node cannot
     connect to the Mavryk node because of [error] for the [count]'s time. *)
 val cannot_connect : name:string -> count:int -> tztrace -> unit Lwt.t
