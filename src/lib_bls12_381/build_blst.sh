--- conflicted
+++ resolved
@@ -19,19 +19,6 @@
 # If the user does not want to build with assembly optimisations, regardless
 # the platform
 if [ -n "${BLST_PORTABLE}" ]; then
-<<<<<<< HEAD
-    echo "(-D__BLST_PORTABLE__)" > ../c_flags_blst.sexp
-    ./build.sh -shared -Wno-missing-braces -D__BLST_PORTABLE__
-# If the architecture is x86_64 or arm64, we build with the default flags.
-elif [ "$(uname -m)" = "x86_64" ] || [ "$(uname -m)" = "arm64" ] || [ "$(uname -m)" = "amd64" ] || [ "$(uname -m)" = "aarch64" ]; then
-    echo "()" > ../c_flags_blst.sexp
-    ./build.sh -shared -Wno-missing-braces
-# By default, we build without any assembly instruction and rely on the C
-# compiler
-else
-    echo "()" > ../c_flags_blst.sexp
-    ./build.sh -shared -Wno-missing-braces -D__BLST_NO_ASM__
-=======
   echo "(-D__BLST_PORTABLE__)" > ../c_flags_blst.sexp
   ./build.sh -shared -fPIC -Wno-missing-braces -D__BLST_PORTABLE__
 # If the architecture is x86_64 or arm64, we build with the default flags.
@@ -43,5 +30,4 @@
 else
   echo "()" > ../c_flags_blst.sexp
   ./build.sh -shared -fPIC -Wno-missing-braces -D__BLST_NO_ASM__
->>>>>>> 1a991a03
 fi