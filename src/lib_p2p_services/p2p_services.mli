--- conflicted
+++ resolved
@@ -42,16 +42,6 @@
 
   val stat : ([`GET], unit, unit, unit, unit, P2p_stat.t) Mavryk_rpc.Service.t
 
-<<<<<<< HEAD
-  val version :
-    ([`GET], unit, unit, unit, unit, Network_version.t) Mavryk_rpc.Service.t
-
-  (* DEPRECATED: use [version] instead. *)
-  val versions :
-    ([`GET], unit, unit, unit, unit, Network_version.t list) Mavryk_rpc.Service.t
-
-=======
->>>>>>> 1a991a03
   val events :
     ( [`GET],
       unit,
@@ -167,49 +157,6 @@
         P2p_point.Pool_event.t list )
       Mavryk_rpc.Service.t
 
-<<<<<<< HEAD
-    (* DEPRECATED *)
-    val ban :
-      ( [`GET],
-        unit,
-        unit * P2p_point.Id.t,
-        unit,
-        unit,
-        unit )
-      Mavryk_rpc.Service.t
-
-    (* DEPRECATED *)
-    val unban :
-      ( [`GET],
-        unit,
-        unit * P2p_point.Id.t,
-        unit,
-        unit,
-        unit )
-      Mavryk_rpc.Service.t
-
-    (* DEPRECATED *)
-    val trust :
-      ( [`GET],
-        unit,
-        unit * P2p_point.Id.t,
-        unit,
-        unit,
-        unit )
-      Mavryk_rpc.Service.t
-
-    (* DEPRECATED *)
-    val untrust :
-      ( [`GET],
-        unit,
-        unit * P2p_point.Id.t,
-        unit,
-        unit,
-        unit )
-      Mavryk_rpc.Service.t
-
-=======
->>>>>>> 1a991a03
     val banned :
       ( [`GET],
         unit,
@@ -289,21 +236,6 @@
         (Peer_metadata.t, Connection_metadata.t) P2p_peer.Info.t )
       Mavryk_rpc.Service.service
 
-<<<<<<< HEAD
-    val ban :
-      ([`GET], unit, unit * P2p_peer.Id.t, unit, unit, unit) Mavryk_rpc.Service.t
-
-    val unban :
-      ([`GET], unit, unit * P2p_peer.Id.t, unit, unit, unit) Mavryk_rpc.Service.t
-
-    val trust :
-      ([`GET], unit, unit * P2p_peer.Id.t, unit, unit, unit) Mavryk_rpc.Service.t
-
-    val untrust :
-      ([`GET], unit, unit * P2p_peer.Id.t, unit, unit, unit) Mavryk_rpc.Service.t
-
-=======
->>>>>>> 1a991a03
     val banned :
       ([`GET], unit, unit * P2p_peer.Id.t, unit, unit, bool) Mavryk_rpc.Service.t
   end
@@ -328,11 +260,6 @@
   val get_greylisted_ips : #simple -> ip_list tzresult Lwt.t
 
   module S : sig
-<<<<<<< HEAD
-    val clear : ([`GET], unit, unit, unit, unit, unit) Mavryk_rpc.Service.t
-
-=======
->>>>>>> 1a991a03
     val clear_delete :
       ([`DELETE], unit, unit, unit, unit, unit) Mavryk_rpc.Service.t
 
