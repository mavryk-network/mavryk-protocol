(*****************************************************************************)
(*                                                                           *)
(* Open Source License                                                       *)
(* Copyright (c) 2019 Nomadic Labs, <contact@nomadic-labs.com>               *)
(*                                                                           *)
(* Permission is hereby granted, free of charge, to any person obtaining a   *)
(* copy of this software and associated documentation files (the "Software"),*)
(* to deal in the Software without restriction, including without limitation *)
(* the rights to use, copy, modify, merge, publish, distribute, sublicense,  *)
(* and/or sell copies of the Software, and to permit persons to whom the     *)
(* Software is furnished to do so, subject to the following conditions:      *)
(*                                                                           *)
(* The above copyright notice and this permission notice shall be included   *)
(* in all copies or substantial portions of the Software.                    *)
(*                                                                           *)
(* THE SOFTWARE IS PROVIDED "AS IS", WITHOUT WARRANTY OF ANY KIND, EXPRESS OR*)
(* IMPLIED, INCLUDING BUT NOT LIMITED TO THE WARRANTIES OF MERCHANTABILITY,  *)
(* FITNESS FOR A PARTICULAR PURPOSE AND NONINFRINGEMENT. IN NO EVENT SHALL   *)
(* THE AUTHORS OR COPYRIGHT HOLDERS BE LIABLE FOR ANY CLAIM, DAMAGES OR OTHER*)
(* LIABILITY, WHETHER IN AN ACTION OF CONTRACT, TORT OR OTHERWISE, ARISING   *)
(* FROM, OUT OF OR IN CONNECTION WITH THE SOFTWARE OR THE USE OR OTHER       *)
(* DEALINGS IN THE SOFTWARE.                                                 *)
(*                                                                           *)
(*****************************************************************************)

let path = RPC_path.(open_root / "config")

module Network = struct
  let user_activated_upgrades =
    RPC_service.get_service
      ~description:"List of protocols to switch to at given levels"
      ~query:RPC_query.empty
      ~output:User_activated.upgrades_encoding
      RPC_path.(path / "network" / "user_activated_upgrades")

  let user_activated_protocol_overrides =
    RPC_service.get_service
      ~description:"List of protocols which replace other protocols"
      ~query:RPC_query.empty
      ~output:User_activated.protocol_overrides_encoding
      RPC_path.(path / "network" / "user_activated_protocol_overrides")
<<<<<<< HEAD
=======
end

let history_mode_encoding =
  Data_encoding.(obj1 (req "history_mode" History_mode.encoding))

let history_mode =
  RPC_service.get_service
    ~description:"Returns the history mode of the node's underlying storage."
    ~query:RPC_query.empty
    ~output:history_mode_encoding
    RPC_path.(path / "history_mode")

module Logging = struct
  let configure =
    RPC_service.put_service
      ~description:"Replace the logging configuration of the node."
      ~query:RPC_query.empty
      ~input:Tezos_stdlib_unix.Internal_event_unix.Configuration.encoding
      ~output:Data_encoding.empty
      RPC_path.(root / "config" / "logging")
>>>>>>> e445371a
end

let history_mode_encoding =
  Data_encoding.(obj1 (req "history_mode" History_mode.encoding))

let history_mode =
  RPC_service.get_service
    ~description:"Returns the history mode of the node's underlying storage."
    ~query:RPC_query.empty
    ~output:history_mode_encoding
    RPC_path.(path / "history_mode")

let user_activated_upgrades cctxt =
  RPC_context.make_call Network.user_activated_upgrades cctxt () () ()<|MERGE_RESOLUTION|>--- conflicted
+++ resolved
@@ -39,8 +39,6 @@
       ~query:RPC_query.empty
       ~output:User_activated.protocol_overrides_encoding
       RPC_path.(path / "network" / "user_activated_protocol_overrides")
-<<<<<<< HEAD
-=======
 end
 
 let history_mode_encoding =
@@ -61,18 +59,7 @@
       ~input:Tezos_stdlib_unix.Internal_event_unix.Configuration.encoding
       ~output:Data_encoding.empty
       RPC_path.(root / "config" / "logging")
->>>>>>> e445371a
 end
-
-let history_mode_encoding =
-  Data_encoding.(obj1 (req "history_mode" History_mode.encoding))
-
-let history_mode =
-  RPC_service.get_service
-    ~description:"Returns the history mode of the node's underlying storage."
-    ~query:RPC_query.empty
-    ~output:history_mode_encoding
-    RPC_path.(path / "history_mode")
 
 let user_activated_upgrades cctxt =
   RPC_context.make_call Network.user_activated_upgrades cctxt () () ()