--- conflicted
+++ resolved
@@ -24,22 +24,14 @@
 
 module S : sig
   val version :
-<<<<<<< HEAD
-    ([`GET], unit, unit, unit, unit, Node_version.t) Mavryk_rpc.Service.service
-end
-
-val version :
-  #Mavryk_rpc.Context.simple -> Node_version.t Error_monad.tzresult Lwt.t
-=======
     ( [`GET],
       unit,
       unit,
       unit,
       unit,
-      Octez_node_version.t )
-    Tezos_rpc.Service.service
+      Mavkit_node_version.t )
+      Mavryk_rpc.Service.service
 end
 
 val version :
-  #Tezos_rpc.Context.simple -> Octez_node_version.t Error_monad.tzresult Lwt.t
->>>>>>> 1a991a03
+  #Mavryk_rpc.Context.simple -> Mavkit_node_version.t Error_monad.tzresult Lwt.t