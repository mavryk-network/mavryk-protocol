--- conflicted
+++ resolved
@@ -42,15 +42,9 @@
   | Rolling of additional_cycles option
 
 (* The default_offset value defines a window of stored cycles which is
-<<<<<<< HEAD
-   suitable for baking services. It currently corresponds to 6 as we
-   store 1 cycle below the last allowed fork level of the current
-   head, which is set to [preserved_cycles] cycles in the past.
-=======
    suitable for baking services. It currently corresponds to 2 as we
    store 1 cycle below the last preserved block level of the current
    head, which is set to [blocks_preservation_cycles] cycles in the past.
->>>>>>> 1a991a03
    TODO: https://gitlab.com/tezos/tezos/-/issues/1406
    As this value is potentially both network and protocol specific, it
    could be lifted as a protocol value or an hardcoded node
