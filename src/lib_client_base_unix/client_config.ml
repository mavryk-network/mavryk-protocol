(*****************************************************************************)
(*                                                                           *)
(* Open Source License                                                       *)
(* Copyright (c) 2018 Dynamic Ledger Solutions, Inc. <contact@tezos.com>     *)
(* Copyright (c) 2018-2020 Nomadic Labs, <contact@nomadic-labs.com>          *)
(*                                                                           *)
(* Permission is hereby granted, free of charge, to any person obtaining a   *)
(* copy of this software and associated documentation files (the "Software"),*)
(* to deal in the Software without restriction, including without limitation *)
(* the rights to use, copy, modify, merge, publish, distribute, sublicense,  *)
(* and/or sell copies of the Software, and to permit persons to whom the     *)
(* Software is furnished to do so, subject to the following conditions:      *)
(*                                                                           *)
(* The above copyright notice and this permission notice shall be included   *)
(* in all copies or substantial portions of the Software.                    *)
(*                                                                           *)
(* THE SOFTWARE IS PROVIDED "AS IS", WITHOUT WARRANTY OF ANY KIND, EXPRESS OR*)
(* IMPLIED, INCLUDING BUT NOT LIMITED TO THE WARRANTIES OF MERCHANTABILITY,  *)
(* FITNESS FOR A PARTICULAR PURPOSE AND NONINFRINGEMENT. IN NO EVENT SHALL   *)
(* THE AUTHORS OR COPYRIGHT HOLDERS BE LIABLE FOR ANY CLAIM, DAMAGES OR OTHER*)
(* LIABILITY, WHETHER IN AN ACTION OF CONTRACT, TORT OR OTHERWISE, ARISING   *)
(* FROM, OUT OF OR IN CONNECTION WITH THE SOFTWARE OR THE USE OR OTHER       *)
(* DEALINGS IN THE SOFTWARE.                                                 *)
(*                                                                           *)
(*****************************************************************************)

(* Mavryk Command line interface - Configuration and Arguments Parsing *)

type cli_args = {
  chain : Chain_services.chain;
  block : Shell_services.block;
  confirmations : int option;
  sources : Mavryk_proxy.Light.sources_config option;
  password_filename : string option;
  protocol : Protocol_hash.t option;
  print_timings : bool;
  log_requests : bool;
  better_errors : bool;
  client_mode : client_mode;
}

and client_mode = [`Mode_client | `Mode_light | `Mode_mockup | `Mode_proxy]

let all_modes = [`Mode_client; `Mode_light; `Mode_mockup; `Mode_proxy]

let client_mode_to_string = function
  | `Mode_client -> "client"
  | `Mode_light -> "light"
  | `Mode_mockup -> "mockup"
  | `Mode_proxy -> "proxy"

type error += Invalid_endpoint_arg of string

type error += Invalid_media_type_arg of string

type error += Suppressed_arg of {args : string list; by : string}

type error += Invalid_chain_argument of string

type error += Invalid_block_argument of string

type error += Invalid_protocol_argument of string

type error += Invalid_port_arg of string

type error += Invalid_remote_signer_argument of string

type error += Invalid_wait_arg of string

type error += Invalid_mode_arg of string

let () =
  register_error_kind
    `Branch
    ~id:"badMediaTypeArgument"
    ~title:"Bad Media Type Argument"
    ~description:"Media type argument could not be parsed"
    ~pp:(fun ppf s ->
      Format.fprintf
        ppf
        "media_type parameter must be 'json', 'binary' or 'any'. Got: %s"
        s)
    Data_encoding.(obj1 (req "value" string))
    (function Invalid_media_type_arg s -> Some s | _ -> None)
    (fun s -> Invalid_media_type_arg s) ;
  register_error_kind
    `Branch
    ~id:"badEndpointArgument"
    ~title:"Bad Endpoint Argument"
    ~description:"Endpoint argument could not be parsed"
    ~pp:(fun ppf s -> Format.pp_print_string ppf s)
    Data_encoding.(obj1 (req "value" string))
    (function Invalid_endpoint_arg s -> Some s | _ -> None)
    (fun s -> Invalid_endpoint_arg s) ;
  register_error_kind
    `Branch
    ~id:"suppressedArgument"
    ~title:"Suppressed Argument"
    ~description:"Certain arguments are conflicting with some other"
    ~pp:(fun ppf (args, by) ->
      Format.fprintf
        ppf
        (if List.compare_length_with args 1 = 0 then
         "Option %s is in conflict with %s"
        else "Options %s are in conflict with %s")
        (String.concat " and " args)
        by)
    Data_encoding.(obj2 (req "suppressed" (list string)) (req "by" string))
    (function Suppressed_arg e -> Some (e.args, e.by) | _ -> None)
    (fun (args, by) -> Suppressed_arg {args; by}) ;
  register_error_kind
    `Branch
    ~id:"badChainArgument"
    ~title:"Bad Chain Argument"
    ~description:"Chain argument could not be parsed"
    ~pp:(fun ppf s ->
      Format.fprintf ppf "Value %s is not a value chain reference." s)
    Data_encoding.(obj1 (req "value" string))
    (function Invalid_chain_argument s -> Some s | _ -> None)
    (fun s -> Invalid_chain_argument s) ;
  register_error_kind
    `Branch
    ~id:"badBlockArgument"
    ~title:"Bad Block Argument"
    ~description:"Block argument could not be parsed"
    ~pp:(fun ppf s ->
      Format.fprintf ppf "Value %s is not a value block reference." s)
    Data_encoding.(obj1 (req "value" string))
    (function Invalid_block_argument s -> Some s | _ -> None)
    (fun s -> Invalid_block_argument s) ;
  register_error_kind
    `Branch
    ~id:"badProtocolArgument"
    ~title:"Bad Protocol Argument"
    ~description:"Protocol argument could not be parsed"
    ~pp:(fun ppf s ->
      Format.fprintf ppf "Value %s does not correspond to any known protocol." s)
    Data_encoding.(obj1 (req "value" string))
    (function Invalid_protocol_argument s -> Some s | _ -> None)
    (fun s -> Invalid_protocol_argument s) ;
  register_error_kind
    `Branch
    ~id:"invalidPortArgument"
    ~title:"Bad Port Argument"
    ~description:"Port argument could not be parsed"
    ~pp:(fun ppf s -> Format.fprintf ppf "Value %s is not a valid TCP port." s)
    Data_encoding.(obj1 (req "value" string))
    (function Invalid_port_arg s -> Some s | _ -> None)
    (fun s -> Invalid_port_arg s) ;
  register_error_kind
    `Branch
    ~id:"invalid_remote_signer_argument"
    ~title:"Unexpected URI of remote signer"
    ~description:"The remote signer argument could not be parsed"
    ~pp:(fun ppf s -> Format.fprintf ppf "Value '%s' is not a valid URI." s)
    Data_encoding.(obj1 (req "value" string))
    (function Invalid_remote_signer_argument s -> Some s | _ -> None)
    (fun s -> Invalid_remote_signer_argument s) ;
  register_error_kind
    `Branch
    ~id:"invalidWaitArgument"
    ~title:"Bad Wait Argument"
    ~description:"Wait argument could not be parsed"
    ~pp:(fun ppf s ->
      Format.fprintf
        ppf
        "Value %s is not a valid number of confirmation, nor 'none'."
        s)
    Data_encoding.(obj1 (req "value" string))
    (function Invalid_wait_arg s -> Some s | _ -> None)
    (fun s -> Invalid_wait_arg s) ;
  register_error_kind
    `Branch
    ~id:"invalidModeArgument"
    ~title:"Invalid Mode Argument"
    ~description:"Mode argument could not be parsed"
    ~pp:(fun ppf s ->
      let enclose s = "\"" ^ s ^ "\"" in
      let pp_mode s = enclose @@ client_mode_to_string s in
      let mode_strings = List.map pp_mode all_modes in
      Format.fprintf
        ppf
        "Value \"%s\" is invalid. It should be one of: %s"
        s
        (String.concat " or " mode_strings))
    Data_encoding.(obj1 (req "value" string))
    (function Invalid_mode_arg s -> Some s | _ -> None)
    (fun s -> Invalid_mode_arg s)

let home = try Sys.getenv "HOME" with Not_found -> "/root"

let base_dir_env_name = "MAVRYK_CLIENT_DIR"

let default_base_dir =
  try Sys.getenv base_dir_env_name
  with Not_found -> Filename.concat home ".mavryk-client"

let default_chain = `Main

let default_block = `Head 0

let default_endpoint = Uri.of_string "http://localhost:8732"

let default_media_type = Media_type.Command_line.Any

let default_daily_logs_path = None

open Filename.Infix

module Cfg_file = struct
  (* the fields [node_addr], [node_port], and [tls] are deprecated by
   * and should not coexist with [endpoint].
   * see [parse_config_args] for the exact handling *)
  type t = {
    base_dir : string;
    node_addr : string option;
    node_port : int option;
    tls : bool option;
    media_type : Media_type.Command_line.t option;
    endpoint : Uri.t option;
    web_port : int;
    remote_signer : Uri.t option;
    confirmations : int option;
    password_filename : string option;
    internal_events : Mavryk_base.Internal_event_config.t option;
  }

  let default =
    {
      base_dir = default_base_dir;
      media_type = None;
      endpoint = None;
      node_addr = None;
      node_port = None;
      tls = None;
      web_port = 8080;
      remote_signer = None;
      confirmations = Some 0;
      password_filename = None;
      internal_events = None;
    }

  open Data_encoding

  let encoding =
    conv
      (fun {
             base_dir;
             node_addr;
             node_port;
             tls;
             media_type;
             endpoint;
             web_port;
             remote_signer;
             confirmations;
             password_filename;
             internal_events;
           } ->
        ( ( base_dir,
            node_addr,
            node_port,
            tls,
            media_type,
            endpoint,
            Some web_port,
            remote_signer,
            confirmations,
            password_filename ),
          internal_events ))
      (fun ( ( base_dir,
               node_addr,
               node_port,
               tls,
               media_type,
               endpoint,
               web_port,
               remote_signer,
               confirmations,
               password_filename ),
             internal_events ) ->
        let web_port = Option.value ~default:default.web_port web_port in
        {
          base_dir;
          node_addr;
          node_port;
          tls;
          media_type;
          endpoint;
          web_port;
          remote_signer;
          confirmations;
          password_filename;
          internal_events;
        })
      (merge_objs
         (obj10
            (req "base_dir" string)
            (opt "node_addr" string)
            (opt "node_port" uint16)
            (opt "tls" bool)
            (opt "media_type" Media_type.Command_line.encoding)
            (opt "endpoint" Mavryk_rpc.Encoding.uri_encoding)
            (opt "web_port" uint16)
            (opt "remote_signer" Mavryk_rpc.Encoding.uri_encoding)
            (opt "confirmations" int8)
            (opt "password_filename" string))
         (obj1
            (opt "internal_events" Mavryk_base.Internal_event_config.encoding)))

  let from_json json = Data_encoding.Json.destruct encoding json

  let read fp =
    let open Lwt_result_syntax in
    let* json = Lwt_utils_unix.Json.read_file fp in
    return (from_json json)

  let write out cfg =
    Lwt_utils_unix.Json.write_file
      out
      (Data_encoding.Json.construct encoding cfg)
end

let default_cli_args =
  {
    chain = default_chain;
    block = default_block;
    confirmations = Some 0;
    sources = None;
    password_filename = None;
    protocol = None;
    print_timings = false;
    log_requests = false;
    better_errors = false;
    client_mode = `Mode_client;
  }

<<<<<<< HEAD
let string_parameter () : (string, #Client_context.full) Mavryk_clic.parameter =
  Mavryk_clic.parameter (fun _ x -> Lwt.return_ok x)
=======
let string_parameter () = Tezos_clic.parameter (fun _ x -> Lwt.return_ok x)
>>>>>>> 1a991a03

let media_type_parameter () :
    (Media_type.Command_line.t, #Client_context.full) Mavryk_clic.parameter =
  let open Lwt_result_syntax in
  Mavryk_clic.parameter (fun _ x ->
      match Media_type.Command_line.parse_cli_parameter x with
      | Some v -> return v
      | None -> tzfail (Invalid_media_type_arg x))

let endpoint_parameter () =
  let open Lwt_result_syntax in
  Mavryk_clic.parameter (fun _ x ->
      let parsed = Uri.of_string x in
      let* _ =
        match Uri.scheme parsed with
        | Some "http" | Some "https" -> return_unit
        | _ ->
            tzfail
              (Invalid_endpoint_arg
                 ("only http and https endpoints are supported: " ^ x))
      in
      match (Uri.query parsed, Uri.fragment parsed) with
      | [], None -> return parsed
      | _ ->
          tzfail
            (Invalid_endpoint_arg
               ("endpoint uri should not have query string or fragment: " ^ x)))

let sources_parameter () =
  let open Lwt_result_syntax in
  Mavryk_clic.parameter (fun _ path ->
      let*! r = Lwt_utils_unix.Json.read_file path in
      match r with
      | Error errs ->
          failwith
            "Can't parse the file specified by --sources as JSON: %s@,%a"
            path
            pp_print_trace
            errs
      | Ok json -> (
          try
            match Mavryk_proxy.Light.destruct_sources_config json with
            | Ok sources_cfg -> return sources_cfg
            | Error msg -> failwith "%s" msg
          with exn ->
            failwith
              "Can't parse the file specified by --sources: %s@,%a"
              path
              (fun ppf exn -> Json_encoding.print_error ppf exn)
              exn))

let chain_parameter () =
  Mavryk_clic.parameter (fun _ chain ->
      let open Lwt_result_syntax in
      match Chain_services.parse_chain chain with
      | Error _ -> tzfail (Invalid_chain_argument chain)
      | Ok chain -> return chain)

let block_parameter () =
  Mavryk_clic.parameter (fun _ block ->
      let open Lwt_result_syntax in
      match Block_services.parse_block block with
      | Error _ -> tzfail (Invalid_block_argument block)
      | Ok block -> return block)

let wait_parameter () =
  Mavryk_clic.parameter (fun _ wait ->
      let open Lwt_result_syntax in
      match wait with
      | "no" | "none" -> return_none
      | _ -> (
          match int_of_string_opt wait with
          | Some w when 0 <= w -> return_some w
          | None | Some _ -> tzfail (Invalid_wait_arg wait)))

let protocol_parameter () =
  Mavryk_clic.parameter (fun _ arg ->
      let open Lwt_result_syntax in
      match
        Seq.filter
          (fun (hash, _commands) ->
            String.has_prefix ~prefix:arg (Protocol_hash.to_b58check hash))
          (Client_commands.get_versions ())
        @@ ()
      with
      | Cons ((hash, _commands), _) -> return_some hash
      | Nil -> tzfail (Invalid_protocol_argument arg))

(* Command-line only args (not in config file) *)
let base_dir_arg () =
  Mavryk_clic.arg
    ~long:"base-dir"
    ~short:'d'
    ~placeholder:"path"
    ~doc:
      (Format.asprintf
         "@[<v>@[<2>client data directory (absent: %s env)@,\
          The directory where the Mavryk client will store all its data.@,\
          If absent, its value is the value of the %s@,\
          environment variable. If %s is itself not specified,@,\
          defaults to %s@]@]@."
         base_dir_env_name
         base_dir_env_name
         base_dir_env_name
         default_base_dir)
    (string_parameter ())

let no_base_dir_warnings_switch () =
  Mavryk_clic.switch
    ~long:"no-base-dir-warnings"
    ~short:'n'
    ~doc:"silence warnings about client data directory"
    ()

let config_file_arg () =
  Mavryk_clic.arg
    ~long:"config-file"
    ~short:'c'
    ~placeholder:"path"
    ~doc:"configuration file"
    (string_parameter ())

let timings_switch () =
  Mavryk_clic.switch ~long:"timings" ~short:'t' ~doc:"show RPC request times" ()

let chain_arg () =
  Mavryk_clic.default_arg
    ~long:"chain"
    ~placeholder:"hash|tag"
    ~doc:
      "chain on which to apply contextual commands (commands dependent on the \
       context associated with the specified chain). Possible tags are 'main' \
       and 'test'."
    ~default:(Chain_services.to_string default_cli_args.chain)
    (chain_parameter ())

let block_arg () =
  Mavryk_clic.default_arg
    ~long:"block"
    ~short:'b'
    ~placeholder:"hash|level|tag"
    ~doc:
      "block on which to apply contextual commands (commands dependent on the \
       context associated with the specified block). Possible tags include \
       'head' and 'genesis' +/- an optional offset (e.g. \"mavkit-client -b \
       head-1 get timestamp\"). Note that block queried must exist in node's \
       storage."
    ~default:(Block_services.to_string default_cli_args.block)
    (block_parameter ())

let wait_arg () =
  Mavryk_clic.arg
    ~long:"wait"
    ~short:'w'
    ~placeholder:"none|<int>"
    ~doc:
      "how many confirmation blocks are needed before an operation is \
       considered included"
    (wait_parameter ())

let protocol_arg () =
  Mavryk_clic.arg
    ~long:"protocol"
    ~short:'p'
    ~placeholder:"hash"
    ~doc:"use commands of a specific protocol"
    (protocol_parameter ())

let log_requests_switch () =
  Mavryk_clic.switch
    ~long:"log-requests"
    ~short:'l'
    ~doc:"log all requests to the node"
    ()

let better_errors () =
  Mavryk_clic.switch
    ~long:"better-errors"
    ~doc:
      "Error reporting is more detailed. Can be used if a call to an RPC fails \
       or if you don't know the input accepted by the RPC. It may happen that \
       the RPC calls take more time however."
    ()

(* Command-line args which can be set in config file as well *)
let addr_confdesc = "-A/--addr ('node_addr' in config file)"

let addr_arg () =
  Mavryk_clic.arg
    ~long:"addr"
    ~short:'A'
    ~placeholder:"IP addr|host"
    ~doc:"[DEPRECATED: use --endpoint instead] IP address of the node"
    (string_parameter ())

let port_confdesc = "-P/--port ('node_port' in config file)"

let port_arg () =
  Mavryk_clic.arg
    ~long:"port"
    ~short:'P'
    ~placeholder:"number"
    ~doc:"[DEPRECATED: use --endpoint instead] RPC port of the node"
    (Mavryk_clic.parameter (fun _ x ->
         let open Lwt_result_syntax in
         match int_of_string_opt x with
         | Some i -> return i
         | None -> tzfail (Invalid_port_arg x)))

let tls_confdesc = "-S/--tls ('tls' in config file)"

let tls_switch () =
  Mavryk_clic.switch
    ~long:"tls"
    ~short:'S'
    ~doc:"[DEPRECATED: use --endpoint instead] use TLS to connect to node."
    ()

let media_type_confdesc = "-m/--media-type"

let media_type_arg () =
  Mavryk_clic.arg
    ~long:"media-type"
    ~short:'m'
    ~placeholder:"json, binary, any or default"
    ~doc:
      "Sets the \"media-type\" value for the \"accept\" header for RPC \
       requests to the node. The media accept header indicates to the node \
       which format of data serialisation is supported. Use the value \"json\" \
       for serialisation to the JSON format.\n\
      \          Use the value \"binary\" for faster but less human-readable \
       binary serialisation format."
    (media_type_parameter ())

let endpoint_confdesc = "-E/--endpoint ('endpoint' in config file)"

let endpoint_arg () =
  Mavryk_clic.arg
    ~long:"endpoint"
    ~short:'E'
    ~placeholder:"uri"
    ~doc:
      "HTTP(S) endpoint of the node RPC interface; e.g. 'http://localhost:8732'"
    (endpoint_parameter ())

let sources_arg () =
  Mavryk_clic.arg
    ~long:"sources"
    ~short:'s'
    ~placeholder:"path"
    ~doc:
      ("path to JSON file containing sources for --mode light. Example file \
        content: " ^ Mavryk_proxy.Light.example_sources)
    (sources_parameter ())

let remote_signer_arg () =
  Mavryk_clic.arg
    ~long:"remote-signer"
    ~short:'R'
    ~placeholder:"uri"
    ~doc:"URI of the remote signer"
    (Mavryk_clic.parameter (fun _ x ->
         Mavryk_signer_backends_unix.Remote.parse_base_uri x))

let password_filename_arg () =
  Mavryk_clic.arg
    ~long:"password-filename"
    ~short:'f'
    ~placeholder:"filename"
    ~doc:"path to the password filename"
    (string_parameter ())

let client_mode_arg () =
  let mode_strings = List.map client_mode_to_string all_modes in
  let parse_client_mode (str : string) : client_mode tzresult =
    let open Result_syntax in
    let* modes_and_strings =
      List.combine
        ~when_different_lengths:(TzTrace.make @@ Exn (Failure __LOC__))
        mode_strings
        all_modes
    in
    match List.assoc_opt ~equal:String.equal str modes_and_strings with
    | None -> tzfail (Invalid_mode_arg str)
    | Some mode -> return mode
  in
  Mavryk_clic.default_arg
    ~short:'M'
    ~long:"mode"
    ~placeholder:(String.concat "|" mode_strings)
    ~doc:"how to interact with the node"
    ~default:(client_mode_to_string `Mode_client)
    (Mavryk_clic.parameter
       ~autocomplete:(fun _ -> Lwt.return_ok mode_strings)
       (fun _ param -> Lwt.return (parse_client_mode param)))

let read_config_file config_file =
  let open Lwt_result_syntax in
  let*! r = Lwt_utils_unix.Json.read_file config_file in
  match r with
  | Error errs ->
      failwith
        "Can't parse the configuration file as a JSON: %s@,%a"
        config_file
        pp_print_trace
        errs
  | Ok cfg_json -> (
      try return @@ Cfg_file.from_json cfg_json
      with exn ->
        failwith
          "Can't parse the configuration file: %s@,%a"
          config_file
          (fun ppf exn -> Json_encoding.print_error ppf exn)
          exn)

let fail_on_non_mockup_dir (cctxt : #Client_context.full) =
  let open Lwt_result_syntax in
  let base_dir = cctxt#get_base_dir in
  let open Mavryk_mockup.Persistence in
  let* b = classify_base_dir base_dir in
  match b with
  | Base_dir_does_not_exist | Base_dir_is_file | Base_dir_is_nonempty
  | Base_dir_is_empty ->
      failwith
        "base directory at %s should be a mockup directory for this operation \
         to be allowed (it may contain sensitive data otherwise). What you \
         likely want is calling `mavkit-client --mode mockup --base-dir \
         /some/dir create mockup` where `/some/dir` is **fresh** and **empty** \
         and redo this operation, specifying `--base-dir /some/dir` this time."
        base_dir
  | Base_dir_is_mockup -> return_unit

let default_config_file_name = "config"

let mockup_bootstrap_accounts = "bootstrap-accounts"

let mockup_protocol_constants = "protocol-constants"

(* The implementation of ["config"; "show"] when --mode is "client" *)
let config_show_client (cctxt : #Client_context.full) (config_file : string) cfg
    =
  let open Lwt_syntax in
  let* () =
    if not @@ Sys.file_exists config_file then
      cctxt#warning
        "@[<v 2>Warning: no config file at %s,@,\
         displaying the default configuration.@]"
        config_file
    else Lwt.return_unit
  in
  let* () =
    cctxt#message
      "%a@,"
      Data_encoding.Json.pp
      (Data_encoding.Json.construct Cfg_file.encoding cfg)
  in
  return_ok_unit

(* The implementation of ["config"; "show"] when --mode is "mockup" *)
let config_show_mockup (cctxt : #Client_context.full)
    (protocol_hash_opt : Protocol_hash.t option) (base_dir : string) =
  let open Lwt_result_syntax in
  let* () = fail_on_non_mockup_dir cctxt in
  let* mockup, _ =
    Mavryk_mockup.Persistence.get_mockup_context_from_disk
      ~base_dir
      ~protocol_hash:protocol_hash_opt
      cctxt
  in
  let (module Mockup) = mockup in
  let json_pp encoding ppf value =
    Data_encoding.Json.pp ppf (Data_encoding.Json.construct encoding value)
  in
  let* bootstrap_accounts_string = Mockup.default_bootstrap_accounts cctxt in
  let*! () =
    cctxt#message
      "@[<v>Default value of --%s:@,%s@]"
      mockup_bootstrap_accounts
      bootstrap_accounts_string
  in
  let* protocol_constants = Mockup.default_protocol_constants cctxt in
  let*! () =
    cctxt#message
      "@[<v>Default value of --%s:@,%a@]"
      mockup_protocol_constants
      (json_pp Mockup.protocol_constants_encoding)
      protocol_constants
  in
  return_unit

(* The implementation of ["config"; "init"] when --mode is "client" *)
let config_init_client config_file cfg =
  if not (Sys.file_exists config_file) then Cfg_file.(write config_file cfg)
    (* Should be default or command would have failed *)
  else failwith "Config file already exists at location: %s" config_file

(* The implementation of ["config"; "init"] when --mode is "mockup" *)
let config_init_mockup cctxt protocol_hash_opt bootstrap_accounts_file
    protocol_constants_file base_dir =
  let open Lwt_result_syntax in
  let* () = fail_on_non_mockup_dir cctxt in
  let* () =
    fail_when
      (Sys.file_exists bootstrap_accounts_file)
      (error_of_fmt
         "Config file to write value of --%s exists already: %s"
         mockup_bootstrap_accounts
         bootstrap_accounts_file)
  in
  let* () =
    fail_when
      (Sys.file_exists protocol_constants_file)
      (error_of_fmt
         "Config file to write value of --%s exists already: %s"
         mockup_protocol_constants
         protocol_constants_file)
  in
  let* mockup, _ =
    Mavryk_mockup.Persistence.get_mockup_context_from_disk
      ~base_dir
      ~protocol_hash:protocol_hash_opt
      cctxt
  in
  let (module Mockup) = mockup in
  let* string_to_write = Mockup.default_bootstrap_accounts cctxt in
  let*! _ =
    Lwt_utils_unix.create_file bootstrap_accounts_file string_to_write
  in
  let*! () =
    cctxt#message
      "Written default --%s file: %s"
      mockup_bootstrap_accounts
      bootstrap_accounts_file
  in
  let* protocol_constants = Mockup.default_protocol_constants cctxt in
  let string_to_write =
    Data_encoding.Json.construct
      Mockup.protocol_constants_encoding
      protocol_constants
  in
  let* () =
    Lwt_utils_unix.Json.write_file protocol_constants_file string_to_write
  in
  let*! () =
    cctxt#message
      "Written default --%s file: %s"
      mockup_protocol_constants
      protocol_constants_file
  in
  return_unit

let commands config_file cfg (client_mode : client_mode)
    (protocol_hash_opt : Protocol_hash.t option) (base_dir : string) =
  let open Mavryk_clic in
  let group =
    {
      name = "config";
      title = "Commands for editing and viewing the client's config file";
    }
  in
  [
    command
      ~group
      ~desc:
        "Show the current config (config file content + command line \
         arguments) or the mockup config files if `--mode mockup` is \
         specified."
      no_options
      (fixed ["config"; "show"])
      (fun () (cctxt : #Client_context.full) ->
        match client_mode with
        | `Mode_client | `Mode_light | `Mode_proxy ->
            config_show_client cctxt config_file cfg
        | `Mode_mockup -> config_show_mockup cctxt protocol_hash_opt base_dir);
    command
      ~group
      ~desc:"Reset the config file to the factory defaults."
      no_options
      (fixed ["config"; "reset"])
      (fun () _cctxt -> Cfg_file.(write config_file default));
    command
      ~group
      ~desc:
        "Update the config based on the current cli values.\n\
         Loads the current configuration (default or as specified with \
         `-config-file`), applies alterations from other command line \
         arguments (such as the node's address, etc.), and overwrites the \
         updated configuration file."
      no_options
      (fixed ["config"; "update"])
      (fun () _cctxt -> Cfg_file.(write config_file cfg));
    command
      ~group
      ~desc:
        "Create config file(s) based on the current CLI values.\n\
         If the `-file` option is not passed, this will initialize the default \
         config file, based on default parameters, altered by other command \
         line options (such as the node's address, etc.).\n\
         Otherwise, it will create a new config file, based on the default \
         parameters (or the the ones specified with `-config-file`), altered \
         by other command line options.\n\n\
         If `-mode mockup` is specified, this will initialize the mockup's \
         default files instead of the config file. Use `-bootstrap-accounts` \
         and `-protocol-constants` to specify custom paths.\n\n\
         The command will always fail if file(s) to create exist already"
      (args3
         (default_arg
            ~long:"output"
            ~short:'o'
            ~placeholder:"path"
            ~doc:"path at which to create the file"
            ~default:(cfg.base_dir // default_config_file_name)
            (parameter (fun _ctx str -> Lwt.return_ok str)))
         (default_arg
            ~long:mockup_bootstrap_accounts
            ~placeholder:"path"
            ~doc:"path at which to create the file"
            ~default:((cfg.base_dir // mockup_bootstrap_accounts) ^ ".json")
            (parameter (fun _ctx str -> Lwt.return_ok str)))
         (default_arg
            ~long:mockup_protocol_constants
            ~placeholder:"path"
            ~doc:"path at which to create the file"
            ~default:((cfg.base_dir // mockup_protocol_constants) ^ ".json")
            (parameter (fun _ctx str -> Lwt.return_ok str))))
      (fixed ["config"; "init"])
      (fun (config_file, bootstrap_accounts_file, protocol_constants_file) cctxt ->
        match client_mode with
        | `Mode_client | `Mode_light | `Mode_proxy ->
            config_init_client config_file cfg
        | `Mode_mockup ->
            config_init_mockup
              cctxt
              protocol_hash_opt
              bootstrap_accounts_file
              protocol_constants_file
              base_dir);
  ]

let global_options () =
  Mavryk_clic.args19
    (base_dir_arg ())
    (no_base_dir_warnings_switch ())
    (config_file_arg ())
    (timings_switch ())
    (chain_arg ())
    (block_arg ())
    (wait_arg ())
    (protocol_arg ())
    (log_requests_switch ())
    (better_errors ())
    (addr_arg ())
    (port_arg ())
    (tls_switch ())
    (media_type_arg ())
    (endpoint_arg ())
    (sources_arg ())
    (remote_signer_arg ())
    (password_filename_arg ())
    (client_mode_arg ())

type parsed_config_args = {
  parsed_config_file : Cfg_file.t option;
  parsed_args : cli_args option;
  config_commands : Client_context.full Mavryk_clic.command list;
  base_dir : string option;
  require_auth : bool;
}

let default_parsed_config_args =
  {
    parsed_config_file = None;
    parsed_args = None;
    config_commands = [];
    base_dir = None;
    require_auth = false;
  }

(* Check that the base directory is actually in the right configuration for
 * the mode used by the client.
 *
 * Depending on the criticality of the compatibility issue, this function fails
 * (when all/most commands will fail) or emits a warning (some commands may
 * fail).
 *)
let check_base_dir_for_mode (ctx : #Client_context.full) client_mode
    no_base_dir_warnings base_dir =
  let open Lwt_result_syntax in
  let open Mavryk_mockup.Persistence in
  let* base_dir_class = classify_base_dir base_dir in
  match client_mode with
  | `Mode_client | `Mode_light | `Mode_proxy -> (
      match base_dir_class with
      | Base_dir_is_mockup ->
          failwith
            "Base directory %s is in mockup mode while operation is in %s mode"
            base_dir
          @@ client_mode_to_string client_mode
      (* You might be creating a mockup directory here *)
      | Base_dir_is_empty -> return_unit
      | Base_dir_is_file | Base_dir_does_not_exist ->
          (* This case is checked in by the caller so that it should not happen *)
          failwith
            "Error for base-dir %s should not have happened (this is due to %a)"
            base_dir
            pp_base_dir_class
            base_dir_class
      | _ -> return_unit)
  | `Mode_mockup -> (
      let warn_might_not_work explain =
        let*! () =
          if not no_base_dir_warnings then
            ctx#warning
              "@[<hv>Base directory %s %a@ Some commands (e.g., transfer) \
               might not work correctly.@]"
              base_dir
              explain
              ()
          else Lwt.return_unit
        in
        return_unit
      in
      let show_cmd ppf () =
        Format.fprintf
          ppf
          "./mavkit-client --mode mockup --base-dir %s create mockup"
          base_dir
      in
      match base_dir_class with
      | Base_dir_is_empty ->
          warn_might_not_work (fun ppf () ->
              Format.fprintf
                ppf
                "is empty.@ Move directory %s away and create it anew with:@ \
                 %a@ or use another directory name."
                base_dir
                show_cmd
                ())
      | Base_dir_does_not_exist ->
          warn_might_not_work (fun ppf () ->
              Format.fprintf
                ppf
                "does not exist.@ Create it with:@ %a"
                show_cmd
                ())
      | Base_dir_is_nonempty ->
          warn_might_not_work (fun ppf () ->
              Format.fprintf
                ppf
                "is non empty.@ Move directory %s away and create it anew \
                 with:@ %a@ or use another directory name."
                base_dir
                show_cmd
                ())
      | Base_dir_is_file ->
          warn_might_not_work (fun ppf () ->
              Format.fprintf
                ppf
                "is a file.@ This is expected to be a directory.@ It can be \
                 created with:@ %a"
                show_cmd
                ())
      | Base_dir_is_mockup -> return_unit)

let build_endpoint addr port tls =
  let updatecomp updatef ov uri =
    match ov with Some x -> updatef uri (Some x) | None -> uri
  in
  let scheme = Option.map (function true -> "https" | false -> "http") tls in
  let url = default_endpoint in
  url
  |> updatecomp Uri.with_host addr
  |> updatecomp Uri.with_port port
  |> updatecomp Uri.with_scheme scheme

let light_mode_checks mode endpoint sources =
  let open Lwt_result_syntax in
  match (mode, sources) with
  | `Mode_client, None | `Mode_mockup, None | `Mode_proxy, None ->
      (* No --mode light, no --sources; good *)
      return_unit
  | `Mode_client, Some _ | `Mode_mockup, Some _ | `Mode_proxy, Some _ ->
      (* --sources without the light mode: wrong *)
      failwith
        "--sources is specified whereas mode is %s. --sources should only be \
         used with --mode light."
      @@ client_mode_to_string mode
  | `Mode_light, None ->
      (* --mode light without --sources: wrong *)
      failwith
        "--mode light requires passing --sources. Example --sources file: %s"
        Mavryk_proxy.Light.example_sources
  | `Mode_light, Some sources ->
      let sources_uris = Mavryk_proxy.Light.sources_config_to_uris sources in
      if List.mem ~equal:Uri.equal endpoint sources_uris then return_unit
      else
        let uri_to_json_string uri =
          Uri.to_string uri |> Printf.sprintf "\"%s\""
        in
        failwith
          "Value of --endpoint is %a. Therefore, this URI MUST be in field \
           'uris' of --sources (whose value is: [%s]). If you did not specify \
           --endpoint, it is being defaulted; you may hereby specify \
           --endpoint %a to fix this error."
          Uri.pp
          endpoint
          (String.concat ", " @@ List.map uri_to_json_string sources_uris)
          (* By the check done in Light.mk_sources_config, [sources_uris]
             cannot be empty, but we don't rely on this here, by using
             pp_print_option. *)
          (Format.pp_print_option Uri.pp)
          (List.hd sources_uris)

let parse_config_args (ctx : #Client_context.full) argv =
  let open Lwt_result_syntax in
  let* ( ( base_dir,
           no_base_dir_warnings,
           config_file,
           timings,
           chain,
           block,
           confirmations,
           protocol,
           log_requests,
           better_errors,
           node_addr,
           node_port,
           tls,
           media_type,
           endpoint,
           sources,
           remote_signer,
           password_filename,
           client_mode ),
         remaining ) =
    Mavryk_clic.parse_global_options (global_options ()) ctx argv
  in
  let* base_dir =
    match base_dir with
    | None ->
        let base_dir = default_base_dir in
        let* () =
          unless
            (* Mockup mode will create the base directory on need *)
            (client_mode = `Mode_mockup || Sys.file_exists base_dir)
            (fun () ->
              let*! () = Lwt_utils_unix.create_dir base_dir in
              return_unit)
        in
        return base_dir
    | Some dir -> (
        match client_mode with
        | `Mode_client | `Mode_light | `Mode_proxy ->
            if not (Sys.file_exists dir) then
              failwith
                "Specified --base-dir does not exist. Please create the \
                 directory and try again."
            else if Sys.is_directory dir then return dir
            else failwith "Specified --base-dir must be a directory"
        | `Mode_mockup ->
            (* In mockup mode base dir may be created automatically. *)
            return dir)
  in
  let* () =
    check_base_dir_for_mode ctx client_mode no_base_dir_warnings base_dir
  in
  let* () =
    when_
      (Option.is_some sources && client_mode <> `Mode_light)
      (fun () ->
        failwith
          "--sources is specific to --mode light, please do not specify it \
           with --mode %s."
        @@ client_mode_to_string client_mode)
  in
  let* config_file =
    match config_file with
    | None -> return @@ (base_dir // default_config_file_name)
    | Some config_file ->
        if Sys.file_exists config_file then return config_file
        else
          failwith
            "Config file specified in option does not exist. Use `client \
             config init` to create one."
  in
  let config_dir = Filename.dirname config_file in
  let protocol = match protocol with None -> None | Some p -> p in
  let* cfg =
    if not (Sys.file_exists config_file) then
      return {Cfg_file.default with base_dir}
    else read_config_file config_file
  in
  (* endpoint logic:
   *   1) when --endpoint provided as argument,
   *      use it but check no presence of --addr, --port, or --tls
   *   2) otherwise, merge --addr, --port, and --tls with config file; then
   *        2a) --endpoint exists in config file,
   *            use it but check no presence of merged --addr, --port, or --tls
   *        2b) synthesize --endpoint from --addr, --port, and --tls *)
  let check_absence addr port tls =
    let checkabs argdesc = function
      | None -> fun x -> x
      | _ -> fun x -> x @ [argdesc]
    in
    let superr =
      []
      |> checkabs addr_confdesc addr
      |> checkabs port_confdesc port
      |> checkabs tls_confdesc tls
    in
    if superr <> [] then
      tzfail (Suppressed_arg {args = superr; by = endpoint_confdesc})
    else return_unit
  in
  let tls = if tls then Some true else None in
  let* endpoint =
    match endpoint with
    | Some endpt ->
        let* _ = check_absence node_addr node_port tls in
        return endpt
    | None -> (
        let node_addr = Option.either node_addr cfg.node_addr in
        let node_port = Option.either node_port cfg.node_port in
        let tls = Option.either tls cfg.tls in
        match cfg.endpoint with
        | Some endpt ->
            let* _ = check_absence node_addr node_port tls in
            return endpt
        | None -> return (build_endpoint node_addr node_port tls))
  in
  (* give a kind warning when any of -A -P -S exists *)
  (let got = function Some _ -> true | None -> false in
   let gotany =
     got node_addr || got node_port || got tls || got cfg.node_addr
     || got cfg.node_port || got cfg.tls
   in
   if gotany then (
     Format.(
       eprintf
         "@{<warning>Warning:@}  the --addr --port --tls options are now \
          deprecated; use --endpoint instead\n" ;
       pp_print_flush err_formatter ()))) ;
  let* () = light_mode_checks client_mode endpoint sources in
  let* remote_signer_env =
    Mavryk_signer_backends_unix.Remote.read_base_uri_from_env ()
  in
  let remote_signer =
    Option.either remote_signer
    @@ Option.either remote_signer_env cfg.remote_signer
  in
  let confirmations = Option.value ~default:cfg.confirmations confirmations in
  (* --password-filename has precedence over --config-file's
     "password-filename" json field *)
  let password_filename =
    Option.either password_filename cfg.password_filename
  in
  let media_type = Option.either media_type cfg.media_type in
  let cfg =
    {
      cfg with
      node_addr = None;
      node_port = None;
      tls = None;
      media_type;
      endpoint = Some endpoint;
      remote_signer;
      confirmations;
      password_filename;
    }
  in
  if Sys.file_exists base_dir && not (Sys.is_directory base_dir) then (
    Format.eprintf "%s is not a directory.@." base_dir ;
    exit 1) ;
  if Sys.file_exists config_dir && not (Sys.is_directory config_dir) then (
    Format.eprintf "%s is not a directory.@." config_dir ;
    exit 1) ;
  let* () =
    unless (client_mode = `Mode_mockup) (fun () ->
        let*! () = Lwt_utils_unix.create_dir config_dir in
        return_unit)
  in
  let parsed_args =
    {
      chain;
      block;
      confirmations;
      sources;
      print_timings = timings;
      log_requests;
      better_errors;
      password_filename;
      protocol;
      client_mode;
    }
  in
  return
    ( {
        default_parsed_config_args with
        parsed_config_file = Some cfg;
        parsed_args = Some parsed_args;
        config_commands =
          commands config_file cfg client_mode parsed_args.protocol base_dir;
      },
      remaining )

type t =
  string option
  * bool
  * string option
  * bool
  * Shell_services.chain
  * Shell_services.block
  * int option option
  * Protocol_hash.t option option
  * bool
  * bool
  * string option
  * int option
  * bool
  * Media_type.Command_line.t option
  * Uri.t option
  * Mavryk_proxy.Light.sources_config option
  * Uri.t option
  * string option
  * client_mode

module type Remote_params = sig
  val authenticate :
    Mavryk_crypto.Signature.public_key_hash list ->
    Bytes.t ->
    Mavryk_crypto.Signature.t tzresult Lwt.t

  val logger : Mavryk_rpc_http_client_unix.RPC_client_unix.logger
end

let other_registrations : (_ -> (module Remote_params) -> _) option =
  Some
    (fun parsed_config_file (module Remote_params) ->
      parsed_config_file.Cfg_file.remote_signer
      |> Option.iter (fun signer ->
             Client_keys.register_signer
               (module Mavryk_signer_backends_unix.Remote.Make
                         (Mavryk_rpc_http_client_unix.RPC_client_unix)
                         (struct
                           let default = signer

                           include Remote_params
                         end))))

let clic_commands ~base_dir:_ ~config_commands ~builtin_commands ~other_commands
    ~require_auth:_ =
  config_commands @ builtin_commands @ other_commands

let logger = None<|MERGE_RESOLUTION|>--- conflicted
+++ resolved
@@ -335,12 +335,7 @@
     client_mode = `Mode_client;
   }
 
-<<<<<<< HEAD
-let string_parameter () : (string, #Client_context.full) Mavryk_clic.parameter =
-  Mavryk_clic.parameter (fun _ x -> Lwt.return_ok x)
-=======
-let string_parameter () = Tezos_clic.parameter (fun _ x -> Lwt.return_ok x)
->>>>>>> 1a991a03
+let string_parameter () = Mavryk_clic.parameter (fun _ x -> Lwt.return_ok x)
 
 let media_type_parameter () :
     (Media_type.Command_line.t, #Client_context.full) Mavryk_clic.parameter =
