--- conflicted
+++ resolved
@@ -23,12 +23,8 @@
 (*                                                                           *)
 (*****************************************************************************)
 
-<<<<<<< HEAD
-type protocol = Atlas | Proto_alpha
-=======
 (* You can only add variants to this type. You cannot remove them. *)
-type protocol = Nairobi | Oxford | ParisB | ParisC | Proto_alpha
->>>>>>> 1a991a03
+type protocol = Atlas | ParisB | ParisC | Proto_alpha
 
 (* This type mimics [Sc_rollup_inbox_repr.internal_inbox_messages], without
    fully deserializing the `Transfer`, and is produced by reading the first bytes
@@ -61,23 +57,14 @@
   else
     let payload = String.sub payload 2 (String.length payload - 2) in
     match Data_encoding.(Binary.of_string_exn string payload) with
-<<<<<<< HEAD
-    | payload when String.equal payload Constants.proto_alpha_name ->
-        Some (Protocol_migration Proto_alpha)
     | payload when String.equal payload Constants.atlas_name ->
         Some (Protocol_migration Atlas)
-=======
-    | payload when String.equal payload Constants.nairobi_name ->
-        Some (Protocol_migration Nairobi)
-    | payload when String.equal payload Constants.oxford_name ->
-        Some (Protocol_migration Oxford)
     | payload when String.equal payload Constants.parisb_name ->
         Some (Protocol_migration ParisB)
     | payload when String.equal payload Constants.parisc_name ->
         Some (Protocol_migration ParisC)
     | payload when String.equal payload Constants.proto_alpha_name ->
         Some (Protocol_migration Proto_alpha)
->>>>>>> 1a991a03
     | _ -> None
 
 let internal_from_raw payload =
@@ -105,19 +92,12 @@
 
 module Internal_for_tests = struct
   let proto_to_binary = function
-<<<<<<< HEAD
     | Atlas ->
         Data_encoding.(Binary.to_string_exn string Constants.atlas_name)
-=======
-    | Nairobi ->
-        Data_encoding.(Binary.to_string_exn string Constants.nairobi_name)
-    | Oxford ->
-        Data_encoding.(Binary.to_string_exn string Constants.oxford_name)
     | ParisB ->
         Data_encoding.(Binary.to_string_exn string Constants.parisb_name)
     | ParisC ->
         Data_encoding.(Binary.to_string_exn string Constants.parisc_name)
->>>>>>> 1a991a03
     | Proto_alpha ->
         Data_encoding.(Binary.to_string_exn string Constants.proto_alpha_name)
 
