--- conflicted
+++ resolved
@@ -59,16 +59,10 @@
   assert (version = to_version) ;
   Lwt_result_syntax.return_unit
 
-<<<<<<< HEAD
 let proto_name : Mavryk_scoru_wasm.Pvm_input_kind.protocol -> string = function
   | Atlas -> "Atlas"
-=======
-let proto_name : Tezos_scoru_wasm.Pvm_input_kind.protocol -> string = function
-  | Nairobi -> "Nairobi"
-  | Oxford -> "Oxford"
   | ParisB -> "ParisB"
   | ParisC -> "ParisC"
->>>>>>> 1a991a03
   | Proto_alpha -> "Proto_alpha"
 
 let tests =
@@ -83,17 +77,12 @@
            ~from_version
            ~to_version
            ~after_protocol_activation:protocol))
-<<<<<<< HEAD
-    [(V1, V2, Atlas); (V2, V3, Proto_alpha)]
-=======
     [
       (V2, V4, Proto_alpha);
       (V2, V4, ParisB);
       (V2, V4, ParisC);
-      (V1, V2, Oxford);
-      (V0, V1, Nairobi);
+      (V1, V2, Atlas);
     ]
->>>>>>> 1a991a03
 
 let () =
   Alcotest_lwt.run
