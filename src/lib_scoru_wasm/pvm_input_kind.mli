(*****************************************************************************)
(*                                                                           *)
(* Open Source License                                                       *)
(* Copyright (c) 2022 Nomadic Labs <contact@nomadic-labs.com>                *)
(*                                                                           *)
(* Permission is hereby granted, free of charge, to any person obtaining a   *)
(* copy of this software and associated documentation files (the "Software"),*)
(* to deal in the Software without restriction, including without limitation *)
(* the rights to use, copy, modify, merge, publish, distribute, sublicense,  *)
(* and/or sell copies of the Software, and to permit persons to whom the     *)
(* Software is furnished to do so, subject to the following conditions:      *)
(*                                                                           *)
(* The above copyright notice and this permission notice shall be included   *)
(* in all copies or substantial portions of the Software.                    *)
(*                                                                           *)
(* THE SOFTWARE IS PROVIDED "AS IS", WITHOUT WARRANTY OF ANY KIND, EXPRESS OR*)
(* IMPLIED, INCLUDING BUT NOT LIMITED TO THE WARRANTIES OF MERCHANTABILITY,  *)
(* FITNESS FOR A PARTICULAR PURPOSE AND NONINFRINGEMENT. IN NO EVENT SHALL   *)
(* THE AUTHORS OR COPYRIGHT HOLDERS BE LIABLE FOR ANY CLAIM, DAMAGES OR OTHER*)
(* LIABILITY, WHETHER IN AN ACTION OF CONTRACT, TORT OR OTHERWISE, ARISING   *)
(* FROM, OUT OF OR IN CONNECTION WITH THE SOFTWARE OR THE USE OR OTHER       *)
(* DEALINGS IN THE SOFTWARE.                                                 *)
(*                                                                           *)
(*****************************************************************************)

<<<<<<< HEAD
type protocol = Atlas | Proto_alpha
=======
type protocol = Nairobi | Oxford | ParisB | ParisC | Proto_alpha
>>>>>>> 1a991a03

(** [internal_message_kind] represent an internal message in a inbox. *)
type internal_message_kind =
  | Transfer (* Generic internal message. *)
  | Start_of_level
      (** Internal message put at the beginning of each inbox's level. *)
  | End_of_level  (** Internal message put at the end of each inbox's level. *)
  | Info_per_level
      (** Internal message containing the timestamp of the current block and the
          hash of the previous block. *)
  | Protocol_migration of protocol

(** A type representing messages from Layer 1 to Layer 2. Internal ones are
    originated from Layer 1 smart-contracts and external ones are messages from
    an external manager operation. Other messages represents non decodable tags.
    It aims to be future-proof and prevent discarding any new type of
    message.. *)
type t = Internal of internal_message_kind | External | Other

(** [from_raw_input input] takes a message produced by the L1 protocol and
    returns its kind. *)
val from_raw_input : string -> t

module Internal_for_tests : sig
  (** [to_binary_input kind input] returns the serialized representation of an
      [input] according to its [kind]. Internal message payloads and external
      message payloads are prefixed by their tag, and `Other` messages result in
      an exception. These messages are meant to be used in tests only, and does
      not give any guarantee on their validity according to the protocol's
      representation.

      @raise Failure on `Other` messages, and mismatches between kind and
        presence or absence of the input.
*)
  val to_binary_input : t -> string option -> string
end<|MERGE_RESOLUTION|>--- conflicted
+++ resolved
@@ -23,11 +23,7 @@
 (*                                                                           *)
 (*****************************************************************************)
 
-<<<<<<< HEAD
-type protocol = Atlas | Proto_alpha
-=======
-type protocol = Nairobi | Oxford | ParisB | ParisC | Proto_alpha
->>>>>>> 1a991a03
+type protocol = Atlas | ParisB | ParisC | Proto_alpha
 
 (** [internal_message_kind] represent an internal message in a inbox. *)
 type internal_message_kind =
