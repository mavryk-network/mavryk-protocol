--- conflicted
+++ resolved
@@ -50,31 +50,6 @@
   let l1_node_args =
     Node.[Expected_pow 26; Synchronisation_threshold 1; Network testnet.network]
   in
-<<<<<<< HEAD
-  let* node =
-    match testnet.data_dir with
-    | Some data_dir ->
-        (* Runs a node using the existing data-dir. *)
-        return (Node.create ~data_dir l1_node_args)
-    | None ->
-        (* By default, Tezt set the difficulty to generate the identity file
-           of the Octez node to 0 (`--expected-pow 0`). The default value
-           used in network like mainnet, Weeklynet etc. is 26 (see
-           `lib_node_config/config_file.ml`). *)
-        let node = Node.create ?runner l1_node_args in
-        let* () = Node.config_init node [] in
-        let* () =
-          match testnet.snapshot with
-          | Some snapshot ->
-              Log.info "Import snapshot" ;
-              let* snapshot = download ?runner snapshot "snapshot" in
-              let* () = Node.snapshot_import node snapshot in
-              Log.info "Snapshot imported" ;
-              unit
-          | None -> unit
-        in
-        return node
-=======
   (* By default, Tezt sets the difficulty to generate the identity
      file of the Octez node to 0 (`--expected-pow 0`). The default
      value used in networks like mainnet, Weeklynet etc. is 26 (see
@@ -110,7 +85,6 @@
         Log.info "Snapshot imported" ;
         unit
     | None -> unit
->>>>>>> 847bfbbb
   in
   let* () = Node.run node [] in
   let* () = Node.wait_for_ready node in
