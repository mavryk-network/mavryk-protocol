(*****************************************************************************)
(*                                                                           *)
(* Open Source License                                                       *)
(* Copyright (c) 2023 Nomadic Labs <contact@nomadic-labs.com>                *)
(*                                                                           *)
(* Permission is hereby granted, free of charge, to any person obtaining a   *)
(* copy of this software and associated documentation files (the "Software"),*)
(* to deal in the Software without restriction, including without limitation *)
(* the rights to use, copy, modify, merge, publish, distribute, sublicense,  *)
(* and/or sell copies of the Software, and to permit persons to whom the     *)
(* Software is furnished to do so, subject to the following conditions:      *)
(*                                                                           *)
(* The above copyright notice and this permission notice shall be included   *)
(* in all copies or substantial portions of the Software.                    *)
(*                                                                           *)
(* THE SOFTWARE IS PROVIDED "AS IS", WITHOUT WARRANTY OF ANY KIND, EXPRESS OR*)
(* IMPLIED, INCLUDING BUT NOT LIMITED TO THE WARRANTIES OF MERCHANTABILITY,  *)
(* FITNESS FOR A PARTICULAR PURPOSE AND NONINFRINGEMENT. IN NO EVENT SHALL   *)
(* THE AUTHORS OR COPYRIGHT HOLDERS BE LIABLE FOR ANY CLAIM, DAMAGES OR OTHER*)
(* LIABILITY, WHETHER IN AN ACTION OF CONTRACT, TORT OR OTHERWISE, ARISING   *)
(* FROM, OUT OF OR IN CONNECTION WITH THE SOFTWARE OR THE USE OR OTHER       *)
(* DEALINGS IN THE SOFTWARE.                                                 *)
(*                                                                           *)
(*****************************************************************************)

open Dal_helpers
module Dal = Dal_common

module Dal_RPC = struct
  include Dal.RPC

  (* We override call_xx RPCs in Dal.RPC to use a DAL node in this file. *)
  include Dal.RPC.Local
end

let trim_trailing_zeros str =
  let rec trim idx =
    if idx < 0 then ""
    else if str.[idx] = '0' then trim (idx - 1)
    else String.sub str 0 (idx + 1)
  in
  let last_index = String.length str - 1 in
  trim last_index

let make_even_length str =
  if String.length str mod 2 == 1 then str ^ "0" else str

(* Publish a slot, hopefully at level [level]. It's not clear though when the
   slot will be included in a block, that is, at which level it will actually be
   included. *)
let publish_slot dal_node client source ~slot_size ~level ~slot_index =
  let slot_content =
    Format.sprintf "DATA for level %d with index %d" level slot_index
  in
  Log.info "Publishing slot data '%s'..." slot_content ;
  let slot = Dal.Helpers.make_slot ~slot_size slot_content in
  let* commitment, proof =
    Dal.Helpers.store_slot (Either.Left dal_node) ~with_proof:true slot
  in
  let commitment_hash =
    match Dal.Cryptobox.Commitment.of_b58check_opt commitment with
    | None -> assert false
    | Some hash -> hash
  in
  let proof = Dal.Commitment.proof_of_string proof in
  Operation.Manager.(
    inject
    (* TODO: https://gitlab.com/tezos/tezos/-/issues/6127
       Think of a better strategy to push slots *)
      ~force:true
      [
        make ~source
        @@ dal_publish_commitment
             ~index:slot_index
             ~commitment:commitment_hash
             ~proof;
      ]
      client)

(* This function attempts to publish a slot at every level, from the current one
   up to [last_level]. *)
let publish_at_levels node dal_node client ~slot_size ~last_level publisher
    ~slot_index =
  let rec publish () =
    let* current_level = Node.get_level node in
    if current_level >= last_level then return ()
    else
      let* _op_hash =
        publish_slot
          dal_node
          client
          publisher
          ~slot_size
          ~level:(current_level + 1)
          ~slot_index
      in
      let* _ = Node.wait_for_level node (current_level + 1) in
      publish ()
  in
  publish ()

(* [check_attestations level] checks that the attested slot indexes posted to
   L1 at level [level] matches the slot indexes classified as attestable by
   the DAL node.  Returns a pair of (number of published slot headers, number
   of attested slot indexes) at the given level. *)
let check_attestations node dal_node ~lag ~number_of_slots ~published_level =
  let module Map = Map.Make (String) in
  let* slot_headers =
    Dal_RPC.(call dal_node @@ get_published_level_headers published_level)
  in
  let map =
    List.fold_left
      (fun acc Dal_RPC.{status; slot_index; _} ->
        Map.update
          status
          (function
            | None -> Some (1, [slot_index])
            | Some (c, indexes) -> Some (c + 1, slot_index :: indexes))
          acc)
      Map.empty
      slot_headers
  in
  let pp_map =
    let open Format in
    pp_print_list
      ~pp_sep:(fun fmt () -> pp_print_string fmt ", ")
      (fun fmt (status, (c, _indexes)) -> Format.fprintf fmt "%d %s" c status)
  in
  let attested_level = string_of_int (published_level + lag) in
  let* metadata =
    Node.RPC.(call node @@ get_chain_block_metadata ~block:attested_level ())
  in
  let pp_array fmt a =
    for i = 0 to Array.length a - 1 do
      let b = if a.(i) then 1 else 0 in
      Format.fprintf fmt "%d" b
    done
  in
  let proto_attestation =
    match metadata.dal_attestation with
    | None -> Array.make number_of_slots false
    | Some x ->
        let len = Array.length x in
        if len < number_of_slots then (
          let a = Array.make number_of_slots false in
          for i = 0 to number_of_slots - 1 do
            if i < len then a.(i) <- x.(i)
          done ;
          a)
        else x
  in
  let num_attested, indexes =
    match Map.find_opt "attested" map with
    | None -> (0, [])
    | Some (c, l) -> (c, l)
  in
  let node_attestation =
    (* build array from list *)
    let a = Array.make number_of_slots false in
    List.iter (fun i -> a.(i) <- true) indexes ;
    a
  in
  if proto_attestation <> node_attestation then
    Test.fail
      "At published_level %d, attestations in the L1 and DAL nodes differ %a \
       vs %a"
      published_level
      pp_array
      proto_attestation
      pp_array
      node_attestation ;
  let num_published = List.length slot_headers in
  let* ops =
    Node.RPC.(
      call node
      @@ get_chain_block_operations_validation_pass
           ~block:attested_level
           ~validation_pass:0
           ())
  in
  let attestations =
    List.filter
      (fun op ->
        let op_type = JSON.(op |-> "contents" |=> 0 |-> "kind" |> as_string) in
        String.equal op_type "dal_attestation")
      (JSON.as_list ops)
  in
  Log.info
    "At published_level %d, published slots: %d, status: %a (%d attestations)"
    published_level
    (List.length slot_headers)
    pp_map
    (Map.bindings map)
    (List.length attestations) ;
  return (num_published, num_attested)

(* This scenario starts a L1 node and a DAL node on the given testnet (currently
   Weeklynet), and it publishes slots for a number of levels and a number of
   slot producers (both given as arguments to the test). At the end of the test,
   the average number of published respectively attested slots are shown (with
   Log.info).

   To run the test, one can use:

   dune exec src/bin_testnet_scenarios/main.exe -- dal weeklynet simple -a load -a save -a num_accounts=5 -a levels=10 -i

   Use the arguments:
   - `load`: to load an existing data-dir saved (with `save`, see next) in a previous run of the script
   - `save`: to save the current data-dir after the L1 node is synced and at the end of the test
   - `num_accounts=<int>`: to specify the number of slot producers
   - `levels`: to specify for how many levels to publish slots
   - `peers`: to specify additional DAL bootstrap peers
*)
let scenario_without_rollup_node node dal_node client _network_name
    proto_parameters num_levels keys =
  let num_accounts = List.length keys in
  let key_indices = range 0 (num_accounts - 1) in
  let dal_parameters =
    Dal.Parameters.from_protocol_parameters proto_parameters
  in
  let cryptobox = dal_parameters.cryptobox in
  let number_of_slots = dal_parameters.number_of_slots in
  let lag = dal_parameters.attestation_lag in

  let* first_level =
    let* level = Node.wait_for_level node 0 in
    1 + level |> return
  in

  let last_level = first_level + num_levels in
  let publish_for_index key_index =
    let slot_index = key_index mod number_of_slots in
    let publisher = List.nth keys key_index in
    publish_at_levels
      node
      dal_node
      client
      publisher
      ~slot_size:cryptobox.slot_size
      ~last_level
      ~slot_index
  in
  let* () = Lwt_list.iter_p (fun i -> publish_for_index i) key_indices in
  let last_level = first_level + num_levels + lag in
  Log.info
    "Waiting for level %d, that is, for the attestation period to pass..."
    last_level ;
  let* _level = Node.wait_for_level node last_level in
  Log.info
    "Stats on attestations at levels %d to %d:"
    first_level
    (first_level + num_levels - 1) ;
  let* published, attested =
    Lwt_list.fold_left_s
      (fun (total_published, total_attested) level ->
        let* published, attested =
          check_attestations
            node
            dal_node
            ~lag
            ~number_of_slots
            ~published_level:level
        in
        return (total_published + published, total_attested + attested))
      (0, 0)
      (range first_level (first_level + num_levels - 1))
  in
  let avg_pub, avg_att =
    let n = float_of_int num_levels in
    (float_of_int published /. n, float_of_int attested /. n)
  in
  Log.info
    "With %d accounts, average slots per level over %d levels: published = \
     %.2f attested = %.2f"
    num_accounts
    num_levels
    avg_pub
    avg_att ;
  unit

let prepare_installer_kernel rollup_node =
  Sc_rollup_helpers.prepare_installer_kernel
    ~base_installee:"./"
    ~preimages_dir:
      (Filename.concat (Sc_rollup_node.data_dir rollup_node) "wasm_2_0_0")
    "dal_echo_kernel"

(* Originate a rollup with alias [rollup_alias] running the "dal_echo_kernel" on
   the given [rollup_node]. *)
let originate_rollup client rollup_node rollup_alias =
  let* {boot_sector; _} = prepare_installer_kernel rollup_node in
  let* rollup_address =
    Client.Sc_rollup.originate
      ~force:true (* because the alias might have already been used *)
      ~wait:"1"
      ~burn_cap:Tez.(of_int 10)
      ~alias:rollup_alias
      ~src:Wallet.Airdrop.giver_alias
      ~kind:"wasm_2_0_0"
      ~boot_sector
      ~parameters_ty:"unit"
      client
  in
  Log.info "Originated rollup %s with address: %s" rollup_alias rollup_address ;
  unit

(* This scenario is similar to [scenario_without_rollup_node], while in addition
   it also deploys a rollup node running the "dal_echo_roll_kernel" and checks
   that its storage contains the published slots.

   To run the test, one can use:

   dune exec src/bin_testnet_scenarios/main.exe -- dal weeklynet rollup -a load -a save -a num_accounts=5 -a levels=10 -a originate -i

   The additional `originate` argument is used to specify whether the rollup
   should be re-originated (if given) or not (if missing).
*)
let scenario_with_rollup_node node dal_node client network_name proto_parameters
    num_levels keys =
  let dal_parameters =
    Dal.Parameters.from_protocol_parameters proto_parameters
  in
  let cryptobox = dal_parameters.cryptobox in
  let lag = dal_parameters.attestation_lag in
  let number_of_slots = dal_parameters.number_of_slots in

  let originate =
    Cli.get ~default:None (fun _ -> Some (Some ())) "originate"
    |> Option.is_some
  in
  let rollup_alias = "dal_echo_rollup" in
  let rollup_node =
    Sc_rollup_node.create
      ~dal_node
      Operator
      node
      ~base_dir:(Client.base_dir client)
      ~default_operator:Wallet.Airdrop.giver_alias
  in

  let rollup_backup =
    Filename.get_temp_dir_name () // (network_name ^ "-rollup")
  in
  let tezt_rollup_data_dir = Sc_rollup_node.data_dir rollup_node in
  let* () =
    match Cli.get ~default:None (fun _ -> Some (Some ())) "load" with
    | Some () when not originate ->
        if Sys.file_exists rollup_backup then (
          Log.info
            "Loading rollup data-dir from %s in current tezt workspace..."
            rollup_backup ;
          Process.run "cp" ["-rT"; rollup_backup; tezt_rollup_data_dir])
        else (
          Log.info "Expected rollup data-dir %s does not exist." rollup_backup ;
          unit)
    | _ -> unit
  in
  let* () =
    if originate then originate_rollup client rollup_node rollup_alias
    else
      (* We still need to let the installer prepare the reveal preimages for the
         DAL echo kernel to be correctly executed: recall that we originated a
         rollup running the installer kernel, not the echo kernel. *)
      let* _boot_sector = prepare_installer_kernel rollup_node in
      unit
  in
  let* () =
    Sc_rollup_node.run rollup_node rollup_alias ["--log-kernel-debug"]
  in
  let rollup_client =
    (* TODO: https://gitlab.com/tezos/tezos/-/issues/6531
       Weeklynet starts with [Protocol.(previous_protocol Alpha)]. *)
    Sc_rollup_client.create ~protocol:Protocol.Alpha rollup_node
  in

  let* first_level =
    let* crt = Node.get_level node in
    crt + 1 |> return
  in
  Log.info "Monitoring the rollup node starting with level %d" first_level ;
  let* _level = Sc_rollup_node.wait_for_level rollup_node first_level in

  let slot_producer = List.hd keys in
  let last_level = first_level + num_levels in
  let publish () =
    publish_at_levels
      node
      dal_node
      client
      slot_producer
      ~slot_size:cryptobox.slot_size
      ~last_level
      ~slot_index:0
  in

  let rec get_stored_slot published_level =
    if published_level >= first_level + num_levels + 2 then unit
    else
      let queried_level = published_level + lag in
      let* _level =
        (* Wait one more level to be sure the rollup node processed the
           block. *)
        Sc_rollup_node.wait_for_level rollup_node (queried_level + 1)
      in
      let*! value =
        Sc_rollup_client.inspect_durable_state_value
          rollup_client
          ~block:(string_of_int queried_level)
          ~pvm_kind:"wasm_2_0_0"
          ~operation:Value
          ~key:"/output/slot-0"
      in
      (match value with
      | None ->
          Log.info
            "For published level %d, there is no stored data"
            published_level
      | Some s ->
          let decode s = Hex.to_string (`Hex s) in
          let slot = s |> trim_trailing_zeros |> make_even_length |> decode in
          Log.info
            "For published level %d, the stored slot data is: '%s'"
            published_level
            slot) ;
      get_stored_slot (published_level + 1)
  in

  let rec check_slots_attested published_level =
    if published_level >= first_level + num_levels + 2 then return ()
    else
      let attested_level = published_level + lag in
      let* _level =
        (* Wait 1 level for the block to be final, wait another one to be sure
           the DAL node processed it. *)
        Node.wait_for_level node (attested_level + 2)
      in
      let* _ =
        check_attestations node dal_node ~lag ~number_of_slots ~published_level
      in
      check_slots_attested (published_level + 1)
  in

  let* () =
    Lwt.join
      [
        publish (); get_stored_slot first_level; check_slots_attested first_level;
      ]
  in
  match Cli.get ~default:None (fun _ -> Some (Some ())) "save" with
  | None -> unit
  | Some () -> Process.run "cp" ["-rT"; tezt_rollup_data_dir; rollup_backup]

(* [load_and_save] returns two functions [load] and [save]. [save] can be used
   to save the current L1 and DAL nodes data-dirs in predefined locations, while
   [load] is used to copy the data-dirs from these predefined locations to the
   current data-dirs. *)
let load_and_save node dal_node network_name network_arg load_arg save_arg =
  let tezt_data_dir = Node.data_dir node in
  let tezt_dal_data_dir = Dal_node.data_dir dal_node in
  let l1_backup = Filename.get_temp_dir_name () // network_name in
  let dal_backup = Filename.get_temp_dir_name () // (network_name ^ "-dal") in
  let load () =
    let load_l1_dir, load_dal_dir =
      match load_arg with
      | Some () ->
          let load_l1, load_dal =
            if Sys.file_exists l1_backup then
              if Sys.file_exists dal_backup then (true, true)
              else (
                Log.info "Expected DAL data-dir %s does not exist." dal_backup ;
                (true, false))
            else (
              Log.info "Expected L1 data-dir %s does not exist." l1_backup ;
              (* Even if the DAL backup exists, we don't load it, because the DAL
                 config depends on the L1 config. *)
              (false, false))
          in
          (load_l1, load_dal)
      | None -> (false, false)
    in
    let* () =
      if load_l1_dir then (
        Log.info
          "Loading L1 node's data-dir from %s in current tezt workspace..."
          l1_backup ;
        let* () = Process.run "cp" ["-rT"; l1_backup; tezt_data_dir] in
        unit)
      else (
        Log.info "Initializing L1 node..." ;
        Node.config_init
          node
          [
            network_arg;
            Expected_pow 26;
            Synchronisation_threshold 2;
            (* use the archive mode so that the rollup node can retrieve the
               inbox for old blocks *)
            History_mode Archive;
          ])
    in
    if load_dal_dir then (
      Log.info
        "Loading DAL node's data-dir from %s in current tezt workspace..."
        dal_backup ;
      let* () = Process.run "cp" ["-rT"; dal_backup; tezt_dal_data_dir] in
      (* We delete the config file, because it is not useful for subsequent runs
         and may be confusing (it contains in particular the net/rpc addresses
         which should not be reused by mistake). *)
      let config_file = tezt_dal_data_dir // "config.json" in
      if Sys.file_exists config_file then Process.run "rm" [config_file]
      else unit)
    else unit
  in
  let save ~restart =
    match save_arg with
    | None -> return ()
    | Some () ->
        Log.info
          "Save the current data-dirs into %s and %s..."
          l1_backup
          dal_backup ;
        let* () = Node.terminate node in
        let* () = Process.run "cp" ["-rT"; tezt_data_dir; l1_backup] in
        let* () = Process.run "cp" ["-rT"; tezt_dal_data_dir; dal_backup] in
        if restart then (
          Log.info "Restart L1 node and wait for it to sync..." ;
          let wait_for_sync_promise = wait_for_sync node in
          let* () = Node.run node [network_arg] in
          let* () = Node.wait_for_ready node in
          let* () = wait_for_sync_promise in
          unit)
        else unit
  in
  (load, save)

let run_scenario network kind scenario =
  let net_name = Network.short_name network in
  let kind_tag, kind_str =
    match kind with
    | `Simple -> ("simple", "without rollup node")
    | `With_rollup -> ("rollup", "with rollup node")
  in
  Test.register
    ~__FILE__
    ~title:(sf "Produce slots on %s %s" net_name kind_str)
    ~tags:[Tag.tezos2; "dal"; net_name; kind_tag]
  @@ fun () ->
  let load = Cli.get ~default:None (fun _ -> Some (Some ())) "load" in
  let save = Cli.get ~default:None (fun _ -> Some (Some ())) "save" in
  let dal_peers = Cli.get ~default:[] (fun str -> Some [str]) "peers" in
  let num_accounts =
    Cli.get ~default:5 (fun str -> Some (int_of_string str)) "num_accounts"
  in
  let num_levels =
    Cli.get ~default:10 (fun str -> Some (int_of_string str)) "levels"
  in
  Log.info
    "Using %d keys for slot production, publishing for %d levels"
    num_accounts
    num_levels ;
  let key_indices = range 0 (num_accounts - 1) in

  let network_name = Network.name network in
  let network_url = Format.sprintf "https://teztnets.com/%s" network_name in
  let network_arg = Node.Network network_url in
  let network_baker =
<<<<<<< HEAD
    (* a bootstrap delegate for both Dailynet and Weeklynet *)
    "mv1Lq97kwEymLP4YUVteTtXbheL5ZHu8Eci8"
=======
    (* a bootstrap delegate for Weeklynet *)
    "tz1foXHgRzdYdaLgX6XhpZGxbBv42LZ6ubvE"
>>>>>>> 1a991a03
  in

  let node = Node.create [] in
  let dal_node = Dal_node.create ~node () in
  let client =
    Client.create
      ~base_dir:(Wallet.default_wallet network)
      ~endpoint:(Node node)
      ()
  in
  let load, save =
    load_and_save node dal_node network_name network_arg load save
  in

  let* () = load () in

  Log.info "Initializing the DAL node..." ;
  let* () =
    Dal_node.init_config
      ~peers:dal_peers
      ~expected_pow:26.
      ~producer_profiles:key_indices
      ~attester_profiles:[network_baker]
      dal_node
  in
  Log.info "Run L1 node and wait for it to sync..." ;
  let wait_for_sync_promise = wait_for_sync node in
  let* () = Node.run node [network_arg] in
  let* () = Node.wait_for_ready node in
  let* () = wait_for_sync_promise in
  let* () = save ~restart:true in

  Log.info "Make sure the wallet is usable." ;
  let aliases =
    List.map (fun i -> "slot-producer-" ^ string_of_int i) key_indices
  in
  let* keys = Wallet.load_wallet network client aliases in
  let* () = Wallet.Airdrop.distribute_money client keys in

  let* () = Dal_node.run dal_node in
  let* proto_parameters =
    Client.RPC.call client @@ RPC.get_chain_block_context_constants ()
  in

  Log.info "Setup finished. Now running the scenario-specific part." ;
  let* () =
    scenario node dal_node client network_name proto_parameters num_levels keys
  in

  save ~restart:false

let register () =
  run_scenario Weeklynet `Simple scenario_without_rollup_node ;
  run_scenario Weeklynet `With_rollup scenario_with_rollup_node<|MERGE_RESOLUTION|>--- conflicted
+++ resolved
@@ -564,13 +564,8 @@
   let network_url = Format.sprintf "https://teztnets.com/%s" network_name in
   let network_arg = Node.Network network_url in
   let network_baker =
-<<<<<<< HEAD
-    (* a bootstrap delegate for both Dailynet and Weeklynet *)
+    (* a bootstrap delegate for Weeklynet *)
     "mv1Lq97kwEymLP4YUVteTtXbheL5ZHu8Eci8"
-=======
-    (* a bootstrap delegate for Weeklynet *)
-    "tz1foXHgRzdYdaLgX6XhpZGxbBv42LZ6ubvE"
->>>>>>> 1a991a03
   in
 
   let node = Node.create [] in
