(*****************************************************************************)
(*                                                                           *)
(* Open Source License                                                       *)
(* Copyright (c) 2022 Nomadic Labs, <contact@nomadic-labs.com>               *)
(*                                                                           *)
(* Permission is hereby granted, free of charge, to any person obtaining a   *)
(* copy of this software and associated documentation files (the "Software"),*)
(* to deal in the Software without restriction, including without limitation *)
(* the rights to use, copy, modify, merge, publish, distribute, sublicense,  *)
(* and/or sell copies of the Software, and to permit persons to whom the     *)
(* Software is furnished to do so, subject to the following conditions:      *)
(*                                                                           *)
(* The above copyright notice and this permission notice shall be included   *)
(* in all copies or substantial portions of the Software.                    *)
(*                                                                           *)
(* THE SOFTWARE IS PROVIDED "AS IS", WITHOUT WARRANTY OF ANY KIND, EXPRESS OR*)
(* IMPLIED, INCLUDING BUT NOT LIMITED TO THE WARRANTIES OF MERCHANTABILITY,  *)
(* FITNESS FOR A PARTICULAR PURPOSE AND NONINFRINGEMENT. IN NO EVENT SHALL   *)
(* THE AUTHORS OR COPYRIGHT HOLDERS BE LIABLE FOR ANY CLAIM, DAMAGES OR OTHER*)
(* LIABILITY, WHETHER IN AN ACTION OF CONTRACT, TORT OR OTHERWISE, ARISING   *)
(* FROM, OUT OF OR IN CONNECTION WITH THE SOFTWARE OR THE USE OR OTHER       *)
(* DEALINGS IN THE SOFTWARE.                                                 *)
(*                                                                           *)
(*****************************************************************************)

(** This module implements the refutation game logic of the rollup node. *)

(** [play_opening_move node_ctxt conflict] injects the opening refutation
    game move for [conflict]. *)
val play_opening_move :
  [< `Read | `Write > `Read] Node_context.t ->
  Mavkit_smart_rollup.Game.conflict ->
  (unit, tztrace) result Lwt.t

(** [play head_block plugin node_ctxt ~self ~commitment_period_tick_offset game
    opponent] injects the next move in the refutation [game] played by [self]
    and [opponent], where [commitment_period_tick_offset] is the tick offset for
    the commitment period for the conflict. *)
val play :
  Node_context.rw ->
  self:Signature.public_key_hash ->
<<<<<<< HEAD
  Mavkit_smart_rollup.Game.t ->
=======
  commitment_period_tick_offset:Z.t ->
  Octez_smart_rollup.Game.t ->
>>>>>>> 1a991a03
  Signature.public_key_hash ->
  (unit, tztrace) result Lwt.t<|MERGE_RESOLUTION|>--- conflicted
+++ resolved
@@ -39,11 +39,7 @@
 val play :
   Node_context.rw ->
   self:Signature.public_key_hash ->
-<<<<<<< HEAD
+  commitment_period_tick_offset:Z.t ->
   Mavkit_smart_rollup.Game.t ->
-=======
-  commitment_period_tick_offset:Z.t ->
-  Octez_smart_rollup.Game.t ->
->>>>>>> 1a991a03
   Signature.public_key_hash ->
   (unit, tztrace) result Lwt.t