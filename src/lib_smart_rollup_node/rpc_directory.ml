--- conflicted
+++ resolved
@@ -35,11 +35,11 @@
     include Root
 
     let config =
-      Tezos_rpc.Service.get_service
+      Mavryk_rpc.Service.get_service
         ~description:"Returns the rollup node configuration"
-        ~query:Tezos_rpc.Query.empty
+        ~query:Mavryk_rpc.Query.empty
         ~output:Configuration.encoding_no_default
-        Tezos_rpc.Path.(root / "config")
+        Mavryk_rpc.Path.(root / "config")
   end
 end
 
@@ -103,8 +103,8 @@
   @@ fun _node_ctxt () () ->
   let open Lwt_result_syntax in
   let version =
-    Tezos_version.Version.to_string
-      Tezos_version_value.Current_git_info.octez_version
+    Mavryk_version.Version.to_string
+      Mavryk_version_value.Current_git_info.mavkit_version
   in
   let store_version = Format.asprintf "%a" Store_version.pp Store.version in
   let context_version = Context.Version.(to_string version) in
@@ -193,16 +193,16 @@
       let first_call = ref true in
       let synced = ref false in
       let initial_processed_level = ref None in
-      let get_percentage processed_tezos_level known_tezos_level =
+      let get_percentage processed_mavryk_level known_mavryk_level =
         let initial =
           match !initial_processed_level with
           | Some l -> l
           | None ->
-              initial_processed_level := Some processed_tezos_level ;
-              processed_tezos_level
+              initial_processed_level := Some processed_mavryk_level ;
+              processed_mavryk_level
         in
-        let total = Int32.sub known_tezos_level initial in
-        let done_ = Int32.sub processed_tezos_level initial in
+        let total = Int32.sub known_mavryk_level initial in
+        let done_ = Int32.sub processed_mavryk_level initial in
         Int32.to_float done_ *. 100. /. Int32.to_float total
       in
       let next () =
@@ -242,7 +242,7 @@
           Some result
       in
       let shutdown () = Lwt_watcher.shutdown stopper in
-      Tezos_rpc.Answer.return_stream {next; shutdown})
+      Mavryk_rpc.Answer.return_stream {next; shutdown})
 
 let () =
   Local_directory.register0 Rollup_node_services.Local.last_published_commitment
@@ -465,13 +465,6 @@
 
   return status
 
-<<<<<<< HEAD
-let top_directory (node_ctxt : _ Node_context.t) =
-  List.fold_left
-    (fun dir f -> Mavryk_rpc.Directory.merge dir (f node_ctxt))
-    Mavryk_rpc.Directory.empty
-    [Global_directory.build_directory; Local_directory.build_directory]
-=======
 let () =
   Admin_directory.register0 Rollup_node_services.Admin.injector_queues_total
   @@ fun _node_ctxt () () ->
@@ -504,14 +497,14 @@
   @@ fun _node_ctxt tag () -> Injector.clear_queues ?tag ()
 
 let add_describe dir =
-  Tezos_rpc.Directory.register_describe_directory_service
+  Mavryk_rpc.Directory.register_describe_directory_service
     dir
-    Tezos_rpc.Service.description_service
+    Mavryk_rpc.Service.description_service
 
 let top_directory (node_ctxt : _ Node_context.t) =
   List.fold_left
-    (fun dir f -> Tezos_rpc.Directory.merge dir (f node_ctxt))
-    Tezos_rpc.Directory.empty
+    (fun dir f -> Mavryk_rpc.Directory.merge dir (f node_ctxt))
+    Mavryk_rpc.Directory.empty
     [
       Root_directory.build_directory;
       Global_directory.build_directory;
@@ -520,7 +513,7 @@
     ]
 
 let block_prefix =
-  Tezos_rpc.Path.(
+  Mavryk_rpc.Path.(
     open_root / "global" / "block" /: Rollup_node_services.Arg.block_id)
 
 let protocol_directories = Protocol_hash.Table.create 3
@@ -541,9 +534,9 @@
   let (module Plugin) = plugin in
   let block_directory = Plugin.RPC_directory.block_directory node_ctxt in
   let full_static_dir =
-    Tezos_rpc.Directory.merge
+    Mavryk_rpc.Directory.merge
       (top_directory node_ctxt)
-      (Tezos_rpc.Directory.prefix block_prefix block_directory)
+      (Mavryk_rpc.Directory.prefix block_prefix block_directory)
     |> add_describe
   in
   Protocol_hash.Table.replace
@@ -567,14 +560,14 @@
 let generate_openapi dir proto =
   let open Lwt_result_syntax in
   let*! descr =
-    Tezos_rpc.Directory.describe_directory ~recurse:true ~arg:() dir
+    Mavryk_rpc.Directory.describe_directory ~recurse:true ~arg:() dir
   in
   let json_api =
     Data_encoding.Json.construct
-      Tezos_rpc.Encoding.description_answer_encoding
+      Mavryk_rpc.Encoding.description_answer_encoding
       descr
   in
-  let open Tezos_openapi in
+  let open Mavryk_openapi in
   json_api
   |> Json.annotate ~origin:"description"
   |> Api.parse_tree |> Api.parse_services |> Api.flatten
@@ -585,7 +578,7 @@
             "Smart Rollup Node RPC API for protocol %a"
             Protocol_hash.pp
             proto)
-       Tezos_version_value.Bin_version.octez_simple_version_string
+       Mavryk_version_value.Bin_version.mavkit_simple_version_string
   |> Openapi.to_json |> return
 
 let () =
@@ -594,7 +587,6 @@
   let open Lwt_result_syntax in
   let*? _, dir, proto = get_proto_dir ?protocol node_ctxt in
   generate_openapi dir proto
->>>>>>> 1a991a03
 
 let directory node_ctxt =
   let path =
