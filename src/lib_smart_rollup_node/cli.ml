--- conflicted
+++ resolved
@@ -204,14 +204,14 @@
            default)
       int_parameter
 
-  let acl_override_arg : ([`Allow_all | `Secure] option, _) Tezos_clic.arg =
-    Tezos_clic.arg
+  let acl_override_arg : ([`Allow_all | `Secure] option, _) Mavryk_clic.arg =
+    Mavryk_clic.arg
       ~long:"acl-override"
       ~placeholder:"kind"
       ~doc:
         "Specify a different ACL for the rpc server to override the default \
          one. Possible values are 'secure' and 'allow-all'"
-      (Tezos_clic.parameter (fun (_cctxt : Client_context.full) ->
+      (Mavryk_clic.parameter (fun (_cctxt : Client_context.full) ->
            let open Lwt_result_syntax in
            function
            | "secure" -> return `Secure
@@ -423,23 +423,21 @@
        directory)"
     string_parameter
 
-<<<<<<< HEAD
-=======
 let snapshot_file_param next =
-  Tezos_clic.param
+  Mavryk_clic.param
     ~name:"snapshot_file"
     ~desc:"Snapshot archive file"
     string_parameter
     next
 
-let no_checks_arg : (bool, Client_context.full) Tezos_clic.arg =
-  Tezos_clic.switch
+let no_checks_arg : (bool, Client_context.full) Mavryk_clic.arg =
+  Mavryk_clic.switch
     ~long:"no-check"
     ~doc:"Don't check integrity of the snapshot."
     ()
 
-let compress_on_the_fly_arg : (bool, Client_context.full) Tezos_clic.arg =
-  Tezos_clic.switch
+let compress_on_the_fly_arg : (bool, Client_context.full) Mavryk_clic.arg =
+  Mavryk_clic.switch
     ~long:"compress-on-the-fly"
     ~doc:
       "Produce a compressed snapshot on the fly. The rollup node will use less \
@@ -449,19 +447,18 @@
        dir."
     ()
 
-let uncompressed : (bool, Client_context.full) Tezos_clic.arg =
-  Tezos_clic.switch
+let uncompressed : (bool, Client_context.full) Mavryk_clic.arg =
+  Mavryk_clic.switch
     ~long:"uncompressed"
     ~doc:"Produce an uncompressed snapshot."
     ()
 
-let compact : (bool, Client_context.full) Tezos_clic.arg =
-  Tezos_clic.switch
+let compact : (bool, Client_context.full) Mavryk_clic.arg =
+  Mavryk_clic.switch
     ~long:"compact"
     ~doc:"Produce a compact snapshot with a single commit for the context."
     ()
 
->>>>>>> 1a991a03
 let string_list =
   Mavryk_clic.parameter (fun (_cctxt : Client_context.full) s ->
       let list = String.split ',' s in
@@ -479,17 +476,14 @@
     ~long:"cors-origins"
     ~placeholder:"ALLOWED_ORIGINS"
     ~doc:"List of accepted cors origins."
-<<<<<<< HEAD
     string_list
-=======
-    string_list
 
 let protocol_hash_parameter =
-  Tezos_clic.parameter (fun (_cctxt : Client_context.full) p ->
+  Mavryk_clic.parameter (fun (_cctxt : Client_context.full) p ->
       Lwt.return (Protocol_hash.of_b58check p))
 
 let protocol_hash_arg =
-  Tezos_clic.arg
+  Mavryk_clic.arg
     ~long:"protocol"
     ~short:'P'
     ~placeholder:"Proto"
@@ -500,16 +494,15 @@
     protocol_hash_parameter
 
 let protocol_hash_param next =
-  Tezos_clic.param
+  Mavryk_clic.param
     ~name:"protocol"
     ~desc:"Protocol hash"
     protocol_hash_parameter
     next
 
-let apply_unsafe_patches_switch : (bool, Client_context.full) Tezos_clic.arg =
-  Tezos_clic.switch
+let apply_unsafe_patches_switch : (bool, Client_context.full) Mavryk_clic.arg =
+  Mavryk_clic.switch
     ~long:"apply-unsafe-patches"
     ~doc:
       "Apply unsafe PVM patches in the configuration or hardcoded by the node."
-    ()
->>>>>>> 1a991a03
+    ()