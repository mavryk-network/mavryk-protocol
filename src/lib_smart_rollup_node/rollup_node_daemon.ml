--- conflicted
+++ resolved
@@ -94,8 +94,6 @@
   in
   return_unit
 
-<<<<<<< HEAD
-=======
 let maybe_split_context node_ctxt commitment_hash head_level =
   let open Lwt_result_syntax in
   let* history_mode = Node_context.get_history_mode node_ctxt in
@@ -117,7 +115,6 @@
     Node_context.save_context_split_level node_ctxt head_level)
   else return_unit
 
->>>>>>> 1a991a03
 (* Process a L1 that we have never seen and for which we have processed the
    predecessor. *)
 let process_unseen_head ({node_ctxt; _} as state) ~catching_up ~predecessor
@@ -369,17 +366,7 @@
 
 let degraded_refutation_loop state (head : Layer1.header) =
   let open Lwt_result_syntax in
-<<<<<<< HEAD
-  let*! () = Daemon_event.degraded_mode () in
-  let message = state.node_ctxt.Node_context.cctxt#message in
-  let*! () = message "Shutting down Batcher@." in
-  let*! () = Batcher.shutdown () in
-  let*! () = message "Shutting down Commitment Publisher@." in
-  let*! () = Publisher.shutdown () in
-  Layer1.iter_heads state.node_ctxt.l1_ctxt @@ fun head ->
-=======
   let*! () = Daemon_event.new_head_degraded head.hash head.level in
->>>>>>> 1a991a03
   let* predecessor = Node_context.get_predecessor_header state.node_ctxt head in
   let* () = Node_context.save_protocol_info state.node_ctxt head ~predecessor in
   let* () = handle_protocol_migration ~catching_up:false state head in
@@ -529,62 +516,6 @@
 
 let rec process_daemon ({node_ctxt; _} as state) =
   let open Lwt_result_syntax in
-<<<<<<< HEAD
-  let module Plugin = (val state.plugin) in
-  let start () =
-    let signers = make_signers_for_injector node_ctxt.config.operators in
-    let* () =
-      unless (signers = []) @@ fun () ->
-      Injector.init
-        node_ctxt.cctxt
-        {
-          cctxt = (node_ctxt.cctxt :> Client_context.full);
-          fee_parameters = configuration.fee_parameters;
-          minimal_block_delay =
-            node_ctxt.current_protocol.constants.minimal_block_delay;
-          delay_increment_per_round =
-            node_ctxt.current_protocol.constants.delay_increment_per_round;
-        }
-        ~data_dir:node_ctxt.data_dir
-        ~signers
-        ~retention_period:configuration.injector.retention_period
-        ~allowed_attempts:configuration.injector.attempts
-    in
-    let* () = start_workers plugin node_ctxt in
-    Lwt.dont_wait
-      (fun () ->
-        let*! r = Metrics.metrics_serve configuration.metrics_addr in
-        match r with
-        | Ok () -> Lwt.return_unit
-        | Error err ->
-            Event.(metrics_ended (Format.asprintf "%a" pp_print_trace err)))
-      (fun exn -> Event.(metrics_ended_dont_wait (Printexc.to_string exn))) ;
-    let* whitelist =
-      Plugin.Layer1_helpers.find_whitelist
-        node_ctxt.cctxt
-        configuration.sc_rollup_address
-    in
-    let*? () =
-      match whitelist with
-      | Some whitelist ->
-          Node_context.check_op_in_whitelist_or_bailout_mode node_ctxt whitelist
-      | None -> Result_syntax.return_unit
-    in
-    let* () = maybe_recover_bond state in
-    let*! () =
-      Event.node_is_ready
-        ~rpc_addr:configuration.rpc_addr
-        ~rpc_port:configuration.rpc_port
-    in
-    daemonize state
-  in
-  Metrics.Info.init_rollup_node_info
-    ~id:configuration.sc_rollup_address
-    ~mode:configuration.mode
-    ~genesis_level:node_ctxt.genesis_info.level
-    ~pvm_kind:(Mavkit_smart_rollup.Kind.to_string node_ctxt.kind) ;
-=======
->>>>>>> 1a991a03
   let fatal_error_exit e =
     Format.eprintf "%!%a@.Exiting.@." pp_print_trace e ;
     let*! _ = Lwt_exit.exit_and_wait 1 in
@@ -649,7 +580,7 @@
     ~id:configuration.sc_rollup_address
     ~mode:configuration.mode
     ~genesis_level:node_ctxt.genesis_info.level
-    ~pvm_kind:(Octez_smart_rollup.Kind.to_string node_ctxt.kind) ;
+    ~pvm_kind:(Mavkit_smart_rollup.Kind.to_string node_ctxt.kind) ;
   let signers = make_signers_for_injector node_ctxt.config.operators in
   let* () =
     unless (signers = []) @@ fun () ->
@@ -869,13 +800,6 @@
       current_protocol
       configuration
   in
-<<<<<<< HEAD
-  let* () = Plugin.L1_processing.check_pvm_initial_state_hash node_ctxt in
-  let* rpc_server =
-    Rpc_server.start configuration (Rpc_directory.directory node_ctxt)
-  in
-  let state = {node_ctxt; rpc_server; configuration; plugin} in
-=======
   let dir = Rpc_directory.directory node_ctxt in
   let* rpc_server =
     Rpc_server.start
@@ -888,6 +812,5 @@
   let state =
     {node_ctxt; rpc_server; configuration; plugin; degraded = false}
   in
->>>>>>> 1a991a03
   let (_ : Lwt_exit.clean_up_callback_id) = install_finalizer state in
   run state