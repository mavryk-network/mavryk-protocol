(*****************************************************************************)
(*                                                                           *)
(* SPDX-License-Identifier: MIT                                              *)
(* Copyright (c) 2023 Functori <contact@functori.com>                        *)
(*                                                                           *)
(*****************************************************************************)

open Snapshot_utils

let check_store_version store_dir =
  let open Lwt_result_syntax in
  let* store_version = Store_version.read_version_file ~dir:store_dir in
  let*? () =
    match store_version with
    | None -> error_with "Unversionned store, cannot produce snapshot."
    | Some v when v <> Store.version ->
        error_with
          "Incompatible store version %a, expected %a. Cannot produce \
           snapshot. Please restart your rollup node to migrate."
          Store_version.pp
          v
          Store_version.pp
          Store.version
    | Some _ -> Ok ()
  in
  return_unit

let check_head (store : _ Store.t) context =
  let open Lwt_result_syntax in
  let* head = Store.L2_head.read store.l2_head in
  let*? head =
    match head with
    | None ->
        error_with
          "There is no head in the rollup node store, cannot produce snapshot."
    | Some head -> Ok head
  in
  (* Ensure head context is available. *)
  let*! head_ctxt = Context.checkout context head.header.context in
  let*? () =
    error_when (Option.is_none head_ctxt)
    @@ error_of_fmt "Head context cannot be checkouted, won't produce snapshot."
  in
  return head

let pre_export_checks_and_get_snapshot_metadata ~data_dir =
  let open Lwt_result_syntax in
  let store_dir = Configuration.default_storage_dir data_dir in
  let context_dir = Configuration.default_context_dir data_dir in
  (* Load context and stores in read-only to check they are valid. *)
  let* () = check_store_version store_dir in
  let* metadata = Metadata.read_metadata_file ~dir:data_dir in
  let*? metadata =
    match metadata with
    | None -> error_with "No rollup node metadata in %S." data_dir
    | Some m -> Ok m
  in
  let*? () = Context.Version.check metadata.context_version in
  let* context = Context.load ~cache_size:1 Read_only context_dir in
  let* store =
    Store.load Read_only ~index_buffer_size:0 ~l2_blocks_cache_size:1 store_dir
  in
  let* history_mode = Store.History_mode.read store.history_mode in
  let*? history_mode =
    match history_mode with
    | None -> error_with "No history mode information in %S." data_dir
    | Some h -> Ok h
  in
  let* head = check_head store context in
  (* Closing context and stores after checks *)
  let*! () = Context.close context in
  let* () = Store.close store in
  return
    {
      history_mode;
      address = metadata.rollup_address;
      head_level = head.header.level;
      last_commitment = Sc_rollup_block.most_recent_commitment head.header;
    }

let first_available_level ~data_dir store =
  let open Lwt_result_syntax in
  let* gc_levels = Store.Gc_levels.read store.Store.gc_levels in
  match gc_levels with
  | Some {first_available_level; _} -> return first_available_level
  | None -> (
      let* metadata = Metadata.read_metadata_file ~dir:data_dir in
      match metadata with
      | None -> failwith "No metadata (needs rollup genesis info)."
      | Some {genesis_info = {level; _}; _} -> return level)

let check_some hash what = function
  | Some x -> Ok x
  | None ->
<<<<<<< HEAD
      error_with "Could not read %s at %a after export." what Block_hash.pp hash
=======
      error_with "Could not read %s at %a after import." what Block_hash.pp hash

let check_block_data_and_get_content (store : _ Store.t) context hash =
  let open Lwt_result_syntax in
  let* b = Store.L2_blocks.read store.l2_blocks hash in
  let*? _b, header = check_some hash "L2 block" b in
  let* messages = Store.Messages.read store.messages header.inbox_witness in
  let*? _messages, _ = check_some hash "messages" messages in
  let* inbox = Store.Inboxes.read store.inboxes header.inbox_hash in
  let*? inbox, () = check_some hash "inbox" inbox in
  let* commitment =
    match header.commitment_hash with
    | None -> return_none
    | Some commitment_hash ->
        let* commitment =
          Store.Commitments.read store.commitments commitment_hash
        in
        let*? commitment, () = check_some hash "commitment" commitment in
        return_some commitment
  in
  (* Ensure head context is available. *)
  let*! head_ctxt =
    Context.checkout
      context
      (Smart_rollup_context_hash.to_context_hash header.context)
  in
  let*? head_ctxt = check_some hash "context" head_ctxt in
  return (header, inbox, commitment, head_ctxt)

let get_pvm_state_from_store head_ctxt hash =
  let open Lwt_result_syntax in
  let*! pvm_state = Context.PVMState.find head_ctxt in
  let*? pvm_state = check_some hash "pvm_state" pvm_state in
  return pvm_state

let compute_pvm_state_for_genenis cctxt dest (store : _ Store.t) context
    (header : Sc_rollup_block.header) plugin =
  let open Lwt_result_syntax in
  let* current_protocol =
    Node_context.protocol_of_level_with_store store header.level
  in
  let (module Plugin : Protocol_plugin_sig.PARTIAL) = plugin in
  let* constants =
    Plugin.Layer1_helpers.retrieve_constants cctxt ~block:(`Level header.level)
  in
  let current_protocol =
    {
      Node_context.hash = current_protocol.protocol;
      proto_level = current_protocol.proto_level;
      constants;
    }
  in
  let* node_context =
    Node_context_loader.For_snapshots.create_node_context
      cctxt
      current_protocol
      store
      context
      ~data_dir:dest
  in
  Interpreter.genesis_state plugin node_context

let check_genesis_pvm_state_and_return cctxt dest store context header
    (module Plugin : Protocol_plugin_sig.PARTIAL) (metadata : Metadata.t)
    head_ctxt hash =
  let open Lwt_result_syntax in
  let* patched_pvm_state, Original pvm_state =
    compute_pvm_state_for_genenis
      cctxt
      dest
      store
      context
      header
      (module Plugin)
  in
  let* context_pvm_state = get_pvm_state_from_store head_ctxt hash in
  let*! context_state_hash =
    Plugin.Pvm.state_hash metadata.kind context_pvm_state
  in
  let*! patched_state_hash =
    Plugin.Pvm.state_hash metadata.kind patched_pvm_state
  in
  let*? () =
    error_unless State_hash.(context_state_hash = patched_state_hash)
    @@ error_of_fmt
         "Erroneous state hash %a for originated rollup (level %ld) instead of \
          %a."
         State_hash.pp
         context_state_hash
         header.level
         State_hash.pp
         patched_state_hash
  in
  return pvm_state

let check_block_data_consistency cctxt dest (metadata : Metadata.t)
    (store : _ Store.t) context hash next_commitment =
  let open Lwt_result_syntax in
  let* header, inbox, commitment, head_ctxt =
    check_block_data_and_get_content store context hash
  in
  let* (module Plugin) =
    Protocol_plugins.proto_plugin_for_level_with_store store header.level
  in
  let* pvm_state_of_commitment =
    if metadata.genesis_info.level = header.level then
      check_genesis_pvm_state_and_return
        cctxt
        dest
        store
        context
        header
        (module Plugin)
        metadata
        head_ctxt
        hash
    else get_pvm_state_from_store head_ctxt hash
  in
  let*! state_hash =
    Plugin.Pvm.state_hash metadata.kind pvm_state_of_commitment
  in
  let* () =
    match (commitment, header.commitment_hash) with
    | None, None -> return_unit
    | Some _, None | None, Some _ ->
        (* The commitment is fetched from the header value *)
        assert false
    | Some commitment, Some commitment_hash ->
        let hash_of_commitment = Commitment.hash commitment in
        let*? () =
          error_unless Commitment.Hash.(hash_of_commitment = commitment_hash)
          @@ error_of_fmt
               "Erroneous commitment hash %a for level %ld instead of %a."
               Commitment.Hash.pp
               hash_of_commitment
               header.level
               Commitment.Hash.pp
               commitment_hash
        in
        let*? () =
          error_unless State_hash.(state_hash = commitment.compressed_state)
          @@ error_of_fmt
               "Erroneous state hash %a for level %ld instead of %a."
               State_hash.pp
               state_hash
               header.level
               State_hash.pp
               commitment.compressed_state
        in
        let*? () =
          error_unless (commitment.inbox_level = header.level)
          @@ error_of_fmt
               "Erroneous inbox level %ld in commitment instead of level %ld."
               commitment.inbox_level
               header.level
        in
        let*? () =
          if header.level = metadata.genesis_info.level then Ok ()
          else
            error_unless
              Commitment.Hash.(
                header.previous_commitment_hash = commitment.predecessor)
            @@ error_of_fmt
                 "Erroneous previous commitment hash %a for level %ld instead \
                  of %a."
                 Commitment.Hash.pp
                 header.previous_commitment_hash
                 header.level
                 Commitment.Hash.pp
                 commitment.predecessor
        in
        return_unit
  in
  let*? () =
    match (next_commitment, header.commitment_hash) with
    | None, _ | _, None ->
        (* If there is no commitment for this block there is no check to do. *)
        Ok ()
    | Some next_commitment, Some commitment_hash ->
        error_unless
          Commitment.Hash.(
            next_commitment.Commitment.predecessor = commitment_hash)
        @@ error_of_fmt
             "Commitment hash %a for level %ld was expected to be %a in the \
              chain of commitments."
             Commitment.Hash.pp
             commitment_hash
             header.level
             Commitment.Hash.pp
             next_commitment.predecessor
  in
  let hash_of_inbox = Inbox.hash inbox in
  let*? () =
    error_unless Inbox.Hash.(hash_of_inbox = header.inbox_hash)
    @@ error_of_fmt
         "Erroneous inbox %a for level %ld instead of %a."
         Inbox.Hash.pp
         hash_of_inbox
         header.level
         Inbox.Hash.pp
         header.inbox_hash
  in
  return (header, commitment)

let check_block_data (store : _ Store.t) context hash _next_commitment =
  let open Lwt_result_syntax in
  let* header, _inbox, commitment, _head_ctxt =
    check_block_data_and_get_content store context hash
  in
  return (header, commitment)
>>>>>>> 1a991a03

let check_l2_chain ~message ~data_dir (store : _ Store.t) context
    (head : Sc_rollup_block.t) =
  let open Lwt_result_syntax in
  let* first_available_level = first_available_level ~data_dir store in
  let blocks_to_check =
    Int32.sub head.header.level first_available_level |> Int32.to_int |> succ
  in
  let progress_bar =
    Progress_bar.progress_bar
      ~counter:`Int
      ~message
      ~color:(Terminal.Color.rgb 3 252 132)
      blocks_to_check
  in
  Progress_bar.Lwt.with_reporter progress_bar @@ fun count_progress ->
  let rec check_block hash =
    let* b = Store.L2_blocks.read store.l2_blocks hash in
    let*? _b, header = check_some hash "L2 block" b in
    let* messages = Store.Messages.read store.messages header.inbox_witness in
    let*? _messages = check_some hash "messages" messages in
    let* inbox = Store.Inboxes.read store.inboxes header.inbox_hash in
    let*? _inbox = check_some hash "inbox" inbox in
    let* () =
      match header.commitment_hash with
      | None -> return_unit
      | Some commitment_hash ->
          let* commitment =
            Store.Commitments.read store.commitments commitment_hash
          in
          let*? _commitment = check_some hash "commitment" commitment in
          return_unit
    in
    (* Ensure head context is available. *)
    let*! head_ctxt = Context.checkout context header.context in
    let*? _head_ctxt = check_some hash "context" head_ctxt in
    let*! () = count_progress 1 in
    if header.level <= first_available_level then return_unit
    else check_block header.predecessor
  in
  check_block head.header.block_hash

<<<<<<< HEAD
let post_import_checks ~message ~dest =
=======
let hash_level_of_l2_block (b : Sc_rollup_block.t) =
  Layer1.{hash = b.header.block_hash; level = b.header.level}

let reconstruct_level_context rollup_ctxt ~predecessor
    (node_ctxt : _ Node_context.t) level =
  let open Lwt_result_syntax in
  let* block = Node_context.get_l2_block_by_level node_ctxt level in
  let* inbox = Node_context.get_inbox node_ctxt block.header.inbox_hash
  and* messages = Messages.get node_ctxt block.header.inbox_witness in
  let* (module Plugin) =
    Protocol_plugins.proto_plugin_for_level node_ctxt level
  in
  let* ctxt, _num_messages, _num_ticks, _initial_tick =
    Interpreter.process_head
      (module Plugin)
      node_ctxt
      rollup_ctxt
      ~predecessor:(hash_level_of_l2_block predecessor)
      (hash_level_of_l2_block block)
      (inbox, messages)
  in
  let*! context_hash = Context.commit ctxt in
  assert (
    Smart_rollup_context_hash.(
      of_context_hash context_hash = block.header.context)) ;
  return (block, ctxt)

let reconstruct_context_from_first_available_level
    (node_ctxt : _ Node_context.t) ~(head : Sc_rollup_block.t) =
  let open Lwt_result_syntax in
  let* {first_available_level = first_level; _} =
    Node_context.get_gc_levels node_ctxt
  in
  let total = Int32.sub head.header.level first_level in
  let progress_bar =
    Progress_bar.progress_bar
      ~counter:`Int
      ~message:"Reconstructing context"
      ~color:(Terminal.Color.rgb 219 146 21)
      (Int32.to_int total)
  in
  Progress_bar.Lwt.with_reporter progress_bar @@ fun count_progress ->
  let* first_block = Node_context.get_l2_block_by_level node_ctxt first_level in
  let* first_ctxt =
    Node_context.checkout_context node_ctxt first_block.header.block_hash
  in
  let rec reconstruct_chain_from (block : Sc_rollup_block.t) rollup_ctxt =
    if block.header.level >= head.header.level then return_unit
    else
      let level = Int32.succ block.header.level in
      let* block, rollup_ctxt =
        reconstruct_level_context rollup_ctxt ~predecessor:block node_ctxt level
      in
      let*! () = count_progress 1 in
      reconstruct_chain_from block rollup_ctxt
  in
  reconstruct_chain_from first_block first_ctxt

let with_modify_data_dir cctxt ~data_dir
    ?(skip_condition = fun _ _ ~head:_ -> Lwt_result.return false) f =
  let open Lwt_result_syntax in
  let store_dir = Configuration.default_storage_dir data_dir in
  let context_dir = Configuration.default_context_dir data_dir in
  let* () = check_store_version store_dir in
  let* store =
    Store.load
      Read_write
      ~index_buffer_size:1000
      ~l2_blocks_cache_size:100
      store_dir
  in
  let* head = get_head store in
  let* (module Plugin) =
    Protocol_plugins.proto_plugin_for_level_with_store store head.header.level
  in
  let* metadata = Metadata.read_metadata_file ~dir:data_dir in
  let*? metadata =
    match metadata with
    | None -> error_with "No rollup node metadata in %S." data_dir
    | Some m -> Ok m
  in
  let (module C) = Plugin.Pvm.context metadata.kind in
  let* context =
    Context.load (module C) ~cache_size:100 Read_write context_dir
  in
  let* skip = skip_condition store context ~head in
  unless skip @@ fun () ->
  let* current_protocol =
    Node_context.protocol_of_level_with_store store head.header.level
  in
  let*? (module Plugin) =
    Protocol_plugins.proto_plugin_for_protocol current_protocol.protocol
  in
  let* constants =
    Plugin.Layer1_helpers.retrieve_constants
      cctxt
      ~block:(`Level head.header.level)
  in
  let current_protocol =
    {
      Node_context.hash = current_protocol.protocol;
      proto_level = current_protocol.proto_level;
      constants;
    }
  in
  let* node_ctxt =
    Node_context_loader.For_snapshots.create_node_context
      cctxt
      current_protocol
      store
      context
      ~data_dir
  in
  let* () = f node_ctxt ~head in
  let*! () = Context.close context in
  let* () = Store.close store in
  return_unit

let maybe_reconstruct_context cctxt ~data_dir =
  with_modify_data_dir
    cctxt
    ~data_dir
    ~skip_condition:(fun _store context ~head ->
      let open Lwt_result_syntax in
      let*! head_ctxt =
        Context.checkout
          context
          (Smart_rollup_context_hash.to_context_hash head.header.context)
      in
      return (Option.is_some head_ctxt))
    reconstruct_context_from_first_available_level

let post_checks ~action ~message snapshot_metadata ~dest =
>>>>>>> 1a991a03
  let open Lwt_result_syntax in
  let store_dir = Configuration.default_storage_dir dest in
  let context_dir = Configuration.default_context_dir dest in
  (* Load context and stores in read-only to run checks. *)
  let* () = check_store_version store_dir in
  let* context = Context.load ~cache_size:100 Read_only context_dir in
  let* store =
    Store.load
      Read_only
      ~index_buffer_size:1000
      ~l2_blocks_cache_size:100
      store_dir
  in
<<<<<<< HEAD
  let* head = check_head store context in
  let* () = check_l2_chain ~message ~data_dir:dest store context head in
=======
  let* head = get_head store in
  let* (module Plugin) =
    Protocol_plugins.proto_plugin_for_level_with_store store head.header.level
  in
  let* metadata = Metadata.read_metadata_file ~dir:dest in
  let*? metadata =
    match metadata with
    | None -> error_with "No rollup node metadata in %S." dest
    | Some m -> Ok m
  in
  let (module C) = Plugin.Pvm.context metadata.kind in
  let* context =
    Context.load (module C) ~cache_size:100 Read_only context_dir
  in
  let* head = check_head head context in
  let* check_block_data =
    match action with
    | `Export -> return check_block_data
    | `Import cctxt -> (
        let* metadata = Metadata.read_metadata_file ~dir:dest in
        match metadata with
        | None ->
            (* We need the kind of the rollup to run the consistency checks in
               order to verify state hashes. *)
            failwith "No metadata (needs rollup kind)."
        | Some metadata ->
            let*? () = check_last_commitment head snapshot_metadata in
            let* () = check_lcc metadata cctxt store head (module Plugin) in
            return (check_block_data_consistency cctxt dest metadata))
  in
  let* () =
    check_l2_chain ~message ~data_dir:dest store context head check_block_data
  in
>>>>>>> 1a991a03
  let*! () = Context.close context in
  let* () = Store.close store in
  return_unit

let post_export_checks ~snapshot_file =
  Lwt_utils_unix.with_tempdir "snapshot_checks_" @@ fun dest ->
  extract gzip_reader stdlib_writer (fun _ -> ()) ~snapshot_file ~dest ;
  post_import_checks ~message:"Checking snapshot   " ~dest

let operator_local_file_regexp = Re.Str.regexp "^storage/lpc$"

let snapshotable_files_regexp =
  Re.Str.regexp
    "^\\(storage/.*\\|context/.*\\|wasm_2_0_0/.*\\|arith/.*\\|riscv/.*\\|context/.*\\|metadata$\\)"

<<<<<<< HEAD
let export ~data_dir ~dest =
  let open Lwt_result_syntax in
  let* uncompressed_snapshot =
    Format.eprintf "Acquiring GC lock@." ;
    (* Take GC lock first in order to not prevent progression of rollup node. *)
    Utils.with_lockfile (Node_context.gc_lockfile_path ~data_dir) @@ fun () ->
    Format.eprintf "Acquiring process lock@." ;
    Utils.with_lockfile (Node_context.processing_lockfile_path ~data_dir)
    @@ fun () ->
    let* metadata = pre_export_checks_and_get_snapshot_metadata ~data_dir in
=======
let with_locks ~data_dir f =
  Format.eprintf "Acquiring GC lock@." ;
  (* Take GC lock first in order to not prevent progression of rollup node. *)
  Utils.with_lockfile (Node_context.gc_lockfile_path ~data_dir) @@ fun () ->
  Format.eprintf "Acquiring process lock@." ;
  Utils.with_lockfile (Node_context.processing_lockfile_path ~data_dir) f

let export_dir metadata ~take_locks ~compression ~data_dir ~dest ~filename =
  let open Lwt_result_syntax in
  let* snapshot_file =
    let with_locks =
      if take_locks then with_locks ~data_dir else fun f -> f ()
    in
    with_locks @@ fun () ->
>>>>>>> 1a991a03
    let dest_file_name =
      Format.asprintf
        "snapshot-%a-%ld.%s.uncompressed"
        Address.pp_short
        metadata.address
        metadata.head_level
        (Configuration.string_of_history_mode metadata.history_mode)
    in
    let dest_file =
      match dest with
      | Some dest -> Filename.concat dest dest_file_name
      | None -> dest_file_name
    in
    let*! () =
      let open Lwt_syntax in
      let* () = Option.iter_s Lwt_utils_unix.create_dir dest in
      let include_file ~relative_path =
        Re.Str.string_match snapshotable_files_regexp relative_path 0
        && not (Re.Str.string_match operator_local_file_regexp relative_path 0)
      in
      create
        stdlib_reader
        stdlib_writer
        metadata
        ~dir:data_dir
        ~include_file
        ~dest:dest_file ;
      return_unit
    in
    return dest_file
  in
<<<<<<< HEAD
  let snapshot_file = compress ~snapshot_file:uncompressed_snapshot in
  let* () = post_export_checks ~snapshot_file in
  return snapshot_file
=======
  let snapshot_file =
    match compression with
    | No | On_the_fly -> snapshot_file
    | After -> compress ~snapshot_file
  in
  return snapshot_file

let export ~no_checks ~compression ~data_dir ~dest ~filename =
  let open Lwt_result_syntax in
  let* metadata = pre_export_checks_and_get_snapshot_metadata ~data_dir in
  let* snapshot_file =
    export_dir metadata ~take_locks:true ~compression ~data_dir ~dest ~filename
  in
  let* () = unless no_checks @@ fun () -> post_export_checks ~snapshot_file in
  return snapshot_file

let export_compact ~compression ~data_dir ~dest ~filename =
  let open Lwt_result_syntax in
  let* snapshot_metadata =
    pre_export_checks_and_get_snapshot_metadata ~data_dir
  in
  Lwt_utils_unix.with_tempdir "snapshot_temp_" @@ fun tmp_dir ->
  let tmp_context_dir = Configuration.default_context_dir tmp_dir in
  let tmp_store_dir = Configuration.default_storage_dir tmp_dir in
  let*! () = Lwt_utils_unix.create_dir tmp_context_dir in
  let*! () = Lwt_utils_unix.create_dir tmp_store_dir in
  let store_dir = Configuration.default_storage_dir data_dir in
  let context_dir = Configuration.default_context_dir data_dir in
  let* store =
    Store.load Read_only ~index_buffer_size:0 ~l2_blocks_cache_size:1 store_dir
  in
  let* metadata = Metadata.read_metadata_file ~dir:data_dir in
  let*? metadata =
    match metadata with
    | None -> error_with "No rollup node metadata in %S." data_dir
    | Some m -> Ok m
  in
  let* head = get_head store in
  let level = head.Sc_rollup_block.header.level in
  let* (module Plugin) =
    Protocol_plugins.proto_plugin_for_level_with_store store level
  in
  let (module C) = Plugin.Pvm.context metadata.kind in
  let* context = Context.load (module C) ~cache_size:1 Read_only context_dir in
  let* first_level = first_available_level ~data_dir store in
  let* first_block_hash =
    Store.Levels_to_hashes.find store.levels_to_hashes first_level
  in
  let first_block_hash =
    WithExceptions.Option.get first_block_hash ~loc:__LOC__
  in
  let* first_block = Store.L2_blocks.read store.l2_blocks first_block_hash in
  let _, first_block = WithExceptions.Option.get first_block ~loc:__LOC__ in
  Format.eprintf "Exporting context snapshot with first level %ld@." first_level ;
  let* () =
    Context.export_snapshot
      context
      (Smart_rollup_context_hash.to_context_hash first_block.context)
      ~path:tmp_context_dir
  in
  let ( // ) = Filename.concat in
  let copy_dir a =
    let dir = data_dir // a in
    if Sys.file_exists dir && Sys.is_directory dir then
      copy_dir dir (tmp_dir // a)
  in
  let copy_file a =
    let path = data_dir // a in
    if Sys.file_exists path then copy_file ~src:path ~dst:(tmp_dir // a)
  in
  Format.eprintf "Acquiring process lock@." ;
  let* () =
    Utils.with_lockfile (Node_context.processing_lockfile_path ~data_dir)
    @@ fun () ->
    Format.eprintf "Copying data@." ;
    Snapshot_utils.copy_dir store_dir tmp_store_dir ;
    copy_file "metadata" ;
    return_unit
  in
  copy_dir "wasm_2_0_0" ;
  copy_dir "arith" ;
  copy_dir "riscv" ;
  let compression =
    match compression with
    | After ->
        (* We've already copied data *)
        On_the_fly
    | _ -> compression
  in
  export_dir
    snapshot_metadata
    ~take_locks:false
    ~compression
    ~data_dir:tmp_dir
    ~dest
    ~filename

let pre_import_checks cctxt ~no_checks ~data_dir snapshot_metadata =
  let open Lwt_result_syntax in
  let store_dir = Configuration.default_storage_dir data_dir in
  (* Load stores in read-only to make simple checks. *)
  let* store =
    Store.load
      Read_write
      ~index_buffer_size:1000
      ~l2_blocks_cache_size:100
      store_dir
  in
  let* metadata = Metadata.read_metadata_file ~dir:data_dir
  and* history_mode = Store.History_mode.read store.history_mode
  and* head = Store.L2_head.read store.l2_head in
  let* () = Store.close store in
  let*? () =
    let open Result_syntax in
    match (metadata, history_mode) with
    | None, _ | _, None ->
        (* The rollup node data dir was never initialized, i.e. the rollup node
           wasn't run yet. *)
        return_unit
    | Some {rollup_address; _}, Some history_mode ->
        let* () =
          error_unless Address.(rollup_address = snapshot_metadata.address)
          @@ error_of_fmt
               "The existing rollup node is for %a, but the snapshot is for \
                rollup %a."
               Address.pp
               rollup_address
               Address.pp
               snapshot_metadata.address
        in
        let a_history_str = function
          | Configuration.Archive -> "an archive"
          | Configuration.Full -> "a full"
        in
        error_unless (history_mode = snapshot_metadata.history_mode)
        @@ error_of_fmt
             "Cannot import %s snapshot into %s rollup node."
             (a_history_str snapshot_metadata.history_mode)
             (a_history_str history_mode)
  in
  let*? () =
    let open Result_syntax in
    match head with
    | None ->
        (* The rollup node has no L2 chain. *)
        return_unit
    | Some head ->
        error_when (snapshot_metadata.head_level <= head.header.level)
        @@ error_of_fmt
             "The rollup node is already at level %ld but the snapshot is only \
              for level %ld."
             head.header.level
             snapshot_metadata.head_level
  in
  let* () =
    unless no_checks @@ fun () ->
    check_last_commitment_published cctxt snapshot_metadata
  in
  return_unit

let check_data_dir_unpopulated data_dir () =
  let open Lwt_result_syntax in
  let store_dir = Configuration.default_storage_dir data_dir in
  let context_dir = Configuration.default_context_dir data_dir in
  let*! store_exists = Lwt_utils_unix.dir_exists store_dir in
  let*! context_exists = Lwt_utils_unix.dir_exists context_dir in
  if store_exists || context_exists then
    failwith
      "The rollup node data dir %s is already populated. If you want to \
       overwrite its non-local content use the --force option."
      data_dir
  else return_unit

let import ~no_checks ~force cctxt ~data_dir ~snapshot_file =
  let open Lwt_result_syntax in
  let* () = unless force (check_data_dir_unpopulated data_dir) in
  let*! () = Lwt_utils_unix.create_dir data_dir in
  let*! () = Event.acquiring_lock () in
  Utils.with_lockfile
    ~when_locked:`Fail
    (Node_context.global_lockfile_path ~data_dir)
  @@ fun () ->
  let reader =
    if is_compressed_snapshot snapshot_file then gzip_reader else stdlib_reader
  in
  let* snapshot_metadata =
    extract
      reader
      stdlib_writer
      (pre_import_checks cctxt ~no_checks ~data_dir)
      ~snapshot_file
      ~dest:data_dir
  in
  let* () = maybe_reconstruct_context cctxt ~data_dir in
  unless no_checks @@ fun () ->
  post_checks
    ~action:(`Import cctxt)
    ~message:"Checking imported data"
    snapshot_metadata
    ~dest:data_dir

let info ~snapshot_file =
  let compressed = is_compressed_snapshot snapshot_file in
  let reader = if compressed then gzip_reader else stdlib_reader in
  let metadata = read_metadata reader ~snapshot_file in
  (metadata, if compressed then `Compressed else `Uncompressed)
>>>>>>> 1a991a03
<|MERGE_RESOLUTION|>--- conflicted
+++ resolved
@@ -6,6 +6,8 @@
 (*****************************************************************************)
 
 open Snapshot_utils
+
+type compression = No | On_the_fly | After
 
 let check_store_version store_dir =
   let open Lwt_result_syntax in
@@ -25,7 +27,7 @@
   in
   return_unit
 
-let check_head (store : _ Store.t) context =
+let get_head (store : _ Store.t) =
   let open Lwt_result_syntax in
   let* head = Store.L2_head.read store.l2_head in
   let*? head =
@@ -35,8 +37,16 @@
           "There is no head in the rollup node store, cannot produce snapshot."
     | Some head -> Ok head
   in
+  return head
+
+let check_head (head : Sc_rollup_block.t) context =
+  let open Lwt_result_syntax in
   (* Ensure head context is available. *)
-  let*! head_ctxt = Context.checkout context head.header.context in
+  let*! head_ctxt =
+    Context.checkout
+      context
+      (Smart_rollup_context_hash.to_context_hash head.header.context)
+  in
   let*? () =
     error_when (Option.is_none head_ctxt)
     @@ error_of_fmt "Head context cannot be checkouted, won't produce snapshot."
@@ -56,17 +66,25 @@
     | Some m -> Ok m
   in
   let*? () = Context.Version.check metadata.context_version in
-  let* context = Context.load ~cache_size:1 Read_only context_dir in
   let* store =
     Store.load Read_only ~index_buffer_size:0 ~l2_blocks_cache_size:1 store_dir
   in
+
+  let* head = get_head store in
+  let level = head.Sc_rollup_block.header.level in
+  let* (module Plugin) =
+    Protocol_plugins.proto_plugin_for_level_with_store store level
+  in
+  let (module C) = Plugin.Pvm.context metadata.kind in
+  let* context = Context.load (module C) ~cache_size:1 Read_only context_dir in
   let* history_mode = Store.History_mode.read store.history_mode in
   let*? history_mode =
     match history_mode with
     | None -> error_with "No history mode information in %S." data_dir
     | Some h -> Ok h
   in
-  let* head = check_head store context in
+
+  let* head = check_head head context in
   (* Closing context and stores after checks *)
   let*! () = Context.close context in
   let* () = Store.close store in
@@ -92,9 +110,6 @@
 let check_some hash what = function
   | Some x -> Ok x
   | None ->
-<<<<<<< HEAD
-      error_with "Could not read %s at %a after export." what Block_hash.pp hash
-=======
       error_with "Could not read %s at %a after import." what Block_hash.pp hash
 
 let check_block_data_and_get_content (store : _ Store.t) context hash =
@@ -305,10 +320,9 @@
     check_block_data_and_get_content store context hash
   in
   return (header, commitment)
->>>>>>> 1a991a03
 
 let check_l2_chain ~message ~data_dir (store : _ Store.t) context
-    (head : Sc_rollup_block.t) =
+    (head : Sc_rollup_block.t) check_block =
   let open Lwt_result_syntax in
   let* first_available_level = first_available_level ~data_dir store in
   let blocks_to_check =
@@ -322,35 +336,97 @@
       blocks_to_check
   in
   Progress_bar.Lwt.with_reporter progress_bar @@ fun count_progress ->
-  let rec check_block hash =
-    let* b = Store.L2_blocks.read store.l2_blocks hash in
-    let*? _b, header = check_some hash "L2 block" b in
-    let* messages = Store.Messages.read store.messages header.inbox_witness in
-    let*? _messages = check_some hash "messages" messages in
-    let* inbox = Store.Inboxes.read store.inboxes header.inbox_hash in
-    let*? _inbox = check_some hash "inbox" inbox in
-    let* () =
-      match header.commitment_hash with
-      | None -> return_unit
-      | Some commitment_hash ->
-          let* commitment =
-            Store.Commitments.read store.commitments commitment_hash
-          in
-          let*? _commitment = check_some hash "commitment" commitment in
-          return_unit
+  let rec check_chain hash next_commitment =
+    let* header, commitment = check_block store context hash next_commitment in
+    let*! () = count_progress 1 in
+    if header.Sc_rollup_block.level <= first_available_level then return_unit
+    else
+      check_chain header.predecessor (Option.either commitment next_commitment)
+  in
+  check_chain head.header.block_hash None
+
+let check_last_commitment head snapshot_metadata =
+  let last_snapshot_commitment =
+    Sc_rollup_block.most_recent_commitment head.Sc_rollup_block.header
+  in
+  error_unless
+    Commitment.Hash.(
+      snapshot_metadata.last_commitment = last_snapshot_commitment)
+  @@ error_of_fmt
+       "Last commitment in snapshot is %a but should be %a."
+       Commitment.Hash.pp
+       last_snapshot_commitment
+       Commitment.Hash.pp
+       snapshot_metadata.last_commitment
+
+let check_last_commitment_published cctxt snapshot_metadata =
+  let open Lwt_result_syntax in
+  Error.trace_lwt_result_with
+    "Last commitment of snapshot is not published on L1."
+  @@ let* {current_protocol; _} =
+       Tezos_shell_services.Shell_services.Blocks.protocols
+         cctxt
+         ~block:(`Head 0)
+         ()
+     in
+     let*? (module Plugin) =
+       Protocol_plugins.proto_plugin_for_protocol current_protocol
+     in
+     let* (_commitment : Commitment.t) =
+       Plugin.Layer1_helpers.get_commitment
+         cctxt
+         snapshot_metadata.address
+         snapshot_metadata.last_commitment
+     in
+     return_unit
+
+let check_lcc metadata cctxt (store : _ Store.t) (head : Sc_rollup_block.t)
+    (module Plugin : Protocol_plugin_sig.S) =
+  let open Lwt_result_syntax in
+  let* lcc =
+    Plugin.Layer1_helpers.get_last_cemented_commitment
+      cctxt
+      metadata.Metadata.rollup_address
+  in
+  if lcc.level > head.header.level then
+    (* The snapshot is older than the current LCC *)
+    return_unit
+  else
+    let* lcc_block_hash =
+      Store.Levels_to_hashes.find store.levels_to_hashes lcc.level
     in
-    (* Ensure head context is available. *)
-    let*! head_ctxt = Context.checkout context header.context in
-    let*? _head_ctxt = check_some hash "context" head_ctxt in
-    let*! () = count_progress 1 in
-    if header.level <= first_available_level then return_unit
-    else check_block header.predecessor
-  in
-  check_block head.header.block_hash
-
-<<<<<<< HEAD
-let post_import_checks ~message ~dest =
-=======
+    let*? lcc_block_hash =
+      match lcc_block_hash with
+      | None -> error_with "No block for LCC level %ld" lcc.level
+      | Some h -> Ok h
+    in
+    let* lcc_block_header =
+      Store.L2_blocks.header store.l2_blocks lcc_block_hash
+    in
+    match lcc_block_header with
+    | None ->
+        failwith
+          "Unknown block %a for LCC level %ld"
+          Block_hash.pp
+          lcc_block_hash
+          lcc.level
+    | Some {commitment_hash = None; _} ->
+        failwith
+          "No commitment for block %a for LCC level %ld"
+          Block_hash.pp
+          lcc_block_hash
+          lcc.level
+    | Some {commitment_hash = Some commitment_hash; _} ->
+        fail_unless Commitment.Hash.(lcc.commitment = commitment_hash)
+        @@ error_of_fmt
+             "Snapshot contains %a for LCC at level %ld but was expected to be \
+              %a."
+             Commitment.Hash.pp
+             commitment_hash
+             lcc.level
+             Commitment.Hash.pp
+             lcc.commitment
+
 let hash_level_of_l2_block (b : Sc_rollup_block.t) =
   Layer1.{hash = b.header.block_hash; level = b.header.level}
 
@@ -484,13 +560,11 @@
     reconstruct_context_from_first_available_level
 
 let post_checks ~action ~message snapshot_metadata ~dest =
->>>>>>> 1a991a03
   let open Lwt_result_syntax in
   let store_dir = Configuration.default_storage_dir dest in
   let context_dir = Configuration.default_context_dir dest in
   (* Load context and stores in read-only to run checks. *)
   let* () = check_store_version store_dir in
-  let* context = Context.load ~cache_size:100 Read_only context_dir in
   let* store =
     Store.load
       Read_only
@@ -498,10 +572,6 @@
       ~l2_blocks_cache_size:100
       store_dir
   in
-<<<<<<< HEAD
-  let* head = check_head store context in
-  let* () = check_l2_chain ~message ~data_dir:dest store context head in
-=======
   let* head = get_head store in
   let* (module Plugin) =
     Protocol_plugins.proto_plugin_for_level_with_store store head.header.level
@@ -535,15 +605,39 @@
   let* () =
     check_l2_chain ~message ~data_dir:dest store context head check_block_data
   in
->>>>>>> 1a991a03
   let*! () = Context.close context in
   let* () = Store.close store in
   return_unit
 
+(* Magic bytes for gzip files is 1f8b. *)
+let is_compressed_snapshot snapshot_file =
+  let ic = open_in snapshot_file in
+  try
+    let ok = input_byte ic = 0x1f && input_byte ic = 0x8b in
+    close_in ic ;
+    ok
+  with
+  | End_of_file ->
+      close_in ic ;
+      false
+  | e ->
+      close_in ic ;
+      raise e
+
 let post_export_checks ~snapshot_file =
+  let open Lwt_result_syntax in
   Lwt_utils_unix.with_tempdir "snapshot_checks_" @@ fun dest ->
-  extract gzip_reader stdlib_writer (fun _ -> ()) ~snapshot_file ~dest ;
-  post_import_checks ~message:"Checking snapshot   " ~dest
+  let reader =
+    if is_compressed_snapshot snapshot_file then gzip_reader else stdlib_reader
+  in
+  let* snapshot_metadata =
+    extract reader stdlib_writer (fun _ -> return_unit) ~snapshot_file ~dest
+  in
+  post_checks
+    ~action:`Export
+    ~message:"Checking snapshot   "
+    snapshot_metadata
+    ~dest
 
 let operator_local_file_regexp = Re.Str.regexp "^storage/lpc$"
 
@@ -551,18 +645,6 @@
   Re.Str.regexp
     "^\\(storage/.*\\|context/.*\\|wasm_2_0_0/.*\\|arith/.*\\|riscv/.*\\|context/.*\\|metadata$\\)"
 
-<<<<<<< HEAD
-let export ~data_dir ~dest =
-  let open Lwt_result_syntax in
-  let* uncompressed_snapshot =
-    Format.eprintf "Acquiring GC lock@." ;
-    (* Take GC lock first in order to not prevent progression of rollup node. *)
-    Utils.with_lockfile (Node_context.gc_lockfile_path ~data_dir) @@ fun () ->
-    Format.eprintf "Acquiring process lock@." ;
-    Utils.with_lockfile (Node_context.processing_lockfile_path ~data_dir)
-    @@ fun () ->
-    let* metadata = pre_export_checks_and_get_snapshot_metadata ~data_dir in
-=======
 let with_locks ~data_dir f =
   Format.eprintf "Acquiring GC lock@." ;
   (* Take GC lock first in order to not prevent progression of rollup node. *)
@@ -577,14 +659,28 @@
       if take_locks then with_locks ~data_dir else fun f -> f ()
     in
     with_locks @@ fun () ->
->>>>>>> 1a991a03
     let dest_file_name =
-      Format.asprintf
-        "snapshot-%a-%ld.%s.uncompressed"
-        Address.pp_short
-        metadata.address
-        metadata.head_level
-        (Configuration.string_of_history_mode metadata.history_mode)
+      match filename with
+      | Some f ->
+          let suffix =
+            match compression with
+            | No | On_the_fly -> ""
+            | After -> ".uncompressed"
+          in
+          f ^ suffix
+      | None ->
+          let suffix =
+            match compression with
+            | On_the_fly -> ""
+            | No | After -> ".uncompressed"
+          in
+          Format.asprintf
+            "snapshot-%a-%ld.%s%s"
+            Address.pp_short
+            metadata.address
+            metadata.head_level
+            (Configuration.string_of_history_mode metadata.history_mode)
+            suffix
     in
     let dest_file =
       match dest with
@@ -598,9 +694,14 @@
         Re.Str.string_match snapshotable_files_regexp relative_path 0
         && not (Re.Str.string_match operator_local_file_regexp relative_path 0)
       in
+      let writer =
+        match compression with
+        | On_the_fly -> gzip_writer
+        | No | After -> stdlib_writer
+      in
       create
         stdlib_reader
-        stdlib_writer
+        writer
         metadata
         ~dir:data_dir
         ~include_file
@@ -609,11 +710,6 @@
     in
     return dest_file
   in
-<<<<<<< HEAD
-  let snapshot_file = compress ~snapshot_file:uncompressed_snapshot in
-  let* () = post_export_checks ~snapshot_file in
-  return snapshot_file
-=======
   let snapshot_file =
     match compression with
     | No | On_the_fly -> snapshot_file
@@ -819,5 +915,4 @@
   let compressed = is_compressed_snapshot snapshot_file in
   let reader = if compressed then gzip_reader else stdlib_reader in
   let metadata = read_metadata reader ~snapshot_file in
-  (metadata, if compressed then `Compressed else `Uncompressed)
->>>>>>> 1a991a03
+  (metadata, if compressed then `Compressed else `Uncompressed)