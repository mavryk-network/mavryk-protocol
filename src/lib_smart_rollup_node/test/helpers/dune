; This file was automatically generated, do not edit.
; Edit file manifest/main.ml instead.

(library
 (name mavkit_smart_rollup_node_test_helpers)
 (instrumentation (backend bisect_ppx))
 (libraries
  mavkit-libs.base
  mavkit-libs.test-helpers
  qcheck-alcotest
  qcheck-core
  logs.lwt
  mavkit-alcotezt
  tezt
<<<<<<< HEAD
  mavkit-shell-libs.client-base-unix
  mavkit-l2-libs.smart-rollup
  mavkit-smart-rollup-node-lib
  mavkit_smart_rollup_node_PtAtLas
  (select void_for_linking-mavkit_smart_rollup_node_alpha from
   (mavkit_smart_rollup_node_alpha -> void_for_linking-mavkit_smart_rollup_node_alpha.empty)
   (-> void_for_linking-mavkit_smart_rollup_node_alpha.empty)))
 (flags
  (:standard)
  -open Mavryk_base.TzPervasives
  -open Mavryk_base.TzPervasives.Error_monad.Legacy_monad_globals
  -open Mavryk_test_helpers
  -open Mavkit_alcotezt
  -open Mavryk_client_base_unix
  -open Mavkit_smart_rollup
  -open Mavkit_smart_rollup_node))

(rule
 (action
  (progn (write-file void_for_linking-mavkit_smart_rollup_node_alpha.empty ""))))
=======
  octez-shell-libs.client-base-unix
  octez-l2-libs.smart-rollup
  octez-smart-rollup-node-lib
  octez-l2-libs.layer2_store
  (select void_for_linking-octez_smart_rollup_node_PtNairob from
   (octez_smart_rollup_node_PtNairob -> void_for_linking-octez_smart_rollup_node_PtNairob.empty)
   (-> void_for_linking-octez_smart_rollup_node_PtNairob.empty))
  octez_smart_rollup_node_Proxford
  octez_smart_rollup_node_PtParisB
  octez_smart_rollup_node_PsParisC
  (select void_for_linking-octez_smart_rollup_node_alpha from
   (octez_smart_rollup_node_alpha -> void_for_linking-octez_smart_rollup_node_alpha.empty)
   (-> void_for_linking-octez_smart_rollup_node_alpha.empty)))
 (flags
  (:standard)
  -open Tezos_base.TzPervasives
  -open Tezos_base.TzPervasives.Error_monad
  -open Tezos_test_helpers
  -open Octez_alcotezt
  -open Tezos_client_base_unix
  -open Octez_smart_rollup
  -open Octez_smart_rollup_node
  -open Tezos_layer2_store))

(rule
 (action
  (progn
   (write-file void_for_linking-octez_smart_rollup_node_PtNairob.empty "")
   (write-file void_for_linking-octez_smart_rollup_node_alpha.empty ""))))
>>>>>>> 1a991a03
<|MERGE_RESOLUTION|>--- conflicted
+++ resolved
@@ -12,11 +12,13 @@
   logs.lwt
   mavkit-alcotezt
   tezt
-<<<<<<< HEAD
   mavkit-shell-libs.client-base-unix
   mavkit-l2-libs.smart-rollup
   mavkit-smart-rollup-node-lib
+  mavkit-l2-libs.layer2_store
   mavkit_smart_rollup_node_PtAtLas
+  mavkit_smart_rollup_node_PtParisB
+  mavkit_smart_rollup_node_PsParisC
   (select void_for_linking-mavkit_smart_rollup_node_alpha from
    (mavkit_smart_rollup_node_alpha -> void_for_linking-mavkit_smart_rollup_node_alpha.empty)
    (-> void_for_linking-mavkit_smart_rollup_node_alpha.empty)))
@@ -28,39 +30,10 @@
   -open Mavkit_alcotezt
   -open Mavryk_client_base_unix
   -open Mavkit_smart_rollup
-  -open Mavkit_smart_rollup_node))
+  -open Mavkit_smart_rollup_node
+  -open Mavryk_layer2_store))
 
 (rule
  (action
-  (progn (write-file void_for_linking-mavkit_smart_rollup_node_alpha.empty ""))))
-=======
-  octez-shell-libs.client-base-unix
-  octez-l2-libs.smart-rollup
-  octez-smart-rollup-node-lib
-  octez-l2-libs.layer2_store
-  (select void_for_linking-octez_smart_rollup_node_PtNairob from
-   (octez_smart_rollup_node_PtNairob -> void_for_linking-octez_smart_rollup_node_PtNairob.empty)
-   (-> void_for_linking-octez_smart_rollup_node_PtNairob.empty))
-  octez_smart_rollup_node_Proxford
-  octez_smart_rollup_node_PtParisB
-  octez_smart_rollup_node_PsParisC
-  (select void_for_linking-octez_smart_rollup_node_alpha from
-   (octez_smart_rollup_node_alpha -> void_for_linking-octez_smart_rollup_node_alpha.empty)
-   (-> void_for_linking-octez_smart_rollup_node_alpha.empty)))
- (flags
-  (:standard)
-  -open Tezos_base.TzPervasives
-  -open Tezos_base.TzPervasives.Error_monad
-  -open Tezos_test_helpers
-  -open Octez_alcotezt
-  -open Tezos_client_base_unix
-  -open Octez_smart_rollup
-  -open Octez_smart_rollup_node
-  -open Tezos_layer2_store))
-
-(rule
- (action
-  (progn
-   (write-file void_for_linking-octez_smart_rollup_node_PtNairob.empty "")
-   (write-file void_for_linking-octez_smart_rollup_node_alpha.empty ""))))
->>>>>>> 1a991a03
+  (progn 
+    (write-file void_for_linking-mavkit_smart_rollup_node_alpha.empty ""))))