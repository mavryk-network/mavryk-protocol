--- conflicted
+++ resolved
@@ -5,12 +5,21 @@
 (*                                                                           *)
 (*****************************************************************************)
 
-(** [export ~data_dir ~dest] creates a tar gzipped archive in [dest] (or the
+(** Compression strategy for snapshot archives. *)
+type compression =
+  | No  (** Produce uncompressed archive. Takes more space. *)
+  | On_the_fly
+      (** Compress archive on the fly. The rollup node will use less disk space
+          to produce the snapshot but will lock the rollup node (if running) for
+          a longer time. *)
+  | After
+      (** Compress archive after snapshot creation. Uses more disk space
+          temporarily than {!On_the_fly} but does not lock the rollup node for
+          very long. *)
+
+(** [export ~no_checks ~compression ~data_dir ~dest ~filename] creates a tar
+    gzipped archive with name [filename] (or a generated name) in [dest] (or the
     current directory) containing a snapshot of the data of the rollup node with
-<<<<<<< HEAD
-    data directory [data_dir]. The path of the snapshot archive is returned. *)
-val export : data_dir:string -> dest:string option -> string tzresult Lwt.t
-=======
     data directory [data_dir]. The path of the snapshot archive is returned. If
     [no_checks] is [true], the integrity of the snapshot is not checked at the
     end. *)
@@ -66,5 +75,4 @@
   ?skip_condition:
     (Store.rw -> Context.rw -> head:Sc_rollup_block.t -> bool tzresult Lwt.t) ->
   (Node_context.rw -> head:Sc_rollup_block.t -> unit tzresult Lwt.t) ->
-  unit tzresult Lwt.t
->>>>>>> 1a991a03
+  unit tzresult Lwt.t