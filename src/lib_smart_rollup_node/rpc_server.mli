--- conflicted
+++ resolved
@@ -27,11 +27,6 @@
 
 type t
 
-<<<<<<< HEAD
-(** [start node_ctxt config] starts an RPC server listening for requests on the
-    port [config.rpc_port] and address [config.rpc_addr]. *)
-val start : Configuration.t -> unit Mavryk_rpc.Directory.t -> t tzresult Lwt.t
-=======
 module Acl : sig
   val allow_all : Resto_acl.Acl.t
 
@@ -45,11 +40,10 @@
 val start :
   rpc_addr:string ->
   rpc_port:int ->
-  acl:Tezos_rpc_http_server.RPC_server.Acl.policy ->
+  acl:Mavryk_rpc_http_server.RPC_server.Acl.policy ->
   cors:Resto_cohttp.Cors.t ->
-  unit Tezos_rpc.Directory.t ->
+  unit Mavryk_rpc.Directory.t ->
   t tzresult Lwt.t
->>>>>>> 1a991a03
 
 (** Shutdown a running RPC server. When this function is called, the rollup node
     will stop listening to incoming requests. *)
