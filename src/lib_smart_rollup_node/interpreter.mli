(*****************************************************************************)
(*                                                                           *)
(* Open Source License                                                       *)
(* Copyright (c) 2022 TriliTech <contact@trili.tech>                         *)
(*                                                                           *)
(* Permission is hereby granted, free of charge, to any person obtaining a   *)
(* copy of this software and associated documentation files (the "Software"),*)
(* to deal in the Software without restriction, including without limitation *)
(* the rights to use, copy, modify, merge, publish, distribute, sublicense,  *)
(* and/or sell copies of the Software, and to permit persons to whom the     *)
(* Software is furnished to do so, subject to the following conditions:      *)
(*                                                                           *)
(* The above copyright notice and this permission notice shall be included   *)
(* in all copies or substantial portions of the Software.                    *)
(*                                                                           *)
(* THE SOFTWARE IS PROVIDED "AS IS", WITHOUT WARRANTY OF ANY KIND, EXPRESS OR*)
(* IMPLIED, INCLUDING BUT NOT LIMITED TO THE WARRANTIES OF MERCHANTABILITY,  *)
(* FITNESS FOR A PARTICULAR PURPOSE AND NONINFRINGEMENT. IN NO EVENT SHALL   *)
(* THE AUTHORS OR COPYRIGHT HOLDERS BE LIABLE FOR ANY CLAIM, DAMAGES OR OTHER*)
(* LIABILITY, WHETHER IN AN ACTION OF CONTRACT, TORT OR OTHERWISE, ARISING   *)
(* FROM, OUT OF OR IN CONNECTION WITH THE SOFTWARE OR THE USE OR OTHER       *)
(* DEALINGS IN THE SOFTWARE.                                                 *)
(*                                                                           *)
(*****************************************************************************)

(** [process_head plugin node_ctxt ctxt ~predecessor head (inbox, messages)]
    interprets the [messages] associated with a [head] (where [predecessor] is
    the predecessor of [head] in the L1 chain). This requires the [inbox] to be
    updated beforehand. It returns [(ctxt, num_messages, num_ticks, tick)] where
    [ctxt] is the updated layer 2 context (with the new PVM state),
    [num_messages] is the number of [messages], [num_ticks] is the number of
    ticks taken by the PVM for the evaluation and [tick] is the tick reached by
    the PVM after the evaluation. *)
val process_head :
  (module Protocol_plugin_sig.PARTIAL) ->
  Node_context.rw ->
  'a Context.t ->
<<<<<<< HEAD
  predecessor:Layer1.header ->
  Layer1.header ->
  Mavkit_smart_rollup.Inbox.t * string list ->
=======
  predecessor:Layer1.head ->
  Layer1.head ->
  Octez_smart_rollup.Inbox.t * string list ->
>>>>>>> 1a991a03
  ('a Context.t * int * int64 * Z.t) tzresult Lwt.t

type original_genesis_state = Original of Context.pvmstate

(** [genesis_state plugin ?genesis_block node_ctxt] returns a pair [s1, s2]
    where [s1] is the PVM state at the genesis block and [s2] is the genesis
    state without any patches applied. [s2] is meant to be used to compute the
    genesis commitment. If there are no unsafe patches for the rollup [s2] is
    the same as [s1]. *)
val genesis_state :
  (module Protocol_plugin_sig.PARTIAL) ->
  ?genesis_block:Block_hash.t ->
  _ Node_context.t ->
  (Context.pvmstate * original_genesis_state) tzresult Lwt.t

(** [state_of_tick plugin node_ctxt ?start_state ~tick level] returns [Some
    state] for a given [tick] if this [tick] happened before [level] and where
    [state] is the PVM evaluation state before [tick] happened. Otherwise,
    returns [None]. If provided, the evaluation is resumed from
    [start_state]. *)
val state_of_tick :
  (module Protocol_plugin_sig.PARTIAL) ->
  Node_context.rw ->
  ?start_state:Fuel.Accounted.t Pvm_plugin_sig.eval_state ->
  tick:Z.t ->
  int32 ->
  Fuel.Accounted.t Pvm_plugin_sig.eval_state option tzresult Lwt.t

(** [state_of_head plugin node_ctxt ctxt head] returns the state corresponding
    to the block [head], or the state at rollup genesis if the block is before
    the rollup origination. *)
val state_of_head :
  (module Protocol_plugin_sig.PARTIAL) ->
  'a Node_context.t ->
  'a Context.t ->
  Layer1.head ->
<<<<<<< HEAD
  ('a Context.t * Context.tree) tzresult Lwt.t
=======
  Context.pvmstate tzresult Lwt.t
>>>>>>> 1a991a03
<|MERGE_RESOLUTION|>--- conflicted
+++ resolved
@@ -35,15 +35,9 @@
   (module Protocol_plugin_sig.PARTIAL) ->
   Node_context.rw ->
   'a Context.t ->
-<<<<<<< HEAD
-  predecessor:Layer1.header ->
-  Layer1.header ->
-  Mavkit_smart_rollup.Inbox.t * string list ->
-=======
   predecessor:Layer1.head ->
   Layer1.head ->
-  Octez_smart_rollup.Inbox.t * string list ->
->>>>>>> 1a991a03
+  Mavkit_smart_rollup.Inbox.t * string list ->
   ('a Context.t * int * int64 * Z.t) tzresult Lwt.t
 
 type original_genesis_state = Original of Context.pvmstate
@@ -80,8 +74,4 @@
   'a Node_context.t ->
   'a Context.t ->
   Layer1.head ->
-<<<<<<< HEAD
-  ('a Context.t * Context.tree) tzresult Lwt.t
-=======
-  Context.pvmstate tzresult Lwt.t
->>>>>>> 1a991a03
+  Context.pvmstate tzresult Lwt.t