(*****************************************************************************)
(*                                                                           *)
(* Open Source License                                                       *)
(* Copyright (c) 2023 TriliTech <contact@trili.tech>                         *)
(* Copyright (c) 2023 Functori, <contact@functori.com>                       *)
(* Copyright (c) 2023 Marigold <contact@marigold.dev>                        *)
(*                                                                           *)
(* Permission is hereby granted, free of charge, to any person obtaining a   *)
(* copy of this software and associated documentation files (the "Software"),*)
(* to deal in the Software without restriction, including without limitation *)
(* the rights to use, copy, modify, merge, publish, distribute, sublicense,  *)
(* and/or sell copies of the Software, and to permit persons to whom the     *)
(* Software is furnished to do so, subject to the following conditions:      *)
(*                                                                           *)
(* The above copyright notice and this permission notice shall be included   *)
(* in all copies or substantial portions of the Software.                    *)
(*                                                                           *)
(* THE SOFTWARE IS PROVIDED "AS IS", WITHOUT WARRANTY OF ANY KIND, EXPRESS OR*)
(* IMPLIED, INCLUDING BUT NOT LIMITED TO THE WARRANTIES OF MERCHANTABILITY,  *)
(* FITNESS FOR A PARTICULAR PURPOSE AND NONINFRINGEMENT. IN NO EVENT SHALL   *)
(* THE AUTHORS OR COPYRIGHT HOLDERS BE LIABLE FOR ANY CLAIM, DAMAGES OR OTHER*)
(* LIABILITY, WHETHER IN AN ACTION OF CONTRACT, TORT OR OTHERWISE, ARISING   *)
(* FROM, OUT OF OR IN CONNECTION WITH THE SOFTWARE OR THE USE OR OTHER       *)
(* DEALINGS IN THE SOFTWARE.                                                 *)
(*                                                                           *)
(*****************************************************************************)

(** This module describes the execution context of the node. *)

type lcc = Store.Lcc.lcc = {commitment : Commitment.Hash.t; level : int32}

type genesis_info = {level : int32; commitment_hash : Commitment.Hash.t}

(** Abstract type for store to force access through this module. *)
type 'a store constraint 'a = [< `Read | `Write > `Read]

<<<<<<< HEAD
=======
(** Exposed functions to manipulate Node_context store outside of this module *)
module Node_store : sig
  (** [load mode ~index_buffer_size ~l2_blocks_cache_size directory]
    loads a store form the data persisted [directory] as described in
    {!Store_sigs.load} *)
  val load :
    'a Store_sigs.mode ->
    index_buffer_size:int ->
    l2_blocks_cache_size:int ->
    string ->
    'a store tzresult Lwt.t

  (** [close_store store] closes the store *)
  val close : 'a store -> unit tzresult Lwt.t

  (** [check_and_set_history_mode store history_mode] checks the
    compatibility between given history mode and that of the store.
    History mode can be converted from Archive to Full. Trying to
    convert from Full to Archive will trigger an error.*)
  val check_and_set_history_mode :
    'a Store_sigs.mode ->
    'a store ->
    Configuration.history_mode option ->
    unit tzresult Lwt.t

  val of_store : 'a Store.t -> 'a store
end

>>>>>>> 1a991a03
type debug_logger = string -> unit Lwt.t

type current_protocol = {
  hash : Protocol_hash.t;  (** Hash of the current protocol. *)
  proto_level : int;
      (** Protocol supported by this rollup node (represented as a protocol
          level). *)
  constants : Rollup_constants.protocol_constants;
      (** Protocol constants retrieved from the Mavryk node. *)
}

type last_whitelist_update = {message_index : int; outbox_level : Int32.t}

type private_info = {
  last_whitelist_update : last_whitelist_update;
  last_outbox_level_searched : int32;
      (** If the rollup is private then the last search outbox level
          when looking at whitelist update to execute. This is to
          reduce the folding call at each cementation. If the rollup
          is public then it's None. *)
}

type sync_info = {
  on_synchronized : unit Lwt_condition.t;
  mutable processed_level : int32;
  sync_level_input : int32 Lwt_watcher.input;
}

type 'a t = {
  config : Configuration.t;  (** Inlined configuration for the rollup node. *)
  cctxt : Client_context.full;  (** Client context used by the rollup node. *)
  dal_cctxt : Dal_node_client.cctxt option;
      (** DAL client context to query the dal node, if the rollup node supports
          the DAL. *)
  dac_client : Dac_observer_client.t option;
      (** DAC observer client to optionally pull in preimages *)
  data_dir : string;  (** Node data dir. *)
  l1_ctxt : Layer1.t;
      (** Layer 1 context to fetch blocks and monitor heads, etc.*)
  genesis_info : genesis_info;
      (** Origination information of the smart rollup. *)
  injector_retention_period : int;
      (** Number of blocks the injector will keep information about included
          operations. *)
  block_finality_time : int;
      (** Deterministic block finality time for the layer 1 protocol. *)
  kind : Kind.t;  (** Kind of the smart rollup. *)
  unsafe_patches : Pvm_patches.t;  (** Patches to apply to the PVM. *)
  lockfile : Lwt_unix.file_descr;
      (** A lock file acquired when the node starts. *)
  store : 'a store;  (** The store for the persistent storage. *)
  context : 'a Context.index;
      (** The persistent context for the rollup node. *)
  lcc : ('a, lcc) Reference.t;
      (** Last cemented commitment on L1 (independently of synchronized status
          of rollup node) and its level. *)
  lpc : ('a, Commitment.t option) Reference.t;
      (** The last published commitment on L1, i.e. commitment that the operator
          is staked on (even if the rollup node is not synchronized). *)
  private_info : ('a, private_info option) Reference.t;
      (** contains information for the rollup when it's private.*)
  kernel_debug_logger : debug_logger;
      (** Logger used for writing [kernel_debug] messages *)
  finaliser : unit -> unit Lwt.t;
      (** Aggregation of finalisers to run when the node context closes *)
  current_protocol : current_protocol Reference.rw;
      (** Information about the current protocol. This value is changed in place
          on protocol upgrades. *)
  global_block_watcher : Sc_rollup_block.t Lwt_watcher.input;
      (** Watcher for the L2 chain, which enables RPC services to access
          a stream of L2 blocks. *)
  sync : sync_info;  (** Synchronization status with respect to the L1 node.  *)
}

(** Read/write node context {!t}. *)
type rw = [`Read | `Write] t

(** Read only node context {!t}. *)
type ro = [`Read] t

(** [get_operator cctxt purpose] returns the public key hash for the operator
    who has purpose [purpose], if any.
*)
val get_operator : _ t -> 'a Purpose.t -> 'a Purpose.operator option

(** [is_operator cctxt pkh] returns [true] if the public key hash [pkh] is an
    operator for the node (for any purpose). *)
val is_operator : _ t -> Signature.Public_key_hash.t -> bool

(** [is_accuser node_ctxt] returns [true] if the rollup node runs in accuser
    mode.  *)
val is_accuser : _ t -> bool

(** [is_bailout node_ctxt] returns [true] if the rollup node runs in bailout
    mode.  *)
val is_bailout : _ t -> bool

(** [is_loser node_ctxt] returns [true] if the rollup node runs has some
    failures planned. *)
val is_loser : _ t -> bool

(** [can_inject config op_kind] determines if a given operation kind can
    be injected based on the configuration settings. *)
val can_inject : _ t -> Operation_kind.t -> bool

(** [check_op_in_whitelist_or_bailout_mode node_ctxt whitelist] Checks
    when the rollup node is operating to determine if the operator is in the
    whitelist or if the rollup node is in bailout mode. Bailout mode
    does not publish any commitments but still defends previously
    committed one. *)
val check_op_in_whitelist_or_bailout_mode :
  _ t -> Signature.Public_key_hash.t list -> unit tzresult

(** [get_fee_parameter cctxt purpose] returns the fee parameter to inject an
    operation for a given [purpose]. If no specific fee parameters were
    configured for this purpose, returns the default fee parameter for this
    purpose.
*)
val get_fee_parameter : _ t -> Operation_kind.t -> Injector_common.fee_parameter

(** [init cctxt ~data_dir mode l1_ctxt genesis_info protocol configuration]
    initializes the rollup representation. The rollup origination level and kind
    are fetched via an RPC call to the layer1 node that [cctxt] uses for RPC
    requests.
*)
val init :
  #Client_context.full ->
  data_dir:string ->
  irmin_cache_size:int ->
  index_buffer_size:int ->
  ?log_kernel_debug_file:string ->
  ?last_whitelist_update:Z.t * Int32.t ->
  'a Store_sigs.mode ->
  Layer1.t ->
  genesis_info ->
  lcc:lcc ->
  lpc:Commitment.t option ->
  Kind.t ->
  current_protocol ->
  Configuration.t ->
  'a t tzresult Lwt.t

(** Closes the store, context and Layer 1 monitor. *)
val close : _ t -> unit tzresult Lwt.t

(** The path for the lockfile used in block processing. *)
val processing_lockfile_path : data_dir:string -> string

(** The path for the lockfile used in garbage collection. *)
val gc_lockfile_path : data_dir:string -> string

(** [checkout_context node_ctxt block_hash] returns the context at block
    [block_hash]. *)
val checkout_context : 'a t -> Block_hash.t -> 'a Context.t tzresult Lwt.t

(** Returns [true] if the rollup node supports the DAL and if DAL is enabled for
    the current protocol. *)
val dal_supported : _ t -> bool

(** [readonly node_ctxt] returns a read only version of the node context
    [node_ctxt].  *)
val readonly : _ t -> ro

(** Monad for values with delayed write effects in the node context. *)
type 'a delayed_write = ('a, rw) Delayed_write_monad.t

(** {2 Abstraction over store} *)

(** {3 Layer 2 blocks} *)

(** [is_processed store hash] returns [true] if the block with [hash] has
    already been processed by the daemon. *)
val is_processed : _ t -> Block_hash.t -> bool tzresult Lwt.t

(** [get_l2_block t hash] returns the Layer 2 block known by the rollup node for
    Layer 1 block [hash]. *)
val get_l2_block : _ t -> Block_hash.t -> Sc_rollup_block.t tzresult Lwt.t

(** Same as {!get_l2_block} but returns [None] when the Layer 2 block is not
    available. *)
val find_l2_block :
  _ t -> Block_hash.t -> Sc_rollup_block.t option tzresult Lwt.t

(** Same as {!get_l2_block} but retrieves the Layer 2 block by its level. *)
val get_l2_block_by_level : _ t -> int32 -> Sc_rollup_block.t tzresult Lwt.t

(** Same as {!get_l2_block_by_level} but returns [None] when the Layer 2 block
    is not available. *)
val find_l2_block_by_level :
  _ t -> int32 -> Sc_rollup_block.t option tzresult Lwt.t

(** [get_full_l2_block node_ctxt hash] returns the full L2 block for L1 block
    hash [hash]. The result contains the L2 block and its content (inbox,
    messages, commitment). *)
val get_full_l2_block :
  _ t -> Block_hash.t -> Sc_rollup_block.full tzresult Lwt.t

(** [save_level t head] registers the correspondences [head.level |->
    head.hash] in the store. *)
val save_level : rw -> Layer1.head -> unit tzresult Lwt.t

(** [save_l2_block t l2_block] remembers that the [l2_block] is processed. The
    system should not have to come back to it. *)
val save_l2_block : rw -> Sc_rollup_block.t -> unit tzresult Lwt.t

(** [set_l2_head t l2_block] sets [l2_block] as the new head of the L2 chain. *)
val set_l2_head : rw -> Sc_rollup_block.t -> unit tzresult Lwt.t

(** [last_processed_head_opt store] returns the last processed head if it
    exists. *)
val last_processed_head_opt : _ t -> Sc_rollup_block.t option tzresult Lwt.t

(** [mark_finalized_head store head] remembers that the [head] is finalized. By
    construction, every block whose level is smaller than [head]'s is also
    finalized. *)
val mark_finalized_level : rw -> int32 -> unit tzresult Lwt.t

(** [get_finalized_level t] returns the last finalized level. *)
val get_finalized_level : _ t -> int32 tzresult Lwt.t

(** [get_finalized_head_opt store] returns the last finalized head if it exists. *)
val get_finalized_head_opt : _ t -> Sc_rollup_block.t option tzresult Lwt.t

(** [hash_of_level node_ctxt level] returns the current block hash for a given
    [level]. *)
val hash_of_level : _ t -> int32 -> Block_hash.t tzresult Lwt.t

(** [hash_of_level_opt] is like {!hash_of_level} but returns [None] if the
    [level] is not known. *)
val hash_of_level_opt : _ t -> int32 -> Block_hash.t option tzresult Lwt.t

(** [level_of_hash node_ctxt hash] returns the level for Tezos block hash [hash]
    if it is known by the Tezos Layer 1 node. *)
val level_of_hash : _ t -> Block_hash.t -> int32 tzresult Lwt.t

(** Returns the block header for a given hash using the L1 node. *)
val header_of_hash : _ t -> Block_hash.t -> Layer1.header tzresult Lwt.t

(** [get_predecessor_opt state head] returns the predecessor of block [head],
    when [head] is not the genesis block. *)
val get_predecessor_opt :
  _ t -> Layer1.head -> Layer1.head option tzresult Lwt.t

(** [get_predecessor state head] returns the predecessor block of [head]. *)
val get_predecessor : _ t -> Layer1.head -> Layer1.head tzresult Lwt.t

(** Same as {!get_predecessor_opt} with headers. *)
val get_predecessor_header_opt :
  _ t -> Layer1.header -> Layer1.header option tzresult Lwt.t

(** Same as {!get_predecessor} with headers. *)
val get_predecessor_header :
  _ t -> Layer1.header -> Layer1.header tzresult Lwt.t

(** [get_mavryk_reorg_for_new_head node_ctxt old_head new_head] returns the L1
    reorganization between [old_head] and [new_head]. *)
val get_mavryk_reorg_for_new_head :
  _ t ->
  [`Head of Layer1.head | `Level of int32] ->
  Layer1.head ->
  Layer1.head Reorg.t tzresult Lwt.t

(** [block_with_tick store ?min_level ~max_level tick] returns [Some b] where
    [b] is the last layer 2 block which contains the [tick] before
    [max_level]. If no such block exists (the tick happened after [max_level],
    or we are too late), the function returns [None]. Fails if the tick happened
    before [min_level]. *)
val block_with_tick :
  _ t ->
  ?min_level:int32 ->
  max_level:int32 ->
  Z.t ->
  Sc_rollup_block.t option tzresult Lwt.t

(** [tick_offset_of_commitment_period node_ctxt commtient] returns the global
    initial tick (since genesis) of the PVM for the state at the beginning of the
    commitment period that [commitment] concludes. *)
val tick_offset_of_commitment_period : _ t -> Commitment.t -> Z.t tzresult Lwt.t

(** {3 Commitments} *)

(** [get_commitment t hash] returns the commitment with [hash] stored by the
    rollup node. *)
val get_commitment : _ t -> Commitment.Hash.t -> Commitment.t tzresult Lwt.t

(** Same as {!get_commitment} but returns [None] if this commitment hash is not
    known by the rollup node. *)
val find_commitment :
  _ t -> Commitment.Hash.t -> Commitment.t option tzresult Lwt.t

(** [commitment_exists t hash] returns [true] if the commitment with [hash] is
    known (i.e. stored) by the rollup node. *)
val commitment_exists : _ t -> Commitment.Hash.t -> bool tzresult Lwt.t

(** [save_commitment t commitment] saves a commitment in the store an returns is
    hash. *)
val save_commitment : rw -> Commitment.t -> Commitment.Hash.t tzresult Lwt.t

(** [commitment_published_at_level t hash] returns the levels at which the
    commitment was first published and the one at which it was included by in a
    Layer 1 block. It returns [None] if the commitment is not known by the
    rollup node or if it was never published by the rollup node (and included on
    L1). *)
val commitment_published_at_level :
  _ t ->
  Commitment.Hash.t ->
  Store.Commitments_published_at_level.element option tzresult Lwt.t

(** [save_commitment_published_at_level t hash levels] saves the
    publication/inclusion information for a commitment with [hash]. *)
val set_commitment_published_at_level :
  rw ->
  Commitment.Hash.t ->
  Store.Commitments_published_at_level.element ->
  unit tzresult Lwt.t

type commitment_source = Anyone | Us

(** [commitment_was_published t hash] returns [true] if the commitment is known
    as being already published on L1. The [source] indicates if we want to know
    the publication status for commitments we published ourselves [`Us] or that
    [`Anyone] published. *)
val commitment_was_published :
  _ t -> source:commitment_source -> Commitment.Hash.t -> bool tzresult Lwt.t

(** [set_lcc t lcc] saves the LCC both on disk and in the node context. It's written in the context iff [lcc] is is younger than its current value. *)
val set_lcc : rw -> lcc -> unit tzresult Lwt.t

(** [register_published_commitment t c ~first_published_at_level ~level
    ~published_by_us] saves the publishing information for commitment [c] both
    on disk and in the node context. We remember the first publication level
    and the level the commitment was published by us. *)
val register_published_commitment :
  rw ->
  Commitment.t ->
  first_published_at_level:int32 ->
  level:int32 ->
  published_by_us:bool ->
  unit tzresult Lwt.t

(** {3 Inboxes} *)

(** [get_inbox t inbox_hash] retrieves the inbox whose hash is [inbox_hash] from
    the rollup node's storage. *)
val get_inbox :
  _ t ->
  Mavkit_smart_rollup.Inbox.Hash.t ->
  Mavkit_smart_rollup.Inbox.t tzresult Lwt.t

(** Same as {!get_inbox} but returns [None] if this inbox is not known. *)
val find_inbox :
  _ t ->
  Mavkit_smart_rollup.Inbox.Hash.t ->
  Mavkit_smart_rollup.Inbox.t option tzresult Lwt.t

(** [save_inbox t inbox] remembers the [inbox] in the storage. It is associated
    to its hash which is returned. *)
val save_inbox :
  rw ->
  Mavkit_smart_rollup.Inbox.t ->
  Mavkit_smart_rollup.Inbox.Hash.t tzresult Lwt.t

(** [inbox_of_head node_ctxt block] returns the latest inbox at the given
    [block]. This function always returns [inbox] for all levels at and
    after the rollup genesis. NOTE: It requires the L2 block for [block.hash] to
    have been saved. *)
val inbox_of_head :
  _ t -> Layer1.head -> Mavkit_smart_rollup.Inbox.t tzresult Lwt.t

(** Same as {!get_inbox} but uses the Layer 1 block hash for this inbox instead. *)
val get_inbox_by_block_hash :
  _ t -> Block_hash.t -> Mavkit_smart_rollup.Inbox.t tzresult Lwt.t

(** Returns messages as they are stored in the store, unsafe to use because all
    messages may not be present. Use {!Messages.get} instead.  *)
val unsafe_find_stored_messages :
  _ t ->
  Merkelized_payload_hashes_hash.t ->
  (string list * Block_hash.t) option tzresult Lwt.t

(** [get_num_messages t witness_hash] retrieves the number of messages for the
    inbox witness [witness_hash] stored by the rollup node. *)
val get_num_messages :
  _ t -> Merkelized_payload_hashes_hash.t -> int tzresult Lwt.t

(** [save_messages t payloads_hash ~predecessor messages] associates the list of
    [messages] to the [payloads_hash]. The payload hash must be computed by
    calling, e.g. {!Sc_rollup.Inbox.add_all_messages}. *)
val save_messages :
  rw ->
  Merkelized_payload_hashes_hash.t ->
  predecessor:Block_hash.t ->
  string list ->
  unit tzresult Lwt.t

(** Return values for {!protocol_of_level}. *)
type proto_info = {
  proto_level : int;
      (** Protocol level for operations of block (can be different from L1
          header value in the case of a migration block). *)
  first_level_of_protocol : bool;
      (** [true] if the level is the first of the protocol. *)
  protocol : Protocol_hash.t;
      (** Hash of the {e current} protocol for this level. *)
}

(** [protocol_of_level_with_store store level] returns the protocol of block level [level]. *)
val protocol_of_level_with_store :
  _ Store.t -> int32 -> proto_info tzresult Lwt.t

(** [protocol_of_level t level] returns the protocol of block level [level]. *)
val protocol_of_level : _ t -> int32 -> proto_info tzresult Lwt.t

(** Returns the last protocol seen by the rollup node. *)
val last_seen_protocol : _ t -> Protocol_hash.t option tzresult Lwt.t

(** Returns the activation level of a protocol or fails if the protocol was
    never seen by the rollup node. *)
val protocol_activation_level :
  _ t -> Protocol_hash.t -> Store.Protocols.level tzresult Lwt.t

(** [save_protocol_info t block ~predecessor] saves to disk the protocol
    information associated to the [block], if there is a protocol change
    between [block] and [predecessor]. *)
val save_protocol_info :
  rw -> Layer1.header -> predecessor:Layer1.header -> unit tzresult Lwt.t

(** {3 DAL} *)

(** [get_slot_header t ~published_in_block_hash slot_index] returns the slot
    header for the [slot_index] that was published in the provided block hash on
    Layer 1. *)
val get_slot_header :
  _ t ->
  published_in_block_hash:Block_hash.t ->
  Dal.Slot_index.t ->
  Dal.Slot_header.t tzresult Lwt.t

(** [get_all_slot_headers t ~published_in_block_hash] returns the slot headers
    for all the slots that were published in the provided block hash on Layer
    1. *)
val get_all_slot_headers :
  _ t ->
  published_in_block_hash:Block_hash.t ->
  Dal.Slot_header.t list tzresult Lwt.t

(** [get_slot_indexes t ~published_in_block_hash] returns the slot indexes whose
    headers were published in the provided block hash on Layer 1. *)
val get_slot_indexes :
  _ t ->
  published_in_block_hash:Block_hash.t ->
  Dal.Slot_index.t list tzresult Lwt.t

(** [save_slot_header t ~published_in_block_hash header] saves the [header] as
    being published for its index in the provided block hash on Layer 1. *)
val save_slot_header :
  rw ->
  published_in_block_hash:Block_hash.t ->
  Dal.Slot_header.t ->
  unit tzresult Lwt.t

(** [find_slot_status t ~confirmed_in_block_hash index] returns [None] if the
    slot's block is not processed yet, [Some `Unconfirmed] if the slot was not
    confirmed and [Some `Confirmed] if the slot is confirmed and the associated
    pages are available. *)
val find_slot_status :
  _ t ->
  confirmed_in_block_hash:Block_hash.t ->
  Dal.Slot_index.t ->
  [`Unconfirmed | `Confirmed] option tzresult Lwt.t

(** [list_slots_statuses t ~confirmed_in_block_hash] lists the list of
    slots indices with their respective statuses that are saved for the given
    [confirmed_in_block_hash] *)
val list_slots_statuses :
  _ t ->
  confirmed_in_block_hash:Block_hash.t ->
  (Dal.Slot_index.t * [`Confirmed | `Unconfirmed]) list tzresult Lwt.t

(** [save_slot_status node_ctxt hash slot_index status] saves in
    [node_ctxt.store] that [slot_index] has status [status] in the
    block with hash in [node_ctxt.store].
*)
val save_slot_status :
  rw ->
  Block_hash.t ->
  Dal.Slot_index.t ->
  [`Confirmed | `Unconfirmed] ->
  unit tzresult Lwt.t

(* TODO: https://gitlab.com/tezos/tezos/-/issues/4636
   Missing docstrings. *)

(** [gc node_ctxt level] triggers garbage collection for the node in accordance
    with [node_ctxt.config.gc_parameters]. Upon completion, all data for L2
    levels lower than [level] will be removed. *)
val gc : [> `Write] t -> level:int32 -> unit tzresult Lwt.t

(** [get_gc_levels node_ctxt] returns information about the garbage collected
    levels. *)
val get_gc_levels : _ t -> Store.Gc_levels.levels tzresult Lwt.t

(** [check_level_available node_ctxt level] resolves with an error if the
    [level] is before the first non garbage collected level. *)
val check_level_available : _ t -> int32 -> unit tzresult Lwt.t

(** {2 Helpers} *)

(** [make_kernel_logger event ?log_kernel_debug_file logs_dir] returns two
    functions [kernel_debug_logger] and [finaliser], to be used in the node
    context. [kernel_debug_logger] writes kernel logs to
    [logs_dir/log_kernel_debug_file] and emits them with the [event]. *)
val make_kernel_logger :
  (string -> unit Lwt.t) ->
  ?log_kernel_debug_file:string ->
  string ->
  ((string -> unit Lwt.t) * (unit -> unit Lwt.t)) Lwt.t

<<<<<<< HEAD
(**/**)
=======
(** {2 Synchronization tracking} *)

(** [is_synchronized node_ctxt] returns [true] iff the rollup node has processed
    the latest available L1 head. *)
val is_synchronized : _ t -> bool

(** [wait_synchronized node_ctxt] is a promise that resolves when the rollup
    node whose state is [node_ctxt] is synchronized with L1. If the node is
    already synchronized, it resolves immediately. *)
val wait_synchronized : _ t -> unit Lwt.t
>>>>>>> 1a991a03

module Internal_for_tests : sig
  (** Create a node context which really stores data on disk but does not
      connect to any layer 1 node. It is meant to be used in unit tests for the
      rollup node functions. *)
  val create_node_context :
    #Client_context.full ->
    current_protocol ->
    data_dir:string ->
    Kind.t ->
    Store_sigs.rw t tzresult Lwt.t

  (** Extract the underlying store from the node context. This function is
      unsafe to use outside of tests as it breaks the abstraction barrier
      provided by the [Node_context]. *)
  val unsafe_get_store : 'a t -> 'a Store.t
end<|MERGE_RESOLUTION|>--- conflicted
+++ resolved
@@ -34,8 +34,6 @@
 (** Abstract type for store to force access through this module. *)
 type 'a store constraint 'a = [< `Read | `Write > `Read]
 
-<<<<<<< HEAD
-=======
 (** Exposed functions to manipulate Node_context store outside of this module *)
 module Node_store : sig
   (** [load mode ~index_buffer_size ~l2_blocks_cache_size directory]
@@ -64,7 +62,6 @@
   val of_store : 'a Store.t -> 'a store
 end
 
->>>>>>> 1a991a03
 type debug_logger = string -> unit Lwt.t
 
 type current_protocol = {
@@ -583,9 +580,6 @@
   string ->
   ((string -> unit Lwt.t) * (unit -> unit Lwt.t)) Lwt.t
 
-<<<<<<< HEAD
-(**/**)
-=======
 (** {2 Synchronization tracking} *)
 
 (** [is_synchronized node_ctxt] returns [true] iff the rollup node has processed
@@ -596,7 +590,6 @@
     node whose state is [node_ctxt] is synchronized with L1. If the node is
     already synchronized, it resolves immediately. *)
 val wait_synchronized : _ t -> unit Lwt.t
->>>>>>> 1a991a03
 
 module Internal_for_tests : sig
   (** Create a node context which really stores data on disk but does not
