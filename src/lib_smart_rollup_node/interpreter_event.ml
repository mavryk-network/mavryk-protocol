--- conflicted
+++ resolved
@@ -54,8 +54,6 @@
       ("message_index", Data_encoding.int31)
       ("message_tick", Data_encoding.int64)
       ("internal", Data_encoding.bool)
-<<<<<<< HEAD
-=======
 
   let missing_pre_image =
     declare_1
@@ -87,7 +85,6 @@
       ~level:Warning
       ("patch", Pvm_patches.unsafe_patch_encoding)
       ~pp1:Pvm_patches.pp_unsafe_patch
->>>>>>> 1a991a03
 end
 
 (** [transition_pvm inbox_level hash tick n] emits the event that a PVM
@@ -104,9 +101,6 @@
    step. [internal] is [false] if the failure is injected in the input
    to the PVM. *)
 let intended_failure ~level ~message_index ~message_tick ~internal =
-<<<<<<< HEAD
-  Simple.(emit intended_failure (level, message_index, message_tick, internal))
-=======
   Simple.(emit intended_failure (level, message_index, message_tick, internal))
 
 let missing_pre_image ~hash = Simple.(emit missing_pre_image) hash
@@ -114,5 +108,4 @@
 let fetched_incorrect_pre_image ~expected_hash ~content_hash =
   Simple.(emit fetched_incorrect_pre_image) (expected_hash, content_hash)
 
-let patching_genesis_state patch = Simple.(emit patching_genesis_state) patch
->>>>>>> 1a991a03
+let patching_genesis_state patch = Simple.(emit patching_genesis_state) patch