(*****************************************************************************)
(*                                                                           *)
(* Open Source License                                                       *)
(* Copyright (c) 2021 Nomadic Labs, <contact@nomadic-labs.com>               *)
(* Copyright (c) 2023 Functori, <contact@functori.com>                       *)
(*                                                                           *)
(* Permission is hereby granted, free of charge, to any person obtaining a   *)
(* copy of this software and associated documentation files (the "Software"),*)
(* to deal in the Software without restriction, including without limitation *)
(* the rights to use, copy, modify, merge, publish, distribute, sublicense,  *)
(* and/or sell copies of the Software, and to permit persons to whom the     *)
(* Software is furnished to do so, subject to the following conditions:      *)
(*                                                                           *)
(* The above copyright notice and this permission notice shall be included   *)
(* in all copies or substantial portions of the Software.                    *)
(*                                                                           *)
(* THE SOFTWARE IS PROVIDED "AS IS", WITHOUT WARRANTY OF ANY KIND, EXPRESS OR*)
(* IMPLIED, INCLUDING BUT NOT LIMITED TO THE WARRANTIES OF MERCHANTABILITY,  *)
(* FITNESS FOR A PARTICULAR PURPOSE AND NONINFRINGEMENT. IN NO EVENT SHALL   *)
(* THE AUTHORS OR COPYRIGHT HOLDERS BE LIABLE FOR ANY CLAIM, DAMAGES OR OTHER*)
(* LIABILITY, WHETHER IN AN ACTION OF CONTRACT, TORT OR OTHERWISE, ARISING   *)
(* FROM, OUT OF OR IN CONNECTION WITH THE SOFTWARE OR THE USE OR OTHER       *)
(* DEALINGS IN THE SOFTWARE.                                                 *)
(*                                                                           *)
(*****************************************************************************)

include Store_sigs
include Store_utils
include Store_v1

let version = Store_version.V2

module Make_hash_index_key (H : Mavryk_crypto.Intfs.HASH) =
Indexed_store.Make_index_key (struct
  include Indexed_store.Make_fixed_encodable (H)

  let equal = H.equal
end)

(** Unaggregated messages per block *)
module Messages =
  Indexed_store.Make_indexed_file
    (struct
      let name = "messages"
    end)
    (Make_hash_index_key (Merkelized_payload_hashes_hash))
    (struct
      type t = string list

      let name = "messages_list"

      let encoding = Data_encoding.(list @@ dynamic_size (Variable.string' Hex))

      module Header = struct
        type t = Block_hash.t

        let name = "messages_block"

        let encoding = Block_hash.encoding

        let fixed_size =
          WithExceptions.Option.get ~loc:__LOC__
          @@ Data_encoding.Binary.fixed_length encoding
      end
    end)

module Empty_header = struct
  type t = unit

  let name = "empty"

  let encoding = Data_encoding.unit

  let fixed_size = 0
end

module Add_empty_header = struct
  module Header = Empty_header

  let header _ = ()
end

(** Versioned inboxes *)
module Inboxes =
  Indexed_store.Make_simple_indexed_file
    (struct
      let name = "inboxes"
    end)
    (Make_hash_index_key (Mavkit_smart_rollup.Inbox.Hash))
    (struct
      type t = Mavkit_smart_rollup.Inbox.t

      let encoding =
        Data_encoding.conv
          Mavkit_smart_rollup.Inbox.to_versioned
          Mavkit_smart_rollup.Inbox.of_versioned
          Mavkit_smart_rollup.Inbox.versioned_encoding

      let name = "inbox"

      include Add_empty_header
    end)

(** Versioned commitments *)
module Commitments =
  Indexed_store.Make_simple_indexed_file
    (struct
      let name = "commitments"
    end)
    (Make_hash_index_key (Mavkit_smart_rollup.Commitment.Hash))
    (struct
      type t = Mavkit_smart_rollup.Commitment.t

      let encoding =
        Data_encoding.conv
          Mavkit_smart_rollup.Commitment.to_versioned
          Mavkit_smart_rollup.Commitment.of_versioned
          Mavkit_smart_rollup.Commitment.versioned_encoding

      let name = "commitment"

      include Add_empty_header
    end)

(** Single commitment for LCC. *)
module Lcc = struct
  type lcc = {commitment : Commitment.Hash.t; level : int32}

  include Indexed_store.Make_singleton (struct
    type t = lcc

    let name = "lcc"

    let encoding =
      let open Data_encoding in
      conv
        (fun {commitment; level} -> (commitment, level))
        (fun (commitment, level) -> {commitment; level})
      @@ obj2
           (req "commitment" Mavkit_smart_rollup.Commitment.Hash.encoding)
           (req "level" int32)
  end)
end

(** Single commitment for LPC. *)
module Lpc = Indexed_store.Make_singleton (struct
  type t = Mavkit_smart_rollup.Commitment.t

  let encoding =
    Data_encoding.conv
      Mavkit_smart_rollup.Commitment.to_versioned
      Mavkit_smart_rollup.Commitment.of_versioned
      Mavkit_smart_rollup.Commitment.versioned_encoding

  let name = "lpc"
end)

(** Versioned slot headers *)
module Dal_slots_headers =
  Irmin_store.Make_nested_map
    (struct
      let path = ["dal"; "slot_headers"]
    end)
    (struct
      type key = Block_hash.t

      let to_path_representation = Block_hash.to_b58check
    end)
    (struct
      type key = Mavkit_smart_rollup.Dal.Slot_index.t

      let encoding = Mavkit_smart_rollup.Dal.Slot_index.encoding

      let compare = Compare.Int.compare

      let name = "slot_index"
    end)
    (struct
      type value = Mavkit_smart_rollup.Dal.Slot_header.t

      let name = "slot_header"

      let encoding =
        Data_encoding.conv
          Mavkit_smart_rollup.Dal.Slot_header.to_versioned
          Mavkit_smart_rollup.Dal.Slot_header.of_versioned
          Mavkit_smart_rollup.Dal.Slot_header.versioned_encoding
    end)

<<<<<<< HEAD
(** Versioned Confirmed DAL slots history *)
module Dal_confirmed_slots_history =
  Irmin_store.Make_append_only_map
    (struct
      let path = ["dal"; "confirmed_slots_history"]
    end)
    (struct
      type key = Block_hash.t

      let to_path_representation = Block_hash.to_b58check
    end)
    (struct
      type value = Mavkit_smart_rollup.Dal.Slot_history.t

      let name = "dal_slot_histories"

      let encoding =
        Data_encoding.conv
          Mavkit_smart_rollup.Dal.Slot_history.to_versioned
          Mavkit_smart_rollup.Dal.Slot_history.of_versioned
          Mavkit_smart_rollup.Dal.Slot_history.versioned_encoding
    end)

(** Versioned Confirmed DAL slots histories cache. *)
module Dal_confirmed_slots_histories =
  (* TODO: https://gitlab.com/tezos/tezos/-/issues/4390
     Store single history points in map instead of whole history. *)
    Irmin_store.Make_append_only_map
      (struct
        let path = ["dal"; "confirmed_slots_histories_cache"]
      end)
      (struct
        type key = Block_hash.t

        let to_path_representation = Block_hash.to_b58check
      end)
    (struct
      type value = Mavkit_smart_rollup.Dal.Slot_history_cache.t

      let name = "dal_slot_histories"

      let encoding =
        Data_encoding.conv
          Mavkit_smart_rollup.Dal.Slot_history_cache.to_versioned
          Mavkit_smart_rollup.Dal.Slot_history_cache.of_versioned
          Mavkit_smart_rollup.Dal.Slot_history_cache.versioned_encoding
    end)

=======
>>>>>>> 1a991a03
module Protocols = struct
  type level = First_known of int32 | Activation_level of int32

  type proto_info = {
    level : level;
    proto_level : int;
    protocol : Protocol_hash.t;
  }

  type value = proto_info list

  let level_encoding =
    let open Data_encoding in
    conv
      (function First_known l -> (l, false) | Activation_level l -> (l, true))
      (function l, false -> First_known l | l, true -> Activation_level l)
    @@ obj2 (req "level" int32) (req "activates" bool)

  let proto_info_encoding =
    let open Data_encoding in
    conv
      (fun {level; proto_level; protocol} -> (level, proto_level, protocol))
      (fun (level, proto_level, protocol) -> {level; proto_level; protocol})
    @@ obj3
         (req "level" level_encoding)
         (req "proto_level" int31)
         (req "protocol" Protocol_hash.encoding)

  include Indexed_store.Make_singleton (struct
    type t = value

    let name = "protocols"

    let level_encoding =
      let open Data_encoding in
      conv
        (function
          | First_known l -> (l, false) | Activation_level l -> (l, true))
        (function l, false -> First_known l | l, true -> Activation_level l)
      @@ obj2 (req "level" int32) (req "activates" bool)

    let proto_info_encoding =
      let open Data_encoding in
      conv
        (fun {level; proto_level; protocol} -> (level, proto_level, protocol))
        (fun (level, proto_level, protocol) -> {level; proto_level; protocol})
      @@ obj3
           (req "level" level_encoding)
           (req "proto_level" int31)
           (req "protocol" Protocol_hash.encoding)

    let encoding = Data_encoding.list proto_info_encoding
  end)
end

module Gc_levels = struct
  type levels = {last_gc_level : int32; first_available_level : int32}

  type value = levels

  include Indexed_store.Make_singleton (struct
    type t = levels

    let name = "gc_levels"

    let encoding : t Data_encoding.t =
      let open Data_encoding in
      conv
        (fun {last_gc_level; first_available_level} ->
          (last_gc_level, first_available_level))
        (fun (last_gc_level, first_available_level) ->
          {last_gc_level; first_available_level})
      @@ obj2 (req "last_gc_level" int32) (req "first_available_level" int32)
  end)
end

module History_mode = Indexed_store.Make_singleton (struct
  type t = Configuration.history_mode

  let name = "history_mode"

  let encoding = Configuration.history_mode_encoding
end)

type 'a store = {
  l2_blocks : 'a L2_blocks.t;
  messages : 'a Messages.t;
  inboxes : 'a Inboxes.t;
  commitments : 'a Commitments.t;
  commitments_published_at_level : 'a Commitments_published_at_level.t;
  l2_head : 'a L2_head.t;
  last_finalized_level : 'a Last_finalized_level.t;
  lcc : 'a Lcc.t;
  lpc : 'a Lpc.t;
  levels_to_hashes : 'a Levels_to_hashes.t;
  protocols : 'a Protocols.t;
  irmin_store : 'a Irmin_store.t;
  gc_levels : 'a Gc_levels.t;
  history_mode : 'a History_mode.t;
}

type 'a t = ([< `Read | `Write > `Read] as 'a) store

type rw = Store_sigs.rw t

type ro = Store_sigs.ro t

let readonly
    ({
       l2_blocks;
       messages;
       inboxes;
       commitments;
       commitments_published_at_level;
       l2_head;
       last_finalized_level;
       lcc;
       lpc;
       levels_to_hashes;
       protocols;
       irmin_store;
       gc_levels;
       history_mode;
     } :
      _ t) : ro =
  {
    l2_blocks = L2_blocks.readonly l2_blocks;
    messages = Messages.readonly messages;
    inboxes = Inboxes.readonly inboxes;
    commitments = Commitments.readonly commitments;
    commitments_published_at_level =
      Commitments_published_at_level.readonly commitments_published_at_level;
    l2_head = L2_head.readonly l2_head;
    last_finalized_level = Last_finalized_level.readonly last_finalized_level;
    lcc = Lcc.readonly lcc;
    lpc = Lpc.readonly lpc;
    levels_to_hashes = Levels_to_hashes.readonly levels_to_hashes;
    protocols = Protocols.readonly protocols;
    irmin_store = Irmin_store.readonly irmin_store;
    gc_levels = Gc_levels.readonly gc_levels;
    history_mode = History_mode.readonly history_mode;
  }

let close
    ({
       l2_blocks;
       messages;
       inboxes;
       commitments;
       commitments_published_at_level;
       l2_head = _;
       last_finalized_level = _;
       lcc = _;
       lpc = _;
       levels_to_hashes;
       protocols = _;
       irmin_store;
       gc_levels = _;
       history_mode = _;
     } :
      _ t) =
  let open Lwt_result_syntax in
  let+ () = L2_blocks.close l2_blocks
  and+ () = Messages.close messages
  and+ () = Inboxes.close inboxes
  and+ () = Commitments.close commitments
  and+ () = Commitments_published_at_level.close commitments_published_at_level
  and+ () = Levels_to_hashes.close levels_to_hashes
  and+ () = Irmin_store.close irmin_store in
  ()

let load (type a) (mode : a mode) ~index_buffer_size ~l2_blocks_cache_size
    data_dir : a store tzresult Lwt.t =
  let open Lwt_result_syntax in
  let path name = Filename.concat data_dir name in
  let cache_size = l2_blocks_cache_size in
  let* l2_blocks =
    L2_blocks.load mode ~index_buffer_size ~path:(path "l2_blocks") ~cache_size
  in
  let* messages =
    Messages.load mode ~index_buffer_size ~path:(path "messages") ~cache_size
  in
  let* inboxes =
    Inboxes.load mode ~index_buffer_size ~path:(path "inboxes") ~cache_size
  in
  let* commitments =
    Commitments.load
      mode
      ~index_buffer_size
      ~path:(path "commitments")
      ~cache_size
  in
  let* commitments_published_at_level =
    Commitments_published_at_level.load
      ~index_buffer_size
      mode
      ~path:(path "commitments_published_at_level")
  in
  let* l2_head = L2_head.load mode ~path:(path "l2_head") in
  let* last_finalized_level =
    Last_finalized_level.load mode ~path:(path "last_finalized_level")
  in
  let* lcc = Lcc.load mode ~path:(path "lcc") in
  let* lpc = Lpc.load mode ~path:(path "lpc") in
  let* levels_to_hashes =
    Levels_to_hashes.load
      mode
      ~index_buffer_size
      ~path:(path "levels_to_hashes")
  in
  let* protocols = Protocols.load mode ~path:(path "protocols") in
  let* gc_levels = Gc_levels.load mode ~path:(path "gc_levels") in
  let* history_mode = History_mode.load mode ~path:(path "history_mode") in
  let+ irmin_store = Irmin_store.load mode (path "irmin_store") in
  {
    l2_blocks;
    messages;
    inboxes;
    commitments;
    commitments_published_at_level;
    l2_head;
    last_finalized_level;
    lcc;
    lpc;
    levels_to_hashes;
    protocols;
    irmin_store;
    gc_levels;
    history_mode;
  }

let first_available_level metadata store =
  let open Lwt_result_syntax in
  let* gc_levels = Gc_levels.read store.gc_levels in
  match gc_levels with
  | Some {first_available_level; _} -> return first_available_level
  | None -> return metadata.Metadata.genesis_info.level

let iter_l2_blocks ?progress metadata ({l2_blocks; l2_head; _} as store) f =
  let open Lwt_result_syntax in
  let* head = L2_head.read l2_head in
  match head with
  | None ->
      (* No reachable head, nothing to do *)
      return_unit
  | Some head ->
      let* track_progress =
        match progress with
        | None -> return (fun f -> f (fun _ -> Lwt.return_unit))
        | Some message ->
            let+ first_level = first_available_level metadata store in
            let progress_bar =
              let total =
                Int32.sub head.header.level first_level |> Int32.to_int
              in
              Progress_bar.progress_bar ~counter:`Int ~message total
            in
            fun f -> Progress_bar.Lwt.with_reporter progress_bar f
      in
      track_progress @@ fun count_progress ->
      let rec loop hash =
        let* block = L2_blocks.read l2_blocks hash in
        match block with
        | None ->
            (* The block does not exist, the known chain stops here, so do we. *)
            return_unit
        | Some (block, header) ->
            let* () = f {block with header} in
            let*! () = count_progress 1 in
            loop header.predecessor
      in
      loop head.header.block_hash

let gc_l2_blocks l2_blocks ~(head : Sc_rollup_block.t) ~level =
  L2_blocks.gc
    l2_blocks
    (Indexed_store.Iterator
       {
         first = head.header.block_hash;
         next =
           (fun _hash (_content, header) ->
             if header.Sc_rollup_block.level <= level then Lwt.return_none
             else Lwt.return_some header.predecessor);
       })

let gc_commitments commitments ~last_commitment ~level =
  Commitments.gc
    commitments
    (Indexed_store.Iterator
       {
         first = last_commitment;
         next =
           (fun _hash (commitment, ()) ->
             if commitment.Commitment.inbox_level <= level then Lwt.return_none
             else Lwt.return_some commitment.predecessor);
       })

let gc_levels_to_hashes levels_to_hashes ~(head : Sc_rollup_block.t) ~level =
  Levels_to_hashes.gc
    levels_to_hashes
    (Indexed_store.Iterator
       {
         first = head.header.level;
         next =
           (fun blevel _bhash ->
             if blevel <= level then Lwt.return_none
             else Lwt.return_some (Int32.pred blevel));
       })

let gc_messages messages l2_blocks ~(head : Sc_rollup_block.t) ~level =
  Messages.gc
    messages
    (Indexed_store.Iterator
       {
         first = head.header.inbox_witness;
         next =
           (fun _witness (_msgs, predecessor) ->
             let open Lwt_syntax in
             let* pred_inbox_witness =
               let open Lwt_result_syntax in
               let+ pred = L2_blocks.header l2_blocks predecessor in
               match pred with
               | Some {level = pred_level; inbox_witness; _}
                 when pred_level >= level ->
                   Some inbox_witness
               | _ -> None
             in
             match pred_inbox_witness with
             | Error e ->
                 Fmt.failwith
                   "Could not compute messages witness for GC: %a"
                   pp_print_trace
                   e
             | Ok witness -> return witness);
       })

let gc_commitments_published_at_level commitments_published_at_level commitments
    lpc ~level =
  let open Lwt_result_syntax in
  let* lpc = Lpc.read lpc in
  match lpc with
  | None -> return_unit
  | Some lpc ->
      Commitments_published_at_level.gc
        commitments_published_at_level
        (Indexed_store.Iterator
           {
             first = Commitment.hash lpc;
             next =
               (fun commitment_hash _ ->
                 let open Lwt_syntax in
                 let* commitment =
                   Commitments.read commitments commitment_hash
                 in
                 match commitment with
                 | Error e ->
                     Fmt.failwith
                       "Could not compute commitment published at level for \
                        GC: %a"
                       pp_print_trace
                       e
                 | Ok None -> return_none
                 | Ok (Some (commitment, ())) ->
                     if commitment.Commitment.inbox_level <= level then
                       return_none
                     else return_some commitment.predecessor);
           })

let gc_inboxes inboxes ~(head : Sc_rollup_block.t) ~level =
  Inboxes.gc
    inboxes
    (Indexed_store.Iterator
       {
         first = head.header.inbox_hash;
         next =
           (fun _inbox_hash (inbox, ()) ->
             let open Lwt_syntax in
             if inbox.level <= level then return_none
             else
               return (Inbox.Skip_list.back_pointer inbox.old_levels_messages 0));
       })

let gc
    ({
       l2_blocks;
       messages;
       inboxes;
       commitments;
       commitments_published_at_level;
       l2_head;
       last_finalized_level = _;
       lcc = _;
       lpc;
       levels_to_hashes;
       irmin_store = _;
       protocols = _;
       gc_levels = _;
       history_mode = _;
     } :
      _ t) ~level =
  let open Lwt_result_syntax in
  let* head = L2_head.read l2_head in
  match head with
  | None -> return_unit
  | Some head ->
      let last_commitment =
        Sc_rollup_block.most_recent_commitment head.header
      in
      let* () =
        tzjoin
          [
            gc_l2_blocks l2_blocks ~head ~level;
            gc_commitments commitments ~last_commitment ~level;
            gc_levels_to_hashes levels_to_hashes ~head ~level;
            gc_messages messages l2_blocks ~head ~level;
            gc_commitments_published_at_level
              commitments_published_at_level
              commitments
              lpc
              ~level;
            gc_inboxes inboxes ~head ~level;
          ]
      in
      return_unit

let wait_gc_completion
    ({
       l2_blocks;
       messages;
       inboxes;
       commitments;
       commitments_published_at_level;
       l2_head = _;
       last_finalized_level = _;
       lcc = _;
       lpc = _;
       levels_to_hashes;
       irmin_store = _;
       protocols = _;
       gc_levels = _;
       history_mode = _;
     } :
      _ t) =
  let open Lwt_syntax in
  let* () = L2_blocks.wait_gc_completion l2_blocks
  and* () = Messages.wait_gc_completion messages
  and* () = Inboxes.wait_gc_completion inboxes
  and* () = Commitments.wait_gc_completion commitments
  and* () =
    Commitments_published_at_level.wait_gc_completion
      commitments_published_at_level
  and* () = Levels_to_hashes.wait_gc_completion levels_to_hashes in
  return_unit

let is_gc_finished
    ({
       l2_blocks;
       messages;
       inboxes;
       commitments;
       commitments_published_at_level;
       l2_head = _;
       last_finalized_level = _;
       lcc = _;
       lpc = _;
       levels_to_hashes;
       irmin_store = _;
       protocols = _;
       gc_levels = _;
       history_mode = _;
     } :
      _ t) =
  L2_blocks.is_gc_finished l2_blocks
  && Messages.is_gc_finished messages
  && Inboxes.is_gc_finished inboxes
  && Commitments.is_gc_finished commitments
  && Commitments_published_at_level.is_gc_finished
       commitments_published_at_level
  && Levels_to_hashes.is_gc_finished levels_to_hashes<|MERGE_RESOLUTION|>--- conflicted
+++ resolved
@@ -187,57 +187,6 @@
           Mavkit_smart_rollup.Dal.Slot_header.versioned_encoding
     end)
 
-<<<<<<< HEAD
-(** Versioned Confirmed DAL slots history *)
-module Dal_confirmed_slots_history =
-  Irmin_store.Make_append_only_map
-    (struct
-      let path = ["dal"; "confirmed_slots_history"]
-    end)
-    (struct
-      type key = Block_hash.t
-
-      let to_path_representation = Block_hash.to_b58check
-    end)
-    (struct
-      type value = Mavkit_smart_rollup.Dal.Slot_history.t
-
-      let name = "dal_slot_histories"
-
-      let encoding =
-        Data_encoding.conv
-          Mavkit_smart_rollup.Dal.Slot_history.to_versioned
-          Mavkit_smart_rollup.Dal.Slot_history.of_versioned
-          Mavkit_smart_rollup.Dal.Slot_history.versioned_encoding
-    end)
-
-(** Versioned Confirmed DAL slots histories cache. *)
-module Dal_confirmed_slots_histories =
-  (* TODO: https://gitlab.com/tezos/tezos/-/issues/4390
-     Store single history points in map instead of whole history. *)
-    Irmin_store.Make_append_only_map
-      (struct
-        let path = ["dal"; "confirmed_slots_histories_cache"]
-      end)
-      (struct
-        type key = Block_hash.t
-
-        let to_path_representation = Block_hash.to_b58check
-      end)
-    (struct
-      type value = Mavkit_smart_rollup.Dal.Slot_history_cache.t
-
-      let name = "dal_slot_histories"
-
-      let encoding =
-        Data_encoding.conv
-          Mavkit_smart_rollup.Dal.Slot_history_cache.to_versioned
-          Mavkit_smart_rollup.Dal.Slot_history_cache.of_versioned
-          Mavkit_smart_rollup.Dal.Slot_history_cache.versioned_encoding
-    end)
-
-=======
->>>>>>> 1a991a03
 module Protocols = struct
   type level = First_known of int32 | Activation_level of int32
 
