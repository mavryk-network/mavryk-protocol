(*****************************************************************************)
(*                                                                           *)
(* Open Source License                                                       *)
(* Copyright (c) 2023 Nomadic Labs, <contact@nomadic-labs.com>               *)
(*                                                                           *)
(* Permission is hereby granted, free of charge, to any person obtaining a   *)
(* copy of this software and associated documentation files (the "Software"),*)
(* to deal in the Software without restriction, including without limitation *)
(* the rights to use, copy, modify, merge, publish, distribute, sublicense,  *)
(* and/or sell copies of the Software, and to permit persons to whom the     *)
(* Software is furnished to do so, subject to the following conditions:      *)
(*                                                                           *)
(* The above copyright notice and this permission notice shall be included   *)
(* in all copies or substantial portions of the Software.                    *)
(*                                                                           *)
(* THE SOFTWARE IS PROVIDED "AS IS", WITHOUT WARRANTY OF ANY KIND, EXPRESS OR*)
(* IMPLIED, INCLUDING BUT NOT LIMITED TO THE WARRANTIES OF MERCHANTABILITY,  *)
(* FITNESS FOR A PARTICULAR PURPOSE AND NONINFRINGEMENT. IN NO EVENT SHALL   *)
(* THE AUTHORS OR COPYRIGHT HOLDERS BE LIABLE FOR ANY CLAIM, DAMAGES OR OTHER*)
(* LIABILITY, WHETHER IN AN ACTION OF CONTRACT, TORT OR OTHERWISE, ARISING   *)
(* FROM, OUT OF OR IN CONNECTION WITH THE SOFTWARE OR THE USE OR OTHER       *)
(* DEALINGS IN THE SOFTWARE.                                                 *)
(*                                                                           *)
(*****************************************************************************)

open Refutation_coordinator_types
module Player = Refutation_player
module Pkh_map = Signature.Public_key_hash.Map
module Pkh_table = Signature.Public_key_hash.Table

type state = {node_ctxt : Node_context.rw; pending_opponents : unit Pkh_table.t}

let untracked_conflicts opponent_players conflicts =
  List.filter
    (fun conflict -> not @@ Pkh_map.mem conflict.Game.other opponent_players)
    conflicts

(* Transform the list of ongoing games [(Game.t * pkh * pkh) list]
   into a mapping from opponents' pkhs to their corresponding game
   state.
*)
let make_game_map self ongoing_games =
  List.fold_left
    (fun acc (game, alice, bob) ->
      let opponent_pkh =
        if Signature.Public_key_hash.equal self alice then bob else alice
      in
      Pkh_map.add opponent_pkh game acc)
    Pkh_map.empty
    ongoing_games

let on_process Layer1.{level; _} state =
  let node_ctxt = state.node_ctxt in
  let open Lwt_result_syntax in
  let refute_signer = Node_context.get_operator node_ctxt Operating in
  match refute_signer with
  | None ->
      (* Not injecting refutations, don't play refutation games *)
      return_unit
  | Some (Single self) -> (
      let Node_context.{config; _} = node_ctxt in
<<<<<<< HEAD
      let* plugin = Protocol_plugins.last_proto_plugin node_ctxt in
      let module Plugin = (val plugin) in
      (* Current conflicts in L1 *)
      let* conflicts =
        Plugin.Refutation_game_helpers.get_conflicts
          state.node_ctxt.cctxt
          config.sc_rollup_address
          self
      in
      (* Map of opponents the node is playing against to the corresponding
         player worker *)
      let opponent_players =
        Pkh_map.of_seq @@ List.to_seq @@ Player.current_games ()
      in
      (* Conflicts for which we need to start new refutation players.
         Some of these might be ongoing. *)
      let new_conflicts = untracked_conflicts opponent_players conflicts in
      (* L1 ongoing games *)
      let* ongoing_games =
        Plugin.Refutation_game_helpers.get_ongoing_games
          state.node_ctxt.cctxt
          config.sc_rollup_address
          self
      in
      (* Map between opponents and their corresponding games *)
      let ongoing_game_map = make_game_map self ongoing_games in
      (* Launch new players for new conflicts, and play one step *)
      let* () =
        List.iter_ep
          (fun conflict ->
            let other = conflict.Mavkit_smart_rollup.Game.other in
            Pkh_table.replace state.pending_opponents other () ;
            let game = Pkh_map.find_opt other ongoing_game_map in
            Player.init_and_play node_ctxt ~self ~conflict ~game ~level)
          new_conflicts
      in
      let*! () =
        (* Play one step of the refutation game in every remaining player *)
        Pkh_map.iter_p
          (fun opponent worker ->
            match Pkh_map.find opponent ongoing_game_map with
            | Some game ->
                Pkh_table.remove state.pending_opponents opponent ;
                Player.play worker game ~level
            | None ->
                (* Kill finished players: those who don't aren't
                   playing against pending opponents that don't have
                   ongoing games in the L1 *)
                if not @@ Pkh_table.mem state.pending_opponents opponent then
                  Player.shutdown worker
                else Lwt.return_unit)
          opponent_players
      in
      return_unit
=======
      let* plugin = Protocol_plugins.last_proto_plugin_opt node_ctxt in
      match plugin with
      | None ->
          (* The rollup node has not registered any protocol info yet. This
             happens on startup when the refutation loop starts before the block
             processing. Protocol information will be available the next block. *)
          return_unit
      | Some plugin ->
          let module Plugin = (val plugin) in
          (* Current conflicts in L1 *)
          let* conflicts =
            Plugin.Refutation_game_helpers.get_conflicts
              state.node_ctxt.cctxt
              config.sc_rollup_address
              self
          in
          (* Map of opponents the node is playing against to the corresponding
             player worker *)
          let opponent_players =
            Pkh_map.of_seq @@ List.to_seq @@ Player.current_games ()
          in
          (* Conflicts for which we need to start new refutation players.
             Some of these might be ongoing. *)
          let new_conflicts = untracked_conflicts opponent_players conflicts in
          (* L1 ongoing games *)
          let* ongoing_games =
            Plugin.Refutation_game_helpers.get_ongoing_games
              state.node_ctxt.cctxt
              config.sc_rollup_address
              self
          in
          (* Map between opponents and their corresponding games *)
          let ongoing_game_map = make_game_map self ongoing_games in
          (* Launch new players for new conflicts, and play one step *)
          let* () =
            List.iter_ep
              (fun conflict ->
                let other = conflict.Octez_smart_rollup.Game.other in
                Pkh_table.replace state.pending_opponents other () ;
                let game = Pkh_map.find_opt other ongoing_game_map in
                Player.init_and_play node_ctxt ~self ~conflict ~game ~level)
              new_conflicts
          in
          let*! () =
            (* Play one step of the refutation game in every remaining player *)
            Pkh_map.iter_p
              (fun opponent worker ->
                match Pkh_map.find opponent ongoing_game_map with
                | Some game ->
                    Pkh_table.remove state.pending_opponents opponent ;
                    Player.play worker game ~level
                | None ->
                    (* Kill finished players: those who don't aren't
                       playing against pending opponents that don't have
                       ongoing games in the L1 *)
                    if not @@ Pkh_table.mem state.pending_opponents opponent
                    then Player.shutdown worker
                    else Lwt.return_unit)
              opponent_players
          in
          return_unit)
>>>>>>> 1a991a03

module Types = struct
  type nonrec state = state

  type parameters = Node_context.rw
end

module Name = struct
  (* We only have a single coordinator in the node *)
  type t = unit

  let encoding = Data_encoding.unit

  let base =
    (* But we can have multiple instances in the unit tests. This is just to
       avoid conflicts in the events declarations. *)
    Refutation_game_event.Coordinator.section @ ["worker"]

  let pp _ _ = ()

  let equal () () = true
end

module Worker = Worker.MakeSingle (Name) (Request) (Types)

type worker = Worker.infinite Worker.queue Worker.t

module Handlers = struct
  type self = worker

  let on_request :
      type r request_error.
      worker -> (r, request_error) Request.t -> (r, request_error) result Lwt.t
      =
   fun w request ->
    let state = Worker.state w in
    match request with
    | Request.Process b -> protect @@ fun () -> on_process b state

  type launch_error = error trace

  let on_launch _w () node_ctxt =
    Lwt_result.return {node_ctxt; pending_opponents = Pkh_table.create 5}

  let on_error (type a b) _w st (r : (a, b) Request.t) (errs : b) :
      unit tzresult Lwt.t =
    let open Lwt_result_syntax in
    let request_view = Request.view r in
    let emit_and_return_errors errs =
      let*! () =
        Refutation_game_event.Coordinator.request_failed request_view st errs
      in
      return_unit
    in
    match r with Request.Process _ -> emit_and_return_errors errs

  let on_completion _w r _ st =
    Refutation_game_event.Coordinator.request_completed (Request.view r) st

  let on_no_request _ = Lwt.return_unit

  let on_close _w = Lwt.return_unit
end

let table = Worker.create_table Queue

let worker_promise, worker_waker = Lwt.task ()

let start (node_ctxt : _ Node_context.t) =
  let open Lwt_result_syntax in
  let*! () = Refutation_game_event.Coordinator.starting () in
  let+ worker = Worker.launch table () node_ctxt (module Handlers) in
  Lwt.wakeup worker_waker worker

let start_in_mode mode =
  let open Configuration in
  match mode with
  | Accuser | Bailout | Operator | Maintenance -> true
  | Observer | Batcher -> false
  | Custom ops -> purpose_matches_mode (Custom ops) Operating

let init (node_ctxt : _ Node_context.t) =
  let open Lwt_result_syntax in
  match Lwt.state worker_promise with
  | Lwt.Return _ ->
      (* Worker already started, nothing to do. *)
      return_unit
  | Lwt.Fail exn ->
      (* Worker crashed, not recoverable. *)
      fail [Rollup_node_errors.No_refutation_coordinator; Exn exn]
  | Lwt.Sleep ->
      (* Never started, start it. *)
      if start_in_mode node_ctxt.config.mode then start node_ctxt
      else return_unit

(* This is a refutation coordinator for a single scoru *)
let worker =
  let open Result_syntax in
  lazy
    (match Lwt.state worker_promise with
    | Lwt.Return worker -> return worker
    | Lwt.Fail exn -> fail (Error_monad.error_of_exn exn)
    | Lwt.Sleep -> Error Rollup_node_errors.No_refutation_coordinator)

let process b =
  let open Lwt_result_syntax in
  match Lazy.force worker with
  | Ok w ->
      let*! (_pushed : bool) =
        Worker.Queue.push_request w (Request.Process b)
      in
      return_unit
  | Error Rollup_node_errors.No_refutation_coordinator -> return_unit
  | Error e -> tzfail e

let shutdown () =
  let open Lwt_syntax in
  match Lazy.force worker with
  | Error _ ->
      (* There is no refutation coordinator, nothing to do *)
      return_unit
  | Ok w ->
      (* Shut down all current refutation players *)
      let games = Player.current_games () in
      let* () =
        List.iter_s (fun (_opponent, player) -> Player.shutdown player) games
      in
      Worker.shutdown w<|MERGE_RESOLUTION|>--- conflicted
+++ resolved
@@ -59,62 +59,6 @@
       return_unit
   | Some (Single self) -> (
       let Node_context.{config; _} = node_ctxt in
-<<<<<<< HEAD
-      let* plugin = Protocol_plugins.last_proto_plugin node_ctxt in
-      let module Plugin = (val plugin) in
-      (* Current conflicts in L1 *)
-      let* conflicts =
-        Plugin.Refutation_game_helpers.get_conflicts
-          state.node_ctxt.cctxt
-          config.sc_rollup_address
-          self
-      in
-      (* Map of opponents the node is playing against to the corresponding
-         player worker *)
-      let opponent_players =
-        Pkh_map.of_seq @@ List.to_seq @@ Player.current_games ()
-      in
-      (* Conflicts for which we need to start new refutation players.
-         Some of these might be ongoing. *)
-      let new_conflicts = untracked_conflicts opponent_players conflicts in
-      (* L1 ongoing games *)
-      let* ongoing_games =
-        Plugin.Refutation_game_helpers.get_ongoing_games
-          state.node_ctxt.cctxt
-          config.sc_rollup_address
-          self
-      in
-      (* Map between opponents and their corresponding games *)
-      let ongoing_game_map = make_game_map self ongoing_games in
-      (* Launch new players for new conflicts, and play one step *)
-      let* () =
-        List.iter_ep
-          (fun conflict ->
-            let other = conflict.Mavkit_smart_rollup.Game.other in
-            Pkh_table.replace state.pending_opponents other () ;
-            let game = Pkh_map.find_opt other ongoing_game_map in
-            Player.init_and_play node_ctxt ~self ~conflict ~game ~level)
-          new_conflicts
-      in
-      let*! () =
-        (* Play one step of the refutation game in every remaining player *)
-        Pkh_map.iter_p
-          (fun opponent worker ->
-            match Pkh_map.find opponent ongoing_game_map with
-            | Some game ->
-                Pkh_table.remove state.pending_opponents opponent ;
-                Player.play worker game ~level
-            | None ->
-                (* Kill finished players: those who don't aren't
-                   playing against pending opponents that don't have
-                   ongoing games in the L1 *)
-                if not @@ Pkh_table.mem state.pending_opponents opponent then
-                  Player.shutdown worker
-                else Lwt.return_unit)
-          opponent_players
-      in
-      return_unit
-=======
       let* plugin = Protocol_plugins.last_proto_plugin_opt node_ctxt in
       match plugin with
       | None ->
@@ -152,7 +96,7 @@
           let* () =
             List.iter_ep
               (fun conflict ->
-                let other = conflict.Octez_smart_rollup.Game.other in
+                let other = conflict.Mavkit_smart_rollup.Game.other in
                 Pkh_table.replace state.pending_opponents other () ;
                 let game = Pkh_map.find_opt other ongoing_game_map in
                 Player.init_and_play node_ctxt ~self ~conflict ~game ~level)
@@ -176,7 +120,6 @@
               opponent_players
           in
           return_unit)
->>>>>>> 1a991a03
 
 module Types = struct
   type nonrec state = state
