(*****************************************************************************)
(*                                                                           *)
(* Open Source License                                                       *)
(* Copyright (c) 2023 TriliTech <contact@trili.tech>                         *)
(* Copyright (c) 2023 Functori, <contact@functori.com>                       *)
(* Copyright (c) 2023 Marigold <contact@marigold.dev>                        *)
(*                                                                           *)
(* Permission is hereby granted, free of charge, to any person obtaining a   *)
(* copy of this software and associated documentation files (the "Software"),*)
(* to deal in the Software without restriction, including without limitation *)
(* the rights to use, copy, modify, merge, publish, distribute, sublicense,  *)
(* and/or sell copies of the Software, and to permit persons to whom the     *)
(* Software is furnished to do so, subject to the following conditions:      *)
(*                                                                           *)
(* The above copyright notice and this permission notice shall be included   *)
(* in all copies or substantial portions of the Software.                    *)
(*                                                                           *)
(* THE SOFTWARE IS PROVIDED "AS IS", WITHOUT WARRANTY OF ANY KIND, EXPRESS OR*)
(* IMPLIED, INCLUDING BUT NOT LIMITED TO THE WARRANTIES OF MERCHANTABILITY,  *)
(* FITNESS FOR A PARTICULAR PURPOSE AND NONINFRINGEMENT. IN NO EVENT SHALL   *)
(* THE AUTHORS OR COPYRIGHT HOLDERS BE LIABLE FOR ANY CLAIM, DAMAGES OR OTHER*)
(* LIABILITY, WHETHER IN AN ACTION OF CONTRACT, TORT OR OTHERWISE, ARISING   *)
(* FROM, OUT OF OR IN CONNECTION WITH THE SOFTWARE OR THE USE OR OTHER       *)
(* DEALINGS IN THE SOFTWARE.                                                 *)
(*                                                                           *)
(*****************************************************************************)

type lcc = Store.Lcc.lcc = {commitment : Commitment.Hash.t; level : int32}

type genesis_info = Metadata.genesis_info = {
  level : int32;
  commitment_hash : Commitment.Hash.t;
}

type 'a store = 'a Store.t

<<<<<<< HEAD
=======
module Node_store = struct
  let close (s : 'a store) = Store.close s

  let load :
      'a Store_sigs.mode ->
      index_buffer_size:int ->
      l2_blocks_cache_size:int ->
      string ->
      'a store tzresult Lwt.t =
    Store.load

  let check_and_set_history_mode (type a) (mode : a Store_sigs.mode)
      (store : a Store.store) (history_mode : Configuration.history_mode option)
      =
    let open Lwt_result_syntax in
    let* stored_history_mode =
      match mode with
      | Read_only -> Store.History_mode.read store.history_mode
      | Read_write -> Store.History_mode.read store.history_mode
    in
    let save_when_rw history_mode =
      match mode with
      | Read_only -> return_unit
      | Read_write -> Store.History_mode.write store.history_mode history_mode
    in
    match (stored_history_mode, history_mode) with
    | None, None -> save_when_rw Configuration.default_history_mode
    | Some _, None -> return_unit
    | None, Some history_mode -> save_when_rw history_mode
    | Some Archive, Some Archive | Some Full, Some Full -> return_unit
    | Some Archive, Some Full ->
        (* Data will be cleaned at next GC, just save new mode *)
        let*! () = Event.convert_history_mode Archive Full in
        save_when_rw Full
    | Some Full, Some Archive ->
        failwith "Cannot transform a full rollup node into an archive one."

  let of_store store = store
end

>>>>>>> 1a991a03
type debug_logger = string -> unit Lwt.t

type current_protocol = {
  hash : Protocol_hash.t;
  proto_level : int;
  constants : Rollup_constants.protocol_constants;
}

type last_whitelist_update = {message_index : int; outbox_level : Int32.t}

type private_info = {
  last_whitelist_update : last_whitelist_update;
  last_outbox_level_searched : int32;
}

type sync_info = {
  on_synchronized : unit Lwt_condition.t;
  mutable processed_level : int32;
  sync_level_input : int32 Lwt_watcher.input;
}

type 'a t = {
  config : Configuration.t;
  cctxt : Client_context.full;
  dal_cctxt : Dal_node_client.cctxt option;
  dac_client : Dac_observer_client.t option;
  data_dir : string;
  l1_ctxt : Layer1.t;
  genesis_info : genesis_info;
  injector_retention_period : int;
  block_finality_time : int;
  kind : Kind.t;
  unsafe_patches : Pvm_patches.t;
  lockfile : Lwt_unix.file_descr;
  store : 'a store;
  context : 'a Context.index;
  lcc : ('a, lcc) Reference.t;
  lpc : ('a, Commitment.t option) Reference.t;
  private_info : ('a, private_info option) Reference.t;
  kernel_debug_logger : debug_logger;
  finaliser : unit -> unit Lwt.t;
  current_protocol : current_protocol Reference.rw;
  global_block_watcher : Sc_rollup_block.t Lwt_watcher.input;
  sync : sync_info;
}

type rw = [`Read | `Write] t

type ro = [`Read] t

let get_operator node_ctxt purpose =
  Purpose.find_operator purpose node_ctxt.config.operators

let is_operator node_ctxt pkh =
  Purpose.mem_operator pkh node_ctxt.config.operators

let is_accuser node_ctxt = node_ctxt.config.mode = Accuser

let is_bailout node_ctxt = node_ctxt.config.mode = Bailout

let is_loser node_ctxt = node_ctxt.config.loser_mode <> Loser_mode.no_failures

let can_inject node_ctxt (op_kind : Operation_kind.t) =
  Configuration.can_inject node_ctxt.config.mode op_kind

let check_op_in_whitelist_or_bailout_mode (node_ctxt : _ t) whitelist =
  let operator = get_operator node_ctxt Operating in
  match operator with
  | Some (Single operator) ->
      error_unless
        (is_bailout node_ctxt
        || List.mem ~equal:Signature.Public_key_hash.equal operator whitelist)
        Rollup_node_errors.Operator_not_in_whitelist
  | None -> Result_syntax.return_unit

let get_fee_parameter node_ctxt operation_kind =
  Operation_kind.Map.find operation_kind node_ctxt.config.fee_parameters
  |> Option.value ~default:(Configuration.default_fee_parameter operation_kind)

let lock ~data_dir =
  let lockfile_path = Filename.concat data_dir "lock" in
  let lock_aux ~data_dir =
    let open Lwt_result_syntax in
    let*! () = Event.acquiring_lock () in
    let*! () = Lwt_utils_unix.create_dir data_dir in
    let* lockfile =
      protect @@ fun () ->
      Lwt_unix.openfile
        lockfile_path
        [Unix.O_CREAT; O_RDWR; O_CLOEXEC; O_SYNC]
        0o644
      |> Lwt_result.ok
    in
    let* () =
      protect ~on_error:(fun err ->
          let*! () = Lwt_unix.close lockfile in
          fail err)
      @@ fun () ->
      let*! () = Lwt_unix.lockf lockfile Unix.F_LOCK 0 in
      return_unit
    in
    return lockfile
  in
  trace (Rollup_node_errors.Could_not_acquire_lock lockfile_path)
  @@ lock_aux ~data_dir

let unlock {lockfile; _} =
  Lwt.finalize
    (fun () -> Lwt_unix.lockf lockfile Unix.F_ULOCK 0)
    (fun () -> Lwt_unix.close lockfile)

let processing_lockfile_path ~data_dir =
  Filename.concat data_dir "processing_lock"

let gc_lockfile_path ~data_dir = Filename.concat data_dir "gc_lock"

let make_kernel_logger event ?log_kernel_debug_file logs_dir =
  let open Lwt_syntax in
  let path =
    match log_kernel_debug_file with
    | None -> Filename.concat logs_dir "kernel.log"
    | Some path -> path
  in
  let path_dir = Filename.dirname path in
  let* () = Lwt_utils_unix.create_dir path_dir in
  let* fd =
    Lwt_unix.openfile path Lwt_unix.[O_WRONLY; O_CREAT; O_APPEND] 0o0644
  in
  let chan =
    Lwt_io.of_fd ~close:(fun () -> Lwt_unix.close fd) ~mode:Lwt_io.Output fd
  in
  let kernel_debug msg =
    let* () = Lwt_io.write chan msg in
    let* () = Lwt_io.flush chan in
    let* () = event msg in
    return_unit
  in
  return (kernel_debug, fun () -> Lwt_io.close chan)

let check_and_set_history_mode (type a) (mode : a Store_sigs.mode)
    (store : a Store.store) (history_mode : Configuration.history_mode) =
  let open Lwt_result_syntax in
  let* stored_history_mode =
    match mode with
    | Read_only -> Store.History_mode.read store.history_mode
    | Read_write -> Store.History_mode.read store.history_mode
  in
  let save_when_rw () =
    match mode with
    | Read_only -> return_unit
    | Read_write -> Store.History_mode.write store.history_mode history_mode
  in
  match (stored_history_mode, history_mode) with
  | None, _ -> save_when_rw ()
  | Some Archive, Archive | Some Full, Full -> return_unit
  | Some Archive, Full ->
      (* Data will be cleaned at next GC, just save new mode *)
      let*! () = Event.convert_history_mode Archive Full in
      save_when_rw ()
  | Some Full, Archive ->
      failwith "Cannot transform a full rollup node into an archive one."

let update_metadata ({Metadata.rollup_address; _} as metadata) ~data_dir =
  let open Lwt_result_syntax in
  let* disk_metadata = Metadata.Versioned.read_metadata_file ~dir:data_dir in
  match disk_metadata with
  | Some (V1 {rollup_address = saved_address; context_version; _}) ->
      let*? () = Context.Version.check context_version in
      fail_unless Address.(rollup_address = saved_address)
      @@ Rollup_node_errors.Unexpected_rollup {rollup_address; saved_address}
  | Some (V0 {rollup_address = saved_address; context_version}) ->
      let*? () = Context.Version.check context_version in
      let*? () =
        error_unless Address.(rollup_address = saved_address)
        @@ Rollup_node_errors.Unexpected_rollup {rollup_address; saved_address}
      in
      Metadata.write_metadata_file ~dir:data_dir metadata
  | None -> Metadata.write_metadata_file ~dir:data_dir metadata

let init (cctxt : #Client_context.full) ~data_dir ~irmin_cache_size
    ~index_buffer_size ?log_kernel_debug_file ?last_whitelist_update mode
    l1_ctxt genesis_info ~lcc ~lpc kind current_protocol
    Configuration.(
      {
        sc_rollup_address = rollup_address;
        l2_blocks_cache_size;
        dal_node_endpoint;
        _;
      } as configuration) =
  let open Lwt_result_syntax in
  let* lockfile = lock ~data_dir in
  let metadata =
    {
      Metadata.rollup_address;
      context_version = Context.Version.version;
      kind;
      genesis_info;
    }
  in
  let* () = update_metadata metadata ~data_dir in
  let* () =
    Store_migration.maybe_run_migration
      metadata
      ~storage_dir:(Configuration.default_storage_dir data_dir)
      ~index_buffer_size:Configuration.default_index_buffer_size
  in
  let dal_cctxt =
    Option.map Dal_node_client.make_unix_cctxt dal_node_endpoint
  in
  let* store =
    Store.load
      mode
      ~index_buffer_size
      ~l2_blocks_cache_size
      Configuration.(default_storage_dir data_dir)
  in
  let* context =
    Context.load
      ~cache_size:irmin_cache_size
      mode
      (Configuration.default_context_dir data_dir)
  in
  let* () = check_and_set_history_mode mode store configuration.history_mode in
  let*! () = Event.rollup_exists ~addr:rollup_address ~kind in
  let*! () =
    if dal_cctxt = None && current_protocol.constants.dal.feature_enable then
      Event.warn_dal_enabled_no_node ()
    else Lwt.return_unit
  in
  let* dac_client =
    Option.map_es
      (fun observer_endpoint ->
        Dac_observer_client.init
          {
            observer_endpoint;
            reveal_data_dir = Filename.concat data_dir (Kind.to_string kind);
            timeout_seconds = configuration.dac_timeout;
          })
      configuration.dac_observer_endpoint
  in
  let*! kernel_debug_logger, kernel_debug_finaliser =
    let open Lwt_syntax in
    if configuration.log_kernel_debug then
      make_kernel_logger Event.kernel_debug ?log_kernel_debug_file data_dir
    else return (Event.kernel_debug, fun () -> return_unit)
  in
  let global_block_watcher = Lwt_watcher.create_input () in
  let private_info =
    Option.map
      (fun (message_index, outbox_level) ->
        {
          last_whitelist_update =
            {outbox_level; message_index = Z.to_int message_index};
          last_outbox_level_searched = outbox_level;
        })
      last_whitelist_update
  in
  return
    {
      config = configuration;
      cctxt = (cctxt :> Client_context.full);
      dal_cctxt;
      dac_client;
      data_dir;
      l1_ctxt;
      genesis_info;
      lcc = Reference.new_ lcc;
      lpc = Reference.new_ lpc;
      private_info = Reference.new_ private_info;
      kind;
      injector_retention_period = 0;
      block_finality_time = 2;
      lockfile;
      store;
      context;
      kernel_debug_logger;
      finaliser = kernel_debug_finaliser;
      current_protocol;
      global_block_watcher;
    }

let close ({cctxt; store; context; l1_ctxt; finaliser; _} as node_ctxt) =
  let open Lwt_result_syntax in
  let message = cctxt#message in
  let*! () = message "Running finaliser@." in
  let*! () = finaliser () in
  let*! () = message "Shutting down L1@." in
  let*! () = Layer1.shutdown l1_ctxt in
  let*! () = message "Closing context@." in
  let*! () = Context.close context in
  let*! () = message "Closing store@." in
  let* () = Store.close store in
  let*! () = message "Releasing lock@." in
  let*! () = unlock node_ctxt in
  return_unit

let checkout_context node_ctxt block_hash =
  let open Lwt_result_syntax in
  let* l2_header =
    Store.L2_blocks.header node_ctxt.store.l2_blocks block_hash
  in
  let*? context_hash =
    let open Result_syntax in
    match l2_header with
    | None ->
        tzfail (Rollup_node_errors.Cannot_checkout_context (block_hash, None))
    | Some {context; _} -> return context
  in
  let*! ctxt = Context.checkout node_ctxt.context context_hash in
  match ctxt with
  | None ->
      tzfail
        (Rollup_node_errors.Cannot_checkout_context
           (block_hash, Some context_hash))
  | Some ctxt -> return ctxt

let dal_supported node_ctxt =
  node_ctxt.dal_cctxt <> None
  && (Reference.get node_ctxt.current_protocol).constants.dal.feature_enable

let readonly (node_ctxt : _ t) =
  {
    node_ctxt with
    store = Store.readonly node_ctxt.store;
    context = Context.readonly node_ctxt.context;
    lcc = Reference.readonly node_ctxt.lcc;
    lpc = Reference.readonly node_ctxt.lpc;
    private_info = Reference.readonly node_ctxt.private_info;
  }

type 'a delayed_write = ('a, rw) Delayed_write_monad.t

(** Abstraction over store  *)

module Lwt_result_option_syntax = struct
  let ( let** ) a f =
    let open Lwt_result_syntax in
    let* a in
    match a with None -> return_none | Some a -> f a
end

let hash_of_level_opt {store; cctxt; _} level =
  let open Lwt_result_syntax in
  let* hash = Store.Levels_to_hashes.find store.levels_to_hashes level in
  match hash with
  | Some hash -> return_some hash
  | None ->
      let*! hash =
        Mavryk_shell_services.Shell_services.Blocks.hash
          cctxt
          ~chain:cctxt#chain
          ~block:(`Level level)
          ()
      in
      return (Result.to_option hash)

let hash_of_level node_ctxt level =
  let open Lwt_result_syntax in
  let* hash = hash_of_level_opt node_ctxt level in
  match hash with
  | Some h -> return h
  | None -> failwith "Cannot retrieve hash of level %ld" level

let level_of_hash {l1_ctxt; store; _} hash =
  let open Lwt_result_syntax in
  let* l2_header = Store.L2_blocks.header store.l2_blocks hash in
  match l2_header with
  | Some {level; _} -> return level
  | None ->
      let+ {level; _} = Layer1.fetch_mavryk_shell_header l1_ctxt hash in
      level

let save_level {store; _} Layer1.{hash; level} =
  Store.Levels_to_hashes.add store.levels_to_hashes level hash

let save_l2_block {store; _} (head : Sc_rollup_block.t) =
  let head_info = {head with header = (); content = ()} in
  Store.L2_blocks.append
    store.l2_blocks
    ~key:head.header.block_hash
    ~header:head.header
    ~value:head_info

let notify_processed_tezos_level node_ctxt level =
  node_ctxt.sync.processed_level <- level ;
  Lwt_watcher.notify node_ctxt.sync.sync_level_input level

let set_l2_head node_ctxt (head : Sc_rollup_block.t) =
  let open Lwt_result_syntax in
  let+ () = Store.L2_head.write node_ctxt.store.l2_head head in
  notify_processed_tezos_level node_ctxt head.header.level ;
  Lwt_watcher.notify node_ctxt.global_block_watcher head

let is_processed {store; _} head = Store.L2_blocks.mem store.l2_blocks head

let last_processed_head_opt {store; _} = Store.L2_head.read store.l2_head

let mark_finalized_level {store; _} level =
  Store.Last_finalized_level.write store.last_finalized_level level

let get_finalized_level {store; _} =
  let open Lwt_result_syntax in
  let+ level = Store.Last_finalized_level.read store.last_finalized_level in
  Option.value level ~default:0l

let get_l2_block {store; _} block_hash =
  let open Lwt_result_syntax in
  let* block = Store.L2_blocks.read store.l2_blocks block_hash in
  match block with
  | None ->
      failwith "Could not retrieve L2 block for %a" Block_hash.pp block_hash
  | Some (info, header) -> return {info with Sc_rollup_block.header}

let find_l2_block {store; _} block_hash =
  let open Lwt_result_syntax in
  let+ block = Store.L2_blocks.read store.l2_blocks block_hash in
  Option.map (fun (info, header) -> {info with Sc_rollup_block.header}) block

let get_l2_block_by_level node_ctxt level =
  let open Lwt_result_syntax in
  Error.trace_lwt_result_with "Could not retrieve L2 block at level %ld" level
  @@ let* block_hash = hash_of_level node_ctxt level in
     get_l2_block node_ctxt block_hash

let find_l2_block_by_level node_ctxt level =
  let open Lwt_result_syntax in
  let* block_hash = hash_of_level_opt node_ctxt level in
  match block_hash with
  | None -> return_none
  | Some block_hash -> find_l2_block node_ctxt block_hash

let get_finalized_head_opt node_ctxt =
  let open Lwt_result_syntax in
  let* level =
    Store.Last_finalized_level.read node_ctxt.store.last_finalized_level
  in
  match level with
  | None -> return_none
  | Some level -> find_l2_block_by_level node_ctxt level

let head_of_block_level (hash, level) = {Layer1.hash; level}

let block_level_of_head Layer1.{hash; level} = (hash, level)

let get_l2_block_predecessor node_ctxt hash =
  let open Lwt_result_syntax in
  let+ header = Store.L2_blocks.header node_ctxt.store.l2_blocks hash in
  Option.map
    (fun {Sc_rollup_block.predecessor; level; _} ->
      (predecessor, Int32.pred level))
    header

let get_predecessor_opt node_ctxt (hash, level) =
  let open Lwt_result_syntax in
  let* pred = get_l2_block_predecessor node_ctxt hash in
  match pred with
  | Some p -> return_some p
  | None ->
      (* [head] is not already known in the L2 chain *)
      Layer1.get_predecessor_opt node_ctxt.l1_ctxt (hash, level)

let get_predecessor node_ctxt (hash, level) =
  let open Lwt_result_syntax in
  let* pred = get_l2_block_predecessor node_ctxt hash in
  match pred with
  | Some p -> return p
  | None ->
      (* [head] is not already known in the L2 chain *)
      Layer1.get_predecessor node_ctxt.l1_ctxt (hash, level)

let header_of_hash node_ctxt hash =
  let open Lwt_result_syntax in
  let+ header = Layer1.fetch_mavryk_shell_header node_ctxt.l1_ctxt hash in
  {Layer1.hash; level = header.level; header}

let header_of_head node_ctxt Layer1.{hash; level = _} =
  header_of_hash node_ctxt hash

let get_mavryk_reorg_for_new_head node_ctxt old_head new_head =
  let open Lwt_result_syntax in
  let old_head =
    match old_head with
    | `Level l -> `Level l
    | `Head Layer1.{hash; level} -> `Head (hash, level)
  in
  let+ reorg =
    Layer1.get_mavryk_reorg_for_new_head
      node_ctxt.l1_ctxt
      ~get_old_predecessor:(get_predecessor node_ctxt)
      old_head
      (block_level_of_head new_head)
  in
  Reorg.map head_of_block_level reorg

let get_predecessor_opt node_ctxt head =
  let open Lwt_result_syntax in
  let+ res = get_predecessor_opt node_ctxt (block_level_of_head head) in
  Option.map head_of_block_level res

let get_predecessor node_ctxt head =
  let open Lwt_result_syntax in
  let+ res = get_predecessor node_ctxt (block_level_of_head head) in
  head_of_block_level res

let get_predecessor_header_opt node_ctxt head =
  let open Lwt_result_syntax in
  let* res = get_predecessor_opt node_ctxt (Layer1.head_of_header head) in
  Option.map_es (header_of_head node_ctxt) res

let get_predecessor_header node_ctxt head =
  let open Lwt_result_syntax in
  let* res = get_predecessor node_ctxt (Layer1.head_of_header head) in
  header_of_head node_ctxt res

(* TODO: https://gitlab.com/tezos/tezos/-/issues/4128
   Unit test the function tick_search. *)

(** Returns the block that is right before [tick]. [big_step_blocks] is used to
    first look for a block before the [tick] *)
let tick_search ~big_step_blocks node_ctxt ?min_level head tick =
  let open Lwt_result_syntax in
  if Z.Compare.(head.Sc_rollup_block.initial_tick <= tick) then
    if Z.Compare.(Sc_rollup_block.final_tick head < tick) then
      (* The head block does not contain the tick *)
      return_none
    else
      (* The starting block contains the tick we want, we are done. *)
      return_some head
  else
    let* gc_levels = Store.Gc_levels.read node_ctxt.store.gc_levels in
    let first_available_level =
      match gc_levels with
      | Some {first_available_level = l; _} -> l
      | None -> node_ctxt.genesis_info.level
    in
    let min_level =
      match min_level with
      | Some min_level -> Int32.max min_level first_available_level
      | None -> first_available_level
    in
    let rec find_big_step (end_block : Sc_rollup_block.t) =
      (* Each iteration of [find_big_step b] looks if the [tick] happened in
         [b - 4096; b[. *)
      let start_level =
        Int32.sub end_block.header.level (Int32.of_int big_step_blocks)
      in
      let start_level =
        (* We stop the coarse search at [min_level] in any case. *)
        Int32.max start_level min_level
      in
      let* start_block = get_l2_block_by_level node_ctxt start_level in
      if Z.Compare.(start_block.initial_tick <= tick) then
        (* The tick happened after [start_block] and we know it happened before
           [end_block]. *)
        return (start_block, end_block)
      else if start_level = min_level then
        (* We've reached the hard lower bound for the search and we know the
           tick happened before. *)
        failwith
          "Tick %a happened before minimal level %ld with tick %a"
          Z.pp_print
          tick
          min_level
          Z.pp_print
          start_block.initial_tick
      else
        (* The tick happened before [start_block], so we restart the coarse
           search with it as the upper bound. *)
        find_big_step start_block
    in
    let block_level Sc_rollup_block.{header = {level; _}; _} =
      Int32.to_int level
    in
    let rec dicho start_block end_block =
      (* Precondition:
             [start_block <> end_block =>
              end_block.initial_tick > tick >= start_block.initial_tick] *)
      let start_level = block_level start_block in
      let end_level = block_level end_block in
      if end_level - start_level <= 1 then
        (* We have found the interval where the tick happened *)
        return_some start_block
      else
        let middle_level = start_level + ((end_level - start_level) / 2) in
        let* block_middle =
          get_l2_block_by_level node_ctxt (Int32.of_int middle_level)
        in
        if Z.Compare.(block_middle.initial_tick <= tick) then
          dicho block_middle end_block
        else dicho start_block block_middle
    in
    (* First linear approximation *)
    let* start_block, end_block = find_big_step head in
    (* Then do dichotomy on interval [start_block; end_block] *)
    dicho start_block end_block

let block_with_tick ({store; _} as node_ctxt) ?min_level ~max_level tick =
  let open Lwt_result_syntax in
  let open Lwt_result_option_syntax in
  Error.trace_lwt_result_with
    "Could not retrieve block with tick %a"
    Z.pp_print
    tick
  @@ let** head = Store.L2_head.read store.l2_head in
     (* We start by taking big steps of 4096 blocks for the first
        approximation. This means we need at most 20 big steps to start a
        dichotomy on a 4096 blocks interval (at most 12 steps). We could take
        the refutation period as the big_step_blocks to do a dichotomy on the
        full space but we anticipate refutation to happen most of the time close
        to the head. *)
     let** head =
       if head.header.level <= max_level then return_some head
       else find_l2_block_by_level node_ctxt max_level
     in
     tick_search ~big_step_blocks:4096 node_ctxt ?min_level head tick

let find_commitment {store; _} commitment_hash =
  let open Lwt_result_syntax in
  let+ commitment = Store.Commitments.read store.commitments commitment_hash in
  Option.map fst commitment

let get_commitment node_ctxt commitment_hash =
  let open Lwt_result_syntax in
  let* commitment = find_commitment node_ctxt commitment_hash in
  match commitment with
  | None ->
      failwith
        "Could not retrieve commitment %a"
        Commitment.Hash.pp
        commitment_hash
  | Some i -> return i

let commitment_exists {store; _} hash =
  Store.Commitments.mem store.commitments hash

let save_commitment {store; _} commitment =
  let open Lwt_result_syntax in
  let hash = Commitment.hash commitment in
  let+ () =
    Store.Commitments.append store.commitments ~key:hash ~value:commitment
  in
  hash

let tick_offset_of_commitment_period node_ctxt (commitment : Commitment.t) =
  let open Lwt_result_syntax in
  let+ commitment_block =
    get_l2_block_by_level node_ctxt commitment.inbox_level
  in
  (* Final tick of commitment period *)
  let commitment_final_tick =
    Z.add commitment_block.initial_tick (Z.of_int64 commitment_block.num_ticks)
  in
  (* Final tick of predecessor commitment, i.e. initial tick of commitment
     period *)
  Z.sub commitment_final_tick (Z.of_int64 commitment.number_of_ticks)

let commitment_published_at_level {store; _} commitment =
  Store.Commitments_published_at_level.find
    store.commitments_published_at_level
    commitment

let set_commitment_published_at_level {store; _} hash =
  Store.Commitments_published_at_level.add
    store.commitments_published_at_level
    hash

type commitment_source = Anyone | Us

let commitment_was_published {store; _} ~source commitment_hash =
  let open Lwt_result_syntax in
  match source with
  | Anyone ->
      Store.Commitments_published_at_level.mem
        store.commitments_published_at_level
        commitment_hash
  | Us -> (
      let+ info =
        Store.Commitments_published_at_level.find
          store.commitments_published_at_level
          commitment_hash
      in
      match info with
      | Some {published_at_level = Some _; _} -> true
      | _ -> false)

let set_lcc node_ctxt lcc =
  let open Lwt_result_syntax in
  let lcc_l1 = Reference.get node_ctxt.lcc in
  let* () = Store.Lcc.write node_ctxt.store.lcc lcc in
  if lcc.level > lcc_l1.level then Reference.set node_ctxt.lcc lcc ;
  let*! () =
    Commitment_event.last_cemented_commitment_updated lcc.commitment lcc.level
  in
  return_unit

let last_seen_lcc {store; genesis_info; _} =
  let open Lwt_result_syntax in
  let+ lcc = Store.Lcc.read store.lcc in
  match lcc with
  | Some lcc -> lcc
  | None ->
      {commitment = genesis_info.commitment_hash; level = genesis_info.level}

let register_published_commitment node_ctxt commitment ~first_published_at_level
    ~level ~published_by_us =
  let open Lwt_result_syntax in
  let commitment_hash = Commitment.hash commitment in
  let* prev_publication =
    Store.Commitments_published_at_level.mem
      node_ctxt.store.commitments_published_at_level
      commitment_hash
  in
  let published_at_level = if published_by_us then Some level else None in
  let* () =
    if (not prev_publication) || published_by_us then
      set_commitment_published_at_level
        node_ctxt
        commitment_hash
        {first_published_at_level; published_at_level}
    else return_unit
  in
  when_ published_by_us @@ fun () ->
  let* () = Store.Lpc.write node_ctxt.store.lpc commitment in
  let update_lpc_ref =
    match Reference.get node_ctxt.lpc with
    | None -> true
    | Some {inbox_level; _} -> commitment.inbox_level >= inbox_level
  in
  if update_lpc_ref then Reference.set node_ctxt.lpc (Some commitment) ;
  return_unit

let find_inbox {store; _} inbox_hash =
  let open Lwt_result_syntax in
  let+ inbox = Store.Inboxes.read store.inboxes inbox_hash in
  Option.map fst inbox

let get_inbox node_ctxt inbox_hash =
  let open Lwt_result_syntax in
  let* inbox = find_inbox node_ctxt inbox_hash in
  match inbox with
  | None ->
      failwith
        "Could not retrieve inbox %a"
        Mavkit_smart_rollup.Inbox.Hash.pp
        inbox_hash
  | Some i -> return i

let save_inbox {store; _} inbox =
  let open Lwt_result_syntax in
  let hash = Mavkit_smart_rollup.Inbox.hash inbox in
  let+ () = Store.Inboxes.append store.inboxes ~key:hash ~value:inbox in
  hash

let find_inbox_by_block_hash ({store; _} as node_ctxt) block_hash =
  let open Lwt_result_syntax in
  let* header = Store.L2_blocks.header store.l2_blocks block_hash in
  match header with
  | None -> return_none
  | Some {inbox_hash; _} -> find_inbox node_ctxt inbox_hash

let inbox_of_head node_ctxt Layer1.{hash = block_hash; level = block_level} =
  let open Lwt_result_syntax in
  let* possible_inbox = find_inbox_by_block_hash node_ctxt block_hash in
  (* Pre-condition: forall l. (l >= genesis_level) => inbox[l] <> None. *)
  match possible_inbox with
  | None ->
      (* The inbox exists for each mavryk block the rollup should care about.
         That is, every block at or after the origination level. We then join
         the bandwagon and build the inbox on top of the protocol's inbox
         at the end of the origination level. *)
      if block_level >= node_ctxt.genesis_info.level then
        (* Invariant broken, the inbox for this level should exist. *)
        failwith
          "The inbox for block hash %a (level = %ld) is missing."
          Block_hash.pp
          block_hash
          block_level
      else
        (* The rollup node should not care about levels before the genesis
           level. *)
        failwith
          "Asking for the inbox before the genesis level (i.e. %ld), out of \
           the scope of the rollup's node"
          block_level
  | Some inbox -> return inbox

let get_inbox_by_block_hash node_ctxt hash =
  let open Lwt_result_syntax in
  let* level = level_of_hash node_ctxt hash in
  inbox_of_head node_ctxt {hash; level}

let unsafe_find_stored_messages node_ctxt =
  Store.Messages.read node_ctxt.store.messages

let unsafe_get_stored_messages node_ctxt messages_hash =
  let open Lwt_result_syntax in
  let* res = unsafe_find_stored_messages node_ctxt messages_hash in
  match res with
  | None ->
      failwith
        "Could not retrieve messages with payloads merkelized hash %a"
        Merkelized_payload_hashes_hash.pp
        messages_hash
  | Some (messages, _pred) -> return messages

let get_num_messages {store; _} hash =
  let open Lwt_result_syntax in
  let* msg = Store.Messages.read store.messages hash in
  match msg with
  | None ->
      failwith
        "Could not retrieve number of messages for inbox witness %a"
        Merkelized_payload_hashes_hash.pp
        hash
  | Some (messages, _pred_hash) -> return (List.length messages)

let save_messages {store; _} key ~predecessor messages =
  Store.Messages.append
    store.messages
    ~key
    ~header:predecessor
    ~value:(messages :> string list)

let get_full_l2_block node_ctxt block_hash =
  let open Lwt_result_syntax in
  let* block = get_l2_block node_ctxt block_hash in
  let* inbox = get_inbox node_ctxt block.header.inbox_hash
  and* messages =
    unsafe_get_stored_messages node_ctxt block.header.inbox_witness
  and* commitment =
    Option.map_es (get_commitment node_ctxt) block.header.commitment_hash
  in
  return {block with content = {Sc_rollup_block.inbox; messages; commitment}}

type proto_info = {
  proto_level : int;
  first_level_of_protocol : bool;
  protocol : Protocol_hash.t;
}

let protocol_of_level_with_store (store : _ Store.t) level =
  let open Lwt_result_syntax in
  let* protocols = Store.Protocols.read store.protocols in
  let*? protocols =
    match protocols with
    | None | Some [] ->
        error_with "Cannot infer protocol for level %ld: no protocol info" level
    | Some protos -> Ok protos
  in
  let rec find = function
    | [] ->
        error_with "Cannot infer protocol for level %ld: no information" level
    | {Store.Protocols.level = p_level; proto_level; protocol} :: protos -> (
        (* Latest protocols appear first in the list *)
        match p_level with
        | First_known l when level >= l ->
            Ok {protocol; proto_level; first_level_of_protocol = false}
        | Activation_level l when level > l ->
            (* The block at the activation level is of the previous protocol, so
               we are in the protocol that was activated at [l] only when the
               level we query is after [l]. *)
            Ok
              {
                protocol;
                proto_level;
                first_level_of_protocol = level = Int32.succ l;
              }
        | _ -> (find [@tailcall]) protos)
  in
  Lwt.return (find protocols)

let protocol_of_level node_ctxt level =
  assert (level >= node_ctxt.genesis_info.level) ;
  protocol_of_level_with_store node_ctxt.store level

let last_seen_protocol node_ctxt =
  let open Lwt_result_syntax in
  let+ protocols = Store.Protocols.read node_ctxt.store.protocols in
  match protocols with
  | None | Some [] -> None
  | Some (p :: _) -> Some p.protocol

let protocol_activation_level node_ctxt protocol_hash =
  let open Lwt_result_syntax in
  let* protocols = Store.Protocols.read node_ctxt.store.protocols in
  match
    Option.bind
      protocols
      (List.find_map (function Store.Protocols.{protocol; level; _} ->
           if Protocol_hash.(protocol_hash = protocol) then Some level else None))
  with
  | None ->
      failwith
        "Could not determine the activation level of a previously unseen \
         protocol %a"
        Protocol_hash.pp
        protocol_hash
  | Some l -> return l

let save_protocol_info node_ctxt (block : Layer1.header)
    ~(predecessor : Layer1.header) =
  let open Lwt_result_syntax in
  let* protocols = Store.Protocols.read node_ctxt.store.protocols in
  match protocols with
  | Some ({proto_level; _} :: _)
    when proto_level = block.header.proto_level
         && block.header.proto_level = predecessor.header.proto_level ->
      (* Nominal case, no protocol change. Nothing to do. *)
      return_unit
  | None | Some [] ->
      (* No protocols information saved in the rollup node yet, initialize with
         information by looking at the current head and its predecessor.
         We need to figure out if a protocol upgrade happened in one of these two blocks.
      *)
      let* {current_protocol; next_protocol} =
        Mavryk_shell_services.Shell_services.Blocks.protocols
          node_ctxt.cctxt
          ~block:(`Hash (block.hash, 0))
          ()
      and* {
             current_protocol = pred_current_protocol;
             next_protocol = pred_next_protocol;
           } =
        Mavryk_shell_services.Shell_services.Blocks.protocols
          node_ctxt.cctxt
          ~block:(`Hash (predecessor.hash, 0))
          ()
      in
      (* The first point in the protocol list is the one regarding
         [predecessor]. If it is a migration block we register the activation
         level, otherwise we don't go back any further and consider it as the
         first known block of the protocol. *)
      let pred_proto_info =
        Store.Protocols.
          {
            level =
              (if Protocol_hash.(pred_current_protocol = pred_next_protocol)
              then First_known predecessor.level
              else Activation_level predecessor.level);
            proto_level = predecessor.header.proto_level;
            protocol = pred_next_protocol;
          }
      in
      let protocols =
        if Protocol_hash.(current_protocol = next_protocol) then
          (* There is no protocol upgrade in [head], so no new point to add the protocol list. *)
          [pred_proto_info]
        else
          (* [head] is a migration block, add the new protocol with its activation in the list. *)
          let proto_info =
            Store.Protocols.
              {
                level = Activation_level block.level;
                proto_level = block.header.proto_level;
                protocol = next_protocol;
              }
          in
          [proto_info; pred_proto_info]
      in
      Store.Protocols.write node_ctxt.store.protocols protocols
  | Some
      ({proto_level = last_proto_level; _} :: previous_protocols as protocols)
    ->
      (* block.header.proto_level <> last_proto_level or head is a migration
         block, i.e. there is a protocol change w.r.t. last registered one. *)
      let is_head_migration_block =
        block.header.proto_level <> predecessor.header.proto_level
      in
      let* proto_info =
        let+ {next_protocol = protocol; _} =
          Mavryk_shell_services.Shell_services.Blocks.protocols
            node_ctxt.cctxt
            ~block:(`Hash (block.hash, 0))
            ()
        in
        let level =
          if is_head_migration_block then
            Store.Protocols.Activation_level block.level
          else First_known block.level
        in
        Store.Protocols.
          {level; proto_level = block.header.proto_level; protocol}
      in
      let protocols =
        if block.header.proto_level > last_proto_level then
          (* Protocol upgrade, add new item to protocol list *)
          proto_info :: protocols
        else if block.header.proto_level < last_proto_level then (
          (* Reorganization in which a protocol migration block was
             backtracked. *)
          match previous_protocols with
          | [] ->
              (* No info further back, store what we know. *)
              [proto_info]
          | previous_proto :: _ ->
              (* make sure that we are in the case where we backtracked the
                 migration block. *)
              assert (
                Protocol_hash.(proto_info.protocol = previous_proto.protocol)) ;
              (* Remove last stored protocol *)
              previous_protocols)
        else
          (* block.header.proto_level = last_proto_level && is_migration_block *)
          (* Reorganization where we are doing a different protocol
             upgrade. Replace last stored protocol. *)
          proto_info :: previous_protocols
      in
      Store.Protocols.write node_ctxt.store.protocols protocols

let get_slot_header {store; _} ~published_in_block_hash slot_index =
  Error.trace_lwt_result_with
    "Could not retrieve slot header for slot index %d published in block %a"
    slot_index
    Block_hash.pp
    published_in_block_hash
  @@ Store.Dal_slots_headers.get
       store.irmin_store
       ~primary_key:published_in_block_hash
       ~secondary_key:slot_index

let get_all_slot_headers {store; _} ~published_in_block_hash =
  Store.Dal_slots_headers.list_values
    store.irmin_store
    ~primary_key:published_in_block_hash

let get_slot_indexes {store; _} ~published_in_block_hash =
  Store.Dal_slots_headers.list_secondary_keys
    store.irmin_store
    ~primary_key:published_in_block_hash

let save_slot_header {store; _} ~published_in_block_hash
    (slot_header : Dal.Slot_header.t) =
  Store.Dal_slots_headers.add
    store.irmin_store
    ~primary_key:published_in_block_hash
    ~secondary_key:slot_header.id.index
    slot_header

let find_slot_status {store; _} ~confirmed_in_block_hash slot_index =
  Store.Dal_slots_statuses.find
    store.irmin_store
    ~primary_key:confirmed_in_block_hash
    ~secondary_key:slot_index

let list_slots_statuses {store; _} ~confirmed_in_block_hash =
  Store.Dal_slots_statuses.list_secondary_keys_with_values
    store.irmin_store
    ~primary_key:confirmed_in_block_hash

let save_slot_status {store; _} current_block_hash slot_index status =
  Store.Dal_slots_statuses.add
    store.irmin_store
    ~primary_key:current_block_hash
    ~secondary_key:slot_index
    status

let get_gc_levels node_ctxt =
  let open Lwt_result_syntax in
  let+ gc_levels = Store.Gc_levels.read node_ctxt.store.gc_levels in
  match gc_levels with
  | Some gc_levels -> gc_levels
  | None ->
      {
        last_gc_level = node_ctxt.genesis_info.level;
        first_available_level = node_ctxt.genesis_info.level;
      }

let save_gc_info node_ctxt ~at_level ~gc_level =
  let open Lwt_syntax in
  (* Note: Setting the `first_available_level` before GC succeeds simplifies the
     code. However, it may be temporarily inaccurate if the GC run spans over
     several levels or if it fails. This is not foreseen to cause any issues,
     but if greater accuracy is needed, the `first_available_level` can be set
     after the GC finishes via a callback. *)
  let* res =
    Store.Gc_levels.write
      node_ctxt.store.gc_levels
      {last_gc_level = at_level; first_available_level = gc_level}
  in
  match res with
  | Error _ -> Event.gc_levels_storage_failure ()
  | Ok () -> return_unit

let get_gc_level node_ctxt =
  let open Lwt_result_syntax in
  match node_ctxt.config.history_mode with
  | Archive ->
      (* Never call GC in archive mode *)
      return_none
  | Full ->
      (* GC up to LCC in full mode *)
      let+ lcc = last_seen_lcc node_ctxt in
      Some lcc.level

let gc node_ctxt ~(level : int32) =
  let open Lwt_result_syntax in
  (* [gc_level] is the level corresponding to the hash on which GC will be
     called. *)
  let* gc_level = get_gc_level node_ctxt in
  let frequency = node_ctxt.config.gc_parameters.frequency_in_blocks in
  let* {last_gc_level; first_available_level} = get_gc_levels node_ctxt in
  match gc_level with
  | None -> return_unit
  | Some gc_level
    when gc_level > first_available_level
         && Int32.(sub level last_gc_level >= frequency)
         && Context.is_gc_finished node_ctxt.context
         && Store.is_gc_finished node_ctxt.store -> (
      let* hash = hash_of_level node_ctxt gc_level in
      let* header = Store.L2_blocks.header node_ctxt.store.l2_blocks hash in
      match header with
      | None ->
          failwith
            "Could not retrieve L2 block header for %a"
            Block_hash.pp
            hash
      | Some {context; _} ->
          let* gc_lockfile =
            Utils.lock (gc_lockfile_path ~data_dir:node_ctxt.data_dir)
          in
          let*! () = Event.calling_gc ~gc_level ~head_level:level in
          let*! () = save_gc_info node_ctxt ~at_level:level ~gc_level in
          (* Start both node and context gc asynchronously *)
          let*! () = Context.gc node_ctxt.context context in
          let* () = Store.gc node_ctxt.store ~level:gc_level in
          let gc_waiter () =
            let open Lwt_syntax in
            let* () = Context.wait_gc_completion node_ctxt.context
            and* () = Store.wait_gc_completion node_ctxt.store in
            let* () = Event.gc_finished ~gc_level ~head_level:level in
            Utils.unlock gc_lockfile
          in
          Lwt.dont_wait gc_waiter (fun _exn -> ()) ;
          return_unit)
  | _ -> return_unit

let check_level_available node_ctxt accessed_level =
  let open Lwt_result_syntax in
  let* {first_available_level; _} = get_gc_levels node_ctxt in
  fail_when
    (accessed_level < first_available_level)
    (Rollup_node_errors.Access_below_first_available_level
       {first_available_level; accessed_level})

(** {2 Synchronization tracking} *)

let is_synchronized node_ctxt =
  let l1_head = Layer1.get_latest_head node_ctxt.l1_ctxt in
  match l1_head with
  | None -> true
  | Some l1_head -> node_ctxt.sync.processed_level = l1_head.level

let wait_synchronized node_ctxt =
  if is_synchronized node_ctxt then Lwt.return_unit
  else Lwt_condition.wait node_ctxt.sync.on_synchronized

(**/**)

module Internal_for_tests = struct
  let create_node_context cctxt (current_protocol : current_protocol) ~data_dir
      kind =
    let open Lwt_result_syntax in
    let rollup_address = Address.zero in
    let mode = Configuration.Observer in
    let*? operators =
      Purpose.make_operator
        ~needed_purposes:(Configuration.purposes_of_mode mode)
        []
    in
    let loser_mode = Loser_mode.no_failures in
    let l1_blocks_cache_size = Configuration.default_l1_blocks_cache_size in
    let l2_blocks_cache_size = Configuration.default_l2_blocks_cache_size in
    let index_buffer_size = Configuration.default_index_buffer_size in
    let irmin_cache_size = Configuration.default_irmin_cache_size in
    let config =
      Configuration.
        {
          sc_rollup_address = rollup_address;
          boot_sector_file = None;
          operators;
          rpc_addr = Configuration.default_rpc_addr;
          rpc_port = Configuration.default_rpc_port;
          metrics_addr = None;
          reconnection_delay = 5.;
          fee_parameters = Configuration.default_fee_parameters;
          mode;
          loser_mode;
          dal_node_endpoint = None;
          dac_observer_endpoint = None;
          dac_timeout = None;
          batcher = Configuration.default_batcher;
          injector = Configuration.default_injector;
          l1_blocks_cache_size;
          l2_blocks_cache_size;
          index_buffer_size = Some index_buffer_size;
          irmin_cache_size = Some irmin_cache_size;
          prefetch_blocks = None;
          log_kernel_debug = false;
          no_degraded = false;
          gc_parameters = Configuration.default_gc_parameters;
          history_mode = Configuration.default_history_mode;
          cors = Resto_cohttp.Cors.default;
        }
    in
    let* lockfile = lock ~data_dir in
    let* store =
      Store.load
        Read_write
        ~index_buffer_size
        ~l2_blocks_cache_size
        Configuration.(default_storage_dir data_dir)
    in
    let* context =
      Context.load
        Read_write
        (Configuration.default_context_dir data_dir)
        ~cache_size:irmin_cache_size
    in
    let genesis_info = {level = 0l; commitment_hash = Commitment.Hash.zero} in
    let l1_ctxt = Layer1.Internal_for_tests.dummy cctxt in
    let lcc = Reference.new_ {commitment = Commitment.Hash.zero; level = 0l} in
    let lpc = Reference.new_ None in
    let* () =
      Store.Protocols.write
        store.protocols
        [
          Store.Protocols.
            {
              level = Activation_level 0l;
              proto_level = current_protocol.proto_level;
              protocol = current_protocol.hash;
            };
        ]
    in
    let global_block_watcher = Lwt_watcher.create_input () in
    return
      {
        config;
        cctxt = (cctxt :> Client_context.full);
        dal_cctxt = None;
        dac_client = None;
        data_dir;
        l1_ctxt;
        genesis_info;
        lcc;
        lpc;
        private_info = Reference.new_ None;
        kind;
        injector_retention_period = 0;
        block_finality_time = 2;
        current_protocol;
        lockfile;
        store;
        context;
        kernel_debug_logger = Event.kernel_debug;
        finaliser = (fun () -> Lwt.return_unit);
        global_block_watcher;
      }

  let unsafe_get_store node_ctxt = node_ctxt.store
end<|MERGE_RESOLUTION|>--- conflicted
+++ resolved
@@ -34,8 +34,6 @@
 
 type 'a store = 'a Store.t
 
-<<<<<<< HEAD
-=======
 module Node_store = struct
   let close (s : 'a store) = Store.close s
 
@@ -76,7 +74,6 @@
   let of_store store = store
 end
 
->>>>>>> 1a991a03
 type debug_logger = string -> unit Lwt.t
 
 type current_protocol = {
