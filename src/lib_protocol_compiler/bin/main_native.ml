(*****************************************************************************)
(*                                                                           *)
(* Open Source License                                                       *)
(* Copyright (c) 2018 Dynamic Ledger Solutions, Inc. <contact@tezos.com>     *)
(*                                                                           *)
(* Permission is hereby granted, free of charge, to any person obtaining a   *)
(* copy of this software and associated documentation files (the "Software"),*)
(* to deal in the Software without restriction, including without limitation *)
(* the rights to use, copy, modify, merge, publish, distribute, sublicense,  *)
(* and/or sell copies of the Software, and to permit persons to whom the     *)
(* Software is furnished to do so, subject to the following conditions:      *)
(*                                                                           *)
(* The above copyright notice and this permission notice shall be included   *)
(* in all copies or substantial portions of the Software.                    *)
(*                                                                           *)
(* THE SOFTWARE IS PROVIDED "AS IS", WITHOUT WARRANTY OF ANY KIND, EXPRESS OR*)
(* IMPLIED, INCLUDING BUT NOT LIMITED TO THE WARRANTIES OF MERCHANTABILITY,  *)
(* FITNESS FOR A PARTICULAR PURPOSE AND NONINFRINGEMENT. IN NO EVENT SHALL   *)
(* THE AUTHORS OR COPYRIGHT HOLDERS BE LIABLE FOR ANY CLAIM, DAMAGES OR OTHER*)
(* LIABILITY, WHETHER IN AN ACTION OF CONTRACT, TORT OR OTHERWISE, ARISING   *)
(* FROM, OUT OF OR IN CONNECTION WITH THE SOFTWARE OR THE USE OR OTHER       *)
(* DEALINGS IN THE SOFTWARE.                                                 *)
(*                                                                           *)
(*****************************************************************************)

let () = Lwt.Exception_filter.(set handle_all_except_runtime)

(* FIXME: https://gitlab.com/tezos/tezos/-/issues/4025
   Remove backwards compatible Mavryk symlinks. *)
let () =
  (* warn_if_argv0_name_not_mavkit *)
  let executable_name = Filename.basename Sys.argv.(0) in
  let prefix = "mavryk-" in
  if String.equal (String.sub executable_name 0 (String.length prefix)) prefix
  then
    let expected_name =
      let len_prefix = String.length prefix in
      "mavkit-"
      ^ String.sub
          executable_name
          len_prefix
          (String.length executable_name - len_prefix)
    in
    Format.eprintf
      "@[<v 2>@{<warning>@{<title>Warning@}@}@,\
       The executable with name @{<kwd>%s@} has been renamed to @{<kwd>%s@}. \
       The name @{<kwd>%s@} is now@,\
       deprecated, and it will be removed in a future release. Please update@,\
       your scripts to use the new name.@]@\n\
       @."
      executable_name
      expected_name
      executable_name
  else ()

let () =
  try
<<<<<<< HEAD
    Mavkit_protocol_compiler.Compiler.main
      Mavkit_protocol_compiler_native.Native.driver
      Mavryk_version_value.Bin_version.version_string ;
=======
    Octez_protocol_compiler.Compiler.main
      Octez_protocol_compiler_native.Native.driver
      Tezos_version_value.Bin_version.octez_version_string ;
>>>>>>> 1a991a03
    Stdlib.exit 0
  with exn ->
    Format.eprintf "%a\n%!" Opterrors.report_error exn ;
    Stdlib.exit 1<|MERGE_RESOLUTION|>--- conflicted
+++ resolved
@@ -55,15 +55,9 @@
 
 let () =
   try
-<<<<<<< HEAD
     Mavkit_protocol_compiler.Compiler.main
       Mavkit_protocol_compiler_native.Native.driver
-      Mavryk_version_value.Bin_version.version_string ;
-=======
-    Octez_protocol_compiler.Compiler.main
-      Octez_protocol_compiler_native.Native.driver
-      Tezos_version_value.Bin_version.octez_version_string ;
->>>>>>> 1a991a03
+      Mavryk_version_value.Bin_version.mavkit_version_string ;
     Stdlib.exit 0
   with exn ->
     Format.eprintf "%a\n%!" Opterrors.report_error exn ;
