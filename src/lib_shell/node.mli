(*****************************************************************************)
(*                                                                           *)
(* Open Source License                                                       *)
(* Copyright (c) 2018 Dynamic Ledger Solutions, Inc. <contact@tezos.com>     *)
(* Copyright (c) 2018-2021 Nomadic Labs, <contact@nomadic-labs.com>          *)
(*                                                                           *)
(* Permission is hereby granted, free of charge, to any person obtaining a   *)
(* copy of this software and associated documentation files (the "Software"),*)
(* to deal in the Software without restriction, including without limitation *)
(* the rights to use, copy, modify, merge, publish, distribute, sublicense,  *)
(* and/or sell copies of the Software, and to permit persons to whom the     *)
(* Software is furnished to do so, subject to the following conditions:      *)
(*                                                                           *)
(* The above copyright notice and this permission notice shall be included   *)
(* in all copies or substantial portions of the Software.                    *)
(*                                                                           *)
(* THE SOFTWARE IS PROVIDED "AS IS", WITHOUT WARRANTY OF ANY KIND, EXPRESS OR*)
(* IMPLIED, INCLUDING BUT NOT LIMITED TO THE WARRANTIES OF MERCHANTABILITY,  *)
(* FITNESS FOR A PARTICULAR PURPOSE AND NONINFRINGEMENT. IN NO EVENT SHALL   *)
(* THE AUTHORS OR COPYRIGHT HOLDERS BE LIABLE FOR ANY CLAIM, DAMAGES OR OTHER*)
(* LIABILITY, WHETHER IN AN ACTION OF CONTRACT, TORT OR OTHERWISE, ARISING   *)
(* FROM, OUT OF OR IN CONNECTION WITH THE SOFTWARE OR THE USE OR OTHER       *)
(* DEALINGS IN THE SOFTWARE.                                                 *)
(*                                                                           *)
(*****************************************************************************)

type t

<<<<<<< HEAD
val get_version : t -> Mavryk_version.Node_version.t
=======
val get_version : t -> Tezos_version.Octez_node_version.t
>>>>>>> 1a991a03

type config = {
  genesis : Genesis.t;
  chain_name : Distributed_db_version.Name.t;
  sandboxed_chain_name : Distributed_db_version.Name.t;
  user_activated_upgrades : User_activated.upgrades;
  user_activated_protocol_overrides : User_activated.protocol_overrides;
  operation_metadata_size_limit : Shell_limits.operation_metadata_size_limit;
  data_dir : string;
  internal_events : Mavryk_base.Internal_event_config.t;
  store_root : string;
  context_root : string;
  protocol_root : string;
  patch_context :
    (Mavryk_protocol_environment.Context.t ->
    Mavryk_protocol_environment.Context.t tzresult Lwt.t)
    option;
  p2p : (P2p.config * P2p_limits.t) option;
  target : (Block_hash.t * int32) option;
  disable_mempool : bool;
      (** If [true], all non-empty mempools will be ignored. *)
  enable_testchain : bool;
      (** If [false], testchain related messages will be ignored. *)
  dal_config : Mavryk_crypto_dal.Cryptobox.Config.t;
}

val create :
  ?sandboxed:bool ->
  ?sandbox_parameters:Data_encoding.json ->
  singleprocess:bool ->
  version:string ->
  commit_info:Octez_node_version.commit_info ->
  config ->
  Shell_limits.peer_validator_limits ->
  Shell_limits.block_validator_limits ->
  Shell_limits.prevalidator_limits ->
  Shell_limits.chain_validator_limits ->
  History_mode.t option ->
  (t, tztrace) result Lwt.t

val shutdown : t -> unit Lwt.t

(** [build_rpc_directory ~node_version ~commit_info node] builds a Tezos RPC
    directory for the node by gathering all the subdirectories. [node_version],
    [commit_info] and [node] contain all informations required to build such a
    directory. *)
val build_rpc_directory :
<<<<<<< HEAD
  node_version:Mavryk_version.Node_version.t ->
  commit_info:Node_version.commit_info ->
=======
  node_version:Tezos_version.Octez_node_version.t ->
  commit_info:Octez_node_version.commit_info ->
>>>>>>> 1a991a03
  t ->
  unit Mavryk_rpc.Directory.t<|MERGE_RESOLUTION|>--- conflicted
+++ resolved
@@ -26,11 +26,7 @@
 
 type t
 
-<<<<<<< HEAD
-val get_version : t -> Mavryk_version.Node_version.t
-=======
-val get_version : t -> Tezos_version.Octez_node_version.t
->>>>>>> 1a991a03
+val get_version : t -> Mavryk_version.Mavkit_node_version.t
 
 type config = {
   genesis : Genesis.t;
@@ -62,7 +58,7 @@
   ?sandbox_parameters:Data_encoding.json ->
   singleprocess:bool ->
   version:string ->
-  commit_info:Octez_node_version.commit_info ->
+  commit_info:Mavkit_node_version.commit_info ->
   config ->
   Shell_limits.peer_validator_limits ->
   Shell_limits.block_validator_limits ->
@@ -73,17 +69,12 @@
 
 val shutdown : t -> unit Lwt.t
 
-(** [build_rpc_directory ~node_version ~commit_info node] builds a Tezos RPC
+(** [build_rpc_directory ~node_version ~commit_info node] builds a Mavryk RPC
     directory for the node by gathering all the subdirectories. [node_version],
     [commit_info] and [node] contain all informations required to build such a
     directory. *)
 val build_rpc_directory :
-<<<<<<< HEAD
-  node_version:Mavryk_version.Node_version.t ->
-  commit_info:Node_version.commit_info ->
-=======
-  node_version:Tezos_version.Octez_node_version.t ->
-  commit_info:Octez_node_version.commit_info ->
->>>>>>> 1a991a03
+  node_version:Mavryk_version.Mavkit_node_version.t ->
+  commit_info:Mavkit_node_version.commit_info ->
   t ->
   unit Mavryk_rpc.Directory.t