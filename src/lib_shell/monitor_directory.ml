--- conflicted
+++ resolved
@@ -24,9 +24,6 @@
 (*                                                                           *)
 (*****************************************************************************)
 
-<<<<<<< HEAD
-let build_rpc_directory ~(commit_info : Mavkit_node_version.commit_info)
-=======
 module Block_hash_cache : Aches.Vache.SET with type elt = Block_hash.t =
   Aches.Vache.Set (Aches.Vache.LRU_Precise) (Aches.Vache.Strong) (Block_hash)
 
@@ -51,10 +48,9 @@
              true))
          block_stream)
   in
-  Tezos_rpc.Answer.return_stream {next; shutdown}
+  Mavryk_rpc.Answer.return_stream {next; shutdown}
 
-let build_rpc_directory ~(commit_info : Octez_node_version.commit_info)
->>>>>>> 4ec59046
+let build_rpc_directory ~(commit_info : Mavkit_node_version.commit_info)
     validator mainchain_validator =
   let open Lwt_syntax in
   let distributed_db = Validator.distributed_db validator in
@@ -216,10 +212,7 @@
           block_stream
       in
       let next () = Lwt_stream.get stream in
-<<<<<<< HEAD
-      Mavryk_rpc.Answer.return_stream {next; shutdown}) ;
-=======
-      Tezos_rpc.Answer.return_stream {next; shutdown}) ;
+      Mavryk_rpc.Answer.return_stream {next; shutdown}) ;
   gen_register1 Monitor_services.S.received_blocks (fun chain () () ->
       let open Lwt_syntax in
       let* chain_store = Chain_directory.get_chain_store_exn store chain in
@@ -230,7 +223,6 @@
             Chain_validator.received_block_watcher chain_validator
           in
           monitor_received_block ~received_watcher ()) ;
->>>>>>> 4ec59046
   gen_register1 Monitor_services.S.heads (fun chain q () ->
       (* TODO: when `chain = `Test`, should we reset then stream when
          the `testnet` change, or dias we currently do ?? *)
