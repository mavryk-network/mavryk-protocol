--- conflicted
+++ resolved
@@ -175,25 +175,8 @@
   let flush chain_store ~head ~timestamp old_state =
     create_aux ~old_state chain_store head timestamp
 
-<<<<<<< HEAD
-  let pre_filter state filter_config op =
-    let open Lwt_syntax in
-    let* status = Filter.Mempool.syntactic_check op.protocol in
-    match status with
-    | `Ill_formed ->
-        Lwt.return
-          (`Refused
-            (Error_monad.TzTrace.make
-               (Error_monad.error_of_fmt "Ill-formed operation filtered")))
-    | `Well_formed ->
-        Filter.Mempool.pre_filter
-          ~filter_state:state.filter_state
-          filter_config
-          op.protocol
-=======
   let pre_filter state (filter_config, (_ : Prevalidator_bounding.config)) op =
     Proto.Plugin.pre_filter state.plugin_info filter_config op.protocol
->>>>>>> 222330dc
 
   type error_classification = Prevalidator_classification.error_classification
 
