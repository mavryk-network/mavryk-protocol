--- conflicted
+++ resolved
@@ -22,19 +22,10 @@
 (*                                                                           *)
 (*****************************************************************************)
 
-<<<<<<< HEAD
-let rpc_directory (node_version : Node_version.t) =
+let rpc_directory (node_version : Mavkit_node_version.t) =
   let dir = Mavryk_rpc.Directory.empty in
   Mavryk_rpc.Directory.gen_register
     dir
     Version_services.S.version
-    (fun () () () -> Mavryk_rpc.Answer.return @@ (node_version : Node_version.t))
-=======
-let rpc_directory (node_version : Octez_node_version.t) =
-  let dir = Tezos_rpc.Directory.empty in
-  Tezos_rpc.Directory.gen_register
-    dir
-    Version_services.S.version
     (fun () () () ->
-      Tezos_rpc.Answer.return @@ (node_version : Octez_node_version.t))
->>>>>>> 1a991a03
+      Mavryk_rpc.Answer.return @@ (node_version : Mavkit_node_version.t))