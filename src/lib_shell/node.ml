(*****************************************************************************)
(*                                                                           *)
(* Open Source License                                                       *)
(* Copyright (c) 2018 Dynamic Ledger Solutions, Inc. <contact@tezos.com>     *)
(* Copyright (c) 2018-2024 Nomadic Labs, <contact@nomadic-labs.com>          *)
(*                                                                           *)
(* Permission is hereby granted, free of charge, to any person obtaining a   *)
(* copy of this software and associated documentation files (the "Software"),*)
(* to deal in the Software without restriction, including without limitation *)
(* the rights to use, copy, modify, merge, publish, distribute, sublicense,  *)
(* and/or sell copies of the Software, and to permit persons to whom the     *)
(* Software is furnished to do so, subject to the following conditions:      *)
(*                                                                           *)
(* The above copyright notice and this permission notice shall be included   *)
(* in all copies or substantial portions of the Software.                    *)
(*                                                                           *)
(* THE SOFTWARE IS PROVIDED "AS IS", WITHOUT WARRANTY OF ANY KIND, EXPRESS OR*)
(* IMPLIED, INCLUDING BUT NOT LIMITED TO THE WARRANTIES OF MERCHANTABILITY,  *)
(* FITNESS FOR A PARTICULAR PURPOSE AND NONINFRINGEMENT. IN NO EVENT SHALL   *)
(* THE AUTHORS OR COPYRIGHT HOLDERS BE LIABLE FOR ANY CLAIM, DAMAGES OR OTHER*)
(* LIABILITY, WHETHER IN AN ACTION OF CONTRACT, TORT OR OTHERWISE, ARISING   *)
(* FROM, OUT OF OR IN CONNECTION WITH THE SOFTWARE OR THE USE OR OTHER       *)
(* DEALINGS IN THE SOFTWARE.                                                 *)
(*                                                                           *)
(*****************************************************************************)

open Mavryk_base

type error += Non_recoverable_context

type error += Failed_to_init_P2P

let () =
  register_error_kind
    `Permanent
    ~id:"context.non_recoverable_context"
    ~title:"Non recoverable context"
    ~description:"Cannot recover from a corrupted context."
    ~pp:(fun ppf () ->
      Format.fprintf
        ppf
        "@[The context may have been corrupted after crashing while writing \
         data on disk. Its state appears to be non-recoverable. Import a \
         snapshot or re-synchronize from an empty node data directory.@]")
    Data_encoding.unit
    (function Non_recoverable_context -> Some () | _ -> None)
    (fun () -> Non_recoverable_context) ;
  register_error_kind
    `Permanent
    ~id:"main.run.failed_to_init_p2p"
    ~title:"Cannot start node: P2P initialization failed"
    ~description:
      "Mavryk node could not be started because of a network problem while \
       initializing P2P."
    ~pp:(fun ppf () ->
      Format.fprintf
        ppf
        "Mavryk node could not be started because of a network problem.")
    Data_encoding.(obj1 @@ req "error" @@ constant "Failed_to_init_P2P")
    (function Failed_to_init_P2P -> Some () | _ -> None)
    (fun () -> Failed_to_init_P2P)

type t = {
  store : Store.t;
  distributed_db : Distributed_db.t;
  validator : Validator.t;
  mainchain_validator : Chain_validator.t;
  p2p : Distributed_db.p2p;
  user_activated_upgrades : User_activated.upgrades;
  user_activated_protocol_overrides : User_activated.protocol_overrides;
  dal_config : Mavryk_crypto_dal.Cryptobox.Config.t;
  operation_metadata_size_limit : Shell_limits.operation_metadata_size_limit;
  (* For P2P RPCs *)
  shutdown : unit -> unit Lwt.t;
}

let get_version node =
  let commit_info =
    ({
       commit_hash = Mavryk_version_value.Current_git_info.commit_hash;
       commit_date = Mavryk_version_value.Current_git_info.committer_date;
     }
<<<<<<< HEAD
      : Mavryk_version.Node_version.commit_info)
  in
  let version = Mavryk_version_value.Current_git_info.version in
  let network_version = P2p.announced_version node.p2p in
  Mavryk_version.Node_version.
=======
      : Tezos_version.Octez_node_version.commit_info)
  in
  let version = Tezos_version_value.Current_git_info.octez_version in
  let network_version = P2p.announced_version node.p2p in
  Tezos_version.Octez_node_version.
>>>>>>> 1a991a03
    {version; commit_info = Some commit_info; network_version}

let peer_metadata_cfg : _ P2p_params.peer_meta_config =
  {
    peer_meta_encoding = Peer_metadata.encoding;
    peer_meta_initial = Peer_metadata.empty;
    score = Peer_metadata.score;
  }

let connection_metadata_cfg cfg : _ P2p_params.conn_meta_config =
  {
    conn_meta_encoding = Connection_metadata.encoding;
    private_node = (fun {private_node; _} -> private_node);
    conn_meta_value = (fun () -> cfg);
  }

let init_connection_metadata opt disable_mempool =
  let open Connection_metadata in
  match opt with
  | None -> {disable_mempool = false; private_node = false}
  | Some c -> {disable_mempool; private_node = c.P2p.private_mode}

let init_p2p chain_name p2p_params disable_mempool =
  let open Lwt_result_syntax in
  let message_cfg = Distributed_db_message.cfg chain_name in
  match p2p_params with
  | None ->
      let c_meta = init_connection_metadata None disable_mempool in
      let*! () = Node_event.(emit p2p_event) "p2p_layer_disabled" in
      return (P2p.faked_network message_cfg peer_metadata_cfg c_meta)
  | Some (config, limits) ->
      let c_meta = init_connection_metadata (Some config) disable_mempool in
      let conn_metadata_cfg = connection_metadata_cfg c_meta in
      let*! () = Node_event.(emit p2p_event) "bootstrapping" in
      let* p2p =
        P2p.create
          ~config
          ~limits
          ~received_msg_hook:
            Shell_metrics.Distributed_db.Messages.on_received_msg
          ~sent_msg_hook:Shell_metrics.Distributed_db.Messages.on_sent_msg
          ~broadcasted_msg_hook:
            Shell_metrics.Distributed_db.Messages.on_broadcasted_msg
          peer_metadata_cfg
          conn_metadata_cfg
          message_cfg
      in
      let*! () = Node_event.(emit p2p_event) "p2p_maintenance_started" in
      return p2p |> trace Failed_to_init_P2P

type config = {
  genesis : Genesis.t;
  chain_name : Distributed_db_version.Name.t;
  sandboxed_chain_name : Distributed_db_version.Name.t;
  user_activated_upgrades : User_activated.upgrades;
  user_activated_protocol_overrides : User_activated.protocol_overrides;
  operation_metadata_size_limit : Shell_limits.operation_metadata_size_limit;
  data_dir : string;
  internal_events : Mavryk_base.Internal_event_config.t;
  store_root : string;
  context_root : string;
  protocol_root : string;
  patch_context :
    (Mavryk_protocol_environment.Context.t ->
    Mavryk_protocol_environment.Context.t tzresult Lwt.t)
    option;
  p2p : (P2p.config * P2p_limits.t) option;
  target : (Block_hash.t * int32) option;
  disable_mempool : bool;
  enable_testchain : bool;
  dal_config : Mavryk_crypto_dal.Cryptobox.Config.t;
}

(* These protocols are linked with the node and
   do not have their actual hash on purpose. *)
let test_protocol_hashes =
  List.map
    (fun s -> Protocol_hash.of_b58check_exn s)
    [
      "ProtoALphaALphaALphaALphaALphaALphaALphaALphaDdp3zK";
      "ProtoDemoCounterDemoCounterDemoCounterDemoCou4LSpdT";
      "ProtoDemoNoopsDemoNoopsDemoNoopsDemoNoopsDemo6XBoYp";
      "ProtoGenesisGenesisGenesisGenesisGenesisGenesk612im";
    ]

let store_known_protocols store =
  let open Lwt_syntax in
  let embedded_protocols = Registered_protocol.seq_embedded () in
  Seq.S.iter
    (fun protocol_hash ->
      match Store.Protocol.mem store protocol_hash with
      | true -> Node_event.(emit store_protocol_already_included) protocol_hash
      | false -> (
          match Registered_protocol.get_embedded_sources protocol_hash with
          | None -> Node_event.(emit store_protocol_missing_files) protocol_hash
          | Some protocol -> (
              let hash = Protocol.hash protocol in
              if not (Protocol_hash.equal hash protocol_hash) then
                if
                  List.mem
                    ~equal:Protocol_hash.equal
                    protocol_hash
                    test_protocol_hashes
                then Lwt.return_unit
                  (* noop. test protocol should not be stored *)
                else
                  Node_event.(emit store_protocol_incorrect_hash) protocol_hash
              else
                let* o = Store.Protocol.store store hash protocol in
                match o with
                | Some hash' ->
                    assert (hash = hash') ;
                    Node_event.(emit store_protocol_success) protocol_hash
                | None ->
                    Node_event.(emit store_protocol_already_included)
                      protocol_hash)))
    embedded_protocols

let check_context_consistency store =
  let open Lwt_result_syntax in
  let main_chain_store = Store.main_chain_store store in
  let*! block = Store.Chain.current_head main_chain_store in
  let*! b = Store.Block.context_exists main_chain_store block in
  match b with
  | true ->
      let*! () = Node_event.(emit storage_context_already_consistent ()) in
      return_unit
  | false ->
      let*! () = Node_event.(emit storage_corrupted_context_detected ()) in
      tzfail Non_recoverable_context

let create ?(sandboxed = false) ?sandbox_parameters ~singleprocess ~version
    ~commit_info
    {
      genesis;
      chain_name;
      sandboxed_chain_name;
      user_activated_upgrades;
      user_activated_protocol_overrides;
      operation_metadata_size_limit;
      data_dir;
      internal_events;
      store_root;
      context_root;
      protocol_root;
      patch_context;
      p2p = p2p_params;
      target;
      disable_mempool;
      enable_testchain;
      dal_config;
    } peer_validator_limits block_validator_limits prevalidator_limits
    chain_validator_limits history_mode =
  let open Lwt_result_syntax in
  let start_prevalidator, start_testchain =
    match p2p_params with
    | Some _ -> (not disable_mempool, enable_testchain)
    | None -> (true, true)
  in
  let* p2p =
    init_p2p
      (if sandboxed then sandboxed_chain_name else chain_name)
      p2p_params
      disable_mempool
  in
  Shell_metrics.Version.init ~version ~commit_info p2p ;
  let* validator_process, store =
    let open Block_validator_process in
    let validator_environment =
      {
        user_activated_upgrades;
        user_activated_protocol_overrides;
        operation_metadata_size_limit;
      }
    in
    if singleprocess then
      let* store =
        Store.init
          ?patch_context
          ?history_mode
          ~store_dir:store_root
          ~context_dir:context_root
          ~allow_testchains:start_testchain
          ~readonly:false
          genesis
      in
      let main_chain_store = Store.main_chain_store store in
      let* validator_process =
        init (Internal (validator_environment, main_chain_store))
      in
      return (validator_process, store)
    else
      let* validator_process =
        init
          (External
             {
               parameters =
                 {
                   data_dir;
                   readonly = false;
                   genesis;
                   context_root;
                   protocol_root;
                   sandbox_parameters;
                   dal_config;
                   user_activated_upgrades;
                   user_activated_protocol_overrides;
                   operation_metadata_size_limit;
                   internal_events;
                 };
               process_path = Sys.executable_name;
             })
      in
      let commit_genesis ~chain_id =
        Block_validator_process.commit_genesis validator_process ~chain_id
      in
      let* store =
        Store.init
          ?patch_context
          ?history_mode
          ~commit_genesis
          ~store_dir:store_root
          ~context_dir:context_root
          ~allow_testchains:start_testchain
          ~readonly:false
          genesis
      in
      return (validator_process, store)
  in
  let* () = check_context_consistency store in
  let main_chain_store = Store.main_chain_store store in
  let* () =
    Option.iter_es
      (fun target_descr -> Store.Chain.set_target main_chain_store target_descr)
      target
  in
  let distributed_db = Distributed_db.create store p2p in
  let*! () = store_known_protocols store in
  let* validator =
    Validator.create
      store
      distributed_db
      peer_validator_limits
      block_validator_limits
      validator_process
      prevalidator_limits
      chain_validator_limits
      ~start_testchain
  in
  let* mainchain_validator =
    Validator.activate
      validator
      ~start_prevalidator
      ~validator_process
      main_chain_store
  in
  let shutdown () =
    (* Shutdown workers in the reverse order of creation *)
    let*! () = Node_event.(emit shutdown_validator) () in
    let*! () = Validator.shutdown validator in
    let*! () = Node_event.(emit shutdown_ddb) () in
    let*! () = Distributed_db.shutdown distributed_db in
    let*! () = Node_event.(emit shutdown_store) () in
    let*! _ = Store.close_store store in
    let*! () = Node_event.(emit shutdown_p2p_layer) () in
    let*! () = P2p.shutdown p2p in
    Lwt.return_unit
  in
  return
    {
      store;
      distributed_db;
      validator;
      mainchain_validator;
      p2p;
      user_activated_upgrades;
      user_activated_protocol_overrides;
      dal_config;
      operation_metadata_size_limit;
      shutdown;
    }

let shutdown node = node.shutdown ()

let build_rpc_directory ~node_version ~commit_info node =
  let dir : unit Mavryk_rpc.Directory.t ref = ref Mavryk_rpc.Directory.empty in
  let merge d = dir := Mavryk_rpc.Directory.merge !dir d in
  let register0 s f =
    dir := Mavryk_rpc.Directory.register !dir s (fun () p q -> f p q)
  in
  merge
    (Protocol_directory.build_rpc_directory
       (Block_validator.running_worker ())
       node.store) ;
  merge
    (Monitor_directory.build_rpc_directory
       ~commit_info
       node.validator
       node.mainchain_validator) ;
  merge (Injection_directory.build_rpc_directory node.validator) ;
  merge (Chain_directory.build_rpc_directory node.validator) ;
  merge (P2p_directory.build_rpc_directory node.p2p) ;
  merge (Worker_directory.build_rpc_directory node.store) ;
  merge (Stat_directory.rpc_directory ()) ;
  merge
    (Config_directory.build_rpc_directory
       ~user_activated_upgrades:node.user_activated_upgrades
       ~user_activated_protocol_overrides:node.user_activated_protocol_overrides
       ~dal_config:node.dal_config
       ~mainchain_validator:node.mainchain_validator
       node.store) ;
  merge (Version_directory.rpc_directory node_version) ;
<<<<<<< HEAD
  register0 Mavryk_rpc.Service.error_service (fun () () ->
=======
  merge (Health_directory.build_rpc_directory ()) ;
  register0 Tezos_rpc.Service.error_service (fun () () ->
>>>>>>> 1a991a03
      Lwt.return_ok (Data_encoding.Json.schema Error_monad.error_encoding)) ;
  !dir<|MERGE_RESOLUTION|>--- conflicted
+++ resolved
@@ -80,19 +80,11 @@
        commit_hash = Mavryk_version_value.Current_git_info.commit_hash;
        commit_date = Mavryk_version_value.Current_git_info.committer_date;
      }
-<<<<<<< HEAD
-      : Mavryk_version.Node_version.commit_info)
-  in
-  let version = Mavryk_version_value.Current_git_info.version in
+      : Mavryk_version.Mavkit_node_version.commit_info)
+  in
+  let version = Mavryk_version_value.Current_git_info.mavkit_version in
   let network_version = P2p.announced_version node.p2p in
-  Mavryk_version.Node_version.
-=======
-      : Tezos_version.Octez_node_version.commit_info)
-  in
-  let version = Tezos_version_value.Current_git_info.octez_version in
-  let network_version = P2p.announced_version node.p2p in
-  Tezos_version.Octez_node_version.
->>>>>>> 1a991a03
+  Mavryk_version.Mavkit_node_version.
     {version; commit_info = Some commit_info; network_version}
 
 let peer_metadata_cfg : _ P2p_params.peer_meta_config =
@@ -405,11 +397,7 @@
        ~mainchain_validator:node.mainchain_validator
        node.store) ;
   merge (Version_directory.rpc_directory node_version) ;
-<<<<<<< HEAD
+  merge (Health_directory.build_rpc_directory ()) ;
   register0 Mavryk_rpc.Service.error_service (fun () () ->
-=======
-  merge (Health_directory.build_rpc_directory ()) ;
-  register0 Tezos_rpc.Service.error_service (fun () () ->
->>>>>>> 1a991a03
       Lwt.return_ok (Data_encoding.Json.schema Error_monad.error_encoding)) ;
   !dir