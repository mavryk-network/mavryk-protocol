(*****************************************************************************)
(*                                                                           *)
(* Open Source License                                                       *)
(* Copyright (c) 2020 Nomadic Labs. <contact@nomadic-labs.com>               *)
(*                                                                           *)
(* Permission is hereby granted, free of charge, to any person obtaining a   *)
(* copy of this software and associated documentation files (the "Software"),*)
(* to deal in the Software without restriction, including without limitation *)
(* the rights to use, copy, modify, merge, publish, distribute, sublicense,  *)
(* and/or sell copies of the Software, and to permit persons to whom the     *)
(* Software is furnished to do so, subject to the following conditions:      *)
(*                                                                           *)
(* The above copyright notice and this permission notice shall be included   *)
(* in all copies or substantial portions of the Software.                    *)
(*                                                                           *)
(* THE SOFTWARE IS PROVIDED "AS IS", WITHOUT WARRANTY OF ANY KIND, EXPRESS OR*)
(* IMPLIED, INCLUDING BUT NOT LIMITED TO THE WARRANTIES OF MERCHANTABILITY,  *)
(* FITNESS FOR A PARTICULAR PURPOSE AND NONINFRINGEMENT. IN NO EVENT SHALL   *)
(* THE AUTHORS OR COPYRIGHT HOLDERS BE LIABLE FOR ANY CLAIM, DAMAGES OR OTHER*)
(* LIABILITY, WHETHER IN AN ACTION OF CONTRACT, TORT OR OTHERWISE, ARISING   *)
(* FROM, OUT OF OR IN CONNECTION WITH THE SOFTWARE OR THE USE OR OTHER       *)
(* DEALINGS IN THE SOFTWARE.                                                 *)
(*                                                                           *)
(*****************************************************************************)

(** Testing
    -------
    Component:    Shell (Node)
    Invocation:   dune exec src/lib_shell/test/main.exe \
                  -- --file test_node.ml
    Dependencies: src/lib_shell/test/shell_test_helpers.ml
    Subject:      Unit tests for node. Currently only tests that
                  events are emitted.
*)

let section = Some (Internal_event.Section.make_sanitized ["node"])

let filter = Some section

let init_config (* (f : 'a -> unit -> unit Lwt.t) *) f test_dir switch () :
    unit Lwt.t =
  let sandbox_parameters : Data_encoding.json = `Null in
  let config : Node.config =
    let open Filename.Infix in
    {
      genesis = Shell_test_helpers.genesis;
      chain_name = Distributed_db_version.Name.zero;
      sandboxed_chain_name = Distributed_db_version.Name.zero;
      user_activated_upgrades = [];
      user_activated_protocol_overrides = [];
      operation_metadata_size_limit = Unlimited;
      internal_events = Mavryk_base.Internal_event_config.stdout;
      data_dir = test_dir;
      store_root = test_dir // "store";
      context_root = test_dir // "context";
      protocol_root = test_dir // "protocol";
      patch_context = None;
      p2p = None;
      target = None;
      disable_mempool = false;
      enable_testchain = true;
      dal_config = Mavryk_crypto_dal.Cryptobox.Config.default;
    }
  in
  f sandbox_parameters config switch ()

let default_p2p : P2p.config =
  {
    listening_port = None;
    listening_addr = Some (P2p_addr.of_string_exn "[::]");
    advertised_port = None;
    discovery_port = None;
    discovery_addr = Some Ipaddr.V4.any;
    trusted_points = [];
    peers_file = "";
    private_mode = true;
    identity = P2p_identity.generate_with_pow_target_0 ();
    proof_of_work_target = Mavryk_crypto.Crypto_box.default_pow_target;
    trust_discovered_peers = false;
    reconnection_config = Point_reconnection_config.default;
    disable_peer_discovery = false;
  }

let default_p2p_limits =
  P2p_limits.
    {
      default with
      ip_greylist_size_in_kilobytes = 256 (* default/8 *);
      ip_greylist_cleanup_delay = Ptime.Span.of_int_s 3600 (* default/24 *);
    }

let default_p2p = Some (default_p2p, default_p2p_limits)

let wrap f _switch () =
  Tztest.with_empty_mock_sink (fun _ ->
      Lwt_utils_unix.with_tempdir "mavryk_test_" (fun test_dir ->
          init_config f test_dir _switch ()))

(** Start tests *)

let ( let*?? ) m f =
  let open Lwt_syntax in
  let* r = m in
  match r with
  | Ok v -> f v
  | Error error ->
      Format.printf "Error:\n   %a\n" pp_print_trace error ;
      Format.print_flush () ;
      Lwt.return_unit

(** Node creation in sandbox. Expects one event with status
    [p2p_layer_disabled]. *)
let node_sandbox_initialization_events sandbox_parameters config _switch () =
  let version =
<<<<<<< HEAD
    Mavryk_version.Version.to_string Mavryk_version_value.Current_git_info.version
=======
    Tezos_version.Version.to_string
      Tezos_version_value.Current_git_info.octez_version
>>>>>>> 1a991a03
  in
  let commit_info =
    ({
       commit_hash = Mavryk_version_value.Current_git_info.commit_hash;
       commit_date = Mavryk_version_value.Current_git_info.committer_date;
     }
<<<<<<< HEAD
      : Mavryk_version.Node_version.commit_info)
=======
      : Tezos_version.Octez_node_version.commit_info)
>>>>>>> 1a991a03
  in
  let*?? n =
    Node.create
      ~sandboxed:true
      ~sandbox_parameters
      ~singleprocess:true
      ~version
      ~commit_info
      (* Mavryk_shell.Node.config *)
      config
      (* Mavryk_shell.Node.peer_validator_limits *)
      Shell_limits.default_peer_validator_limits
      (* Mavryk_shell.Node.block_validator_limits *)
      Shell_limits.default_block_validator_limits
      (* Mavryk_shell.Node.prevalidator_limits *)
      Shell_limits.default_prevalidator_limits
      (* Mavryk_shell.Node.chain_validator_limits *)
      Shell_limits.default_chain_validator_limits
      (* Mavryk_shell_services.History_mode.t option *)
      None
  in
  (* Start tests *)
  let evs = Mock_sink.get_events ?filter () in
  Alcotest.(check int) "should have one event" 1 (List.length evs) ;
  Mock_sink.Pattern.(
    assert_event
      {
        level = Some Internal_event.Notice;
        section = Some section;
        name = "p2p-initialization";
      })
    (WithExceptions.Option.get ~loc:__LOC__ @@ List.nth evs 0) ;
  (* End tests *)
  Node.shutdown n

(** Node creation. Expects two events with statuses
    [bootstrapping] and [p2p_maintain_started]. *)
let node_initialization_events _sandbox_parameters config _switch () =
  let version =
<<<<<<< HEAD
    Mavryk_version.Version.to_string Mavryk_version_value.Current_git_info.version
=======
    Tezos_version.Version.to_string
      Tezos_version_value.Current_git_info.octez_version
>>>>>>> 1a991a03
  in
  let commit_info =
    ({
       commit_hash = Mavryk_version_value.Current_git_info.commit_hash;
       commit_date = Mavryk_version_value.Current_git_info.committer_date;
     }
<<<<<<< HEAD
      : Mavryk_version.Node_version.commit_info)
=======
      : Tezos_version.Octez_node_version.commit_info)
>>>>>>> 1a991a03
  in
  let*?? n =
    Node.create
      ~sandboxed:false
      ~singleprocess:true
      ~version
      ~commit_info
      (* Mavryk_shell.Node.config *)
      {config with p2p = default_p2p}
      (* Mavryk_shell.Node.peer_validator_limits *)
      Shell_limits.default_peer_validator_limits
      (* Mavryk_shell.Node.block_validator_limits *)
      Shell_limits.default_block_validator_limits
      (* Mavryk_shell.Node.prevalidator_limits *)
      Shell_limits.default_prevalidator_limits
      (* Mavryk_shell.Node.chain_validator_limits *)
      Shell_limits.default_chain_validator_limits
      (* Mavryk_shell_services.History_mode.t option *)
      None
  in
  (* Start tests *)
  let evs = Mock_sink.get_events ?filter () in
  Alcotest.(check int) "should have two events" 2 (List.length evs) ;
  Mock_sink.Pattern.(
    assert_event
      {
        level = Some Internal_event.Notice;
        section = Some section;
        name = "p2p-initialization";
      })
    (WithExceptions.Option.get ~loc:__LOC__ @@ List.nth evs 0) ;
  Mock_sink.Pattern.(
    assert_event
      {
        level = Some Internal_event.Notice;
        section = Some section;
        name = "p2p-initialization";
      })
    (WithExceptions.Option.get ~loc:__LOC__ @@ List.nth evs 1) ;
  (* End tests *)
  Node.shutdown n

let node_store_known_protocol_events _sandbox_parameters config _switch () =
  let version =
<<<<<<< HEAD
    Mavryk_version.Version.to_string Mavryk_version_value.Current_git_info.version
=======
    Tezos_version.Version.to_string
      Tezos_version_value.Current_git_info.octez_version
>>>>>>> 1a991a03
  in
  let commit_info =
    ({
       commit_hash = Mavryk_version_value.Current_git_info.commit_hash;
       commit_date = Mavryk_version_value.Current_git_info.committer_date;
     }
<<<<<<< HEAD
      : Mavryk_version.Node_version.commit_info)
=======
      : Tezos_version.Octez_node_version.commit_info)
>>>>>>> 1a991a03
  in
  let*?? n =
    Node.create
      ~sandboxed:false
      ~singleprocess:true
      ~version
      ~commit_info
      (* Mavryk_shell.Node.config *)
      {config with p2p = default_p2p}
      (* Mavryk_shell.Node.peer_validator_limits *)
      Shell_limits.default_peer_validator_limits
      (* Mavryk_shell.Node.block_validator_limits *)
      Shell_limits.default_block_validator_limits
      (* Mavryk_shell.Node.prevalidator_limits *)
      Shell_limits.default_prevalidator_limits
      (* Mavryk_shell.Node.chain_validator_limits *)
      Shell_limits.default_chain_validator_limits
      (* Mavryk_shell_services.History_mode.t option *)
      None
  in
  (* Start tests *)
  Mock_sink.(
    assert_has_event
      "Should have a store_protocol_incorrect_hash event"
      ?filter
      Pattern.
        {
          level = Some Internal_event.Info;
          section = Some section;
          name = "store_protocol_incorrect_hash";
        }) ;
  (* END tests *)
  Node.shutdown n

let tests =
  [
    Alcotest_lwt.test_case
      "node_sandbox_initialization_events"
      `Quick
      (wrap node_sandbox_initialization_events);
    Alcotest_lwt.test_case
      "node_initialization_events"
      `Quick
      (wrap node_initialization_events);
  ]

let () =
  Alcotest_lwt.run ~__FILE__ "mavryk-shell" [("test node", tests)]
  |> Lwt_main.run<|MERGE_RESOLUTION|>--- conflicted
+++ resolved
@@ -112,23 +112,15 @@
     [p2p_layer_disabled]. *)
 let node_sandbox_initialization_events sandbox_parameters config _switch () =
   let version =
-<<<<<<< HEAD
-    Mavryk_version.Version.to_string Mavryk_version_value.Current_git_info.version
-=======
-    Tezos_version.Version.to_string
-      Tezos_version_value.Current_git_info.octez_version
->>>>>>> 1a991a03
+    Mavryk_version.Version.to_string
+      Mavryk_version_value.Current_git_info.mavkit_version
   in
   let commit_info =
     ({
        commit_hash = Mavryk_version_value.Current_git_info.commit_hash;
        commit_date = Mavryk_version_value.Current_git_info.committer_date;
      }
-<<<<<<< HEAD
-      : Mavryk_version.Node_version.commit_info)
-=======
-      : Tezos_version.Octez_node_version.commit_info)
->>>>>>> 1a991a03
+      : Mavryk_version.Mavkit_node_version.commit_info)
   in
   let*?? n =
     Node.create
@@ -168,23 +160,15 @@
     [bootstrapping] and [p2p_maintain_started]. *)
 let node_initialization_events _sandbox_parameters config _switch () =
   let version =
-<<<<<<< HEAD
-    Mavryk_version.Version.to_string Mavryk_version_value.Current_git_info.version
-=======
-    Tezos_version.Version.to_string
-      Tezos_version_value.Current_git_info.octez_version
->>>>>>> 1a991a03
+    Mavryk_version.Version.to_string
+      Mavryk_version_value.Current_git_info.mavkit_version
   in
   let commit_info =
     ({
        commit_hash = Mavryk_version_value.Current_git_info.commit_hash;
        commit_date = Mavryk_version_value.Current_git_info.committer_date;
      }
-<<<<<<< HEAD
-      : Mavryk_version.Node_version.commit_info)
-=======
-      : Tezos_version.Octez_node_version.commit_info)
->>>>>>> 1a991a03
+      : Mavryk_version.Mavkit_node_version.commit_info)
   in
   let*?? n =
     Node.create
@@ -229,23 +213,15 @@
 
 let node_store_known_protocol_events _sandbox_parameters config _switch () =
   let version =
-<<<<<<< HEAD
-    Mavryk_version.Version.to_string Mavryk_version_value.Current_git_info.version
-=======
-    Tezos_version.Version.to_string
-      Tezos_version_value.Current_git_info.octez_version
->>>>>>> 1a991a03
+    Mavryk_version.Version.to_string
+      Mavryk_version_value.Current_git_info.mavkit_version
   in
   let commit_info =
     ({
        commit_hash = Mavryk_version_value.Current_git_info.commit_hash;
        commit_date = Mavryk_version_value.Current_git_info.committer_date;
      }
-<<<<<<< HEAD
-      : Mavryk_version.Node_version.commit_info)
-=======
-      : Tezos_version.Octez_node_version.commit_info)
->>>>>>> 1a991a03
+      : Mavryk_version.Mavkit_node_version.commit_info)
   in
   let*?? n =
     Node.create
