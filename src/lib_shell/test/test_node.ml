(*****************************************************************************)
(*                                                                           *)
(* Open Source License                                                       *)
(* Copyright (c) 2020 Nomadic Labs. <contact@nomadic-labs.com>               *)
(*                                                                           *)
(* Permission is hereby granted, free of charge, to any person obtaining a   *)
(* copy of this software and associated documentation files (the "Software"),*)
(* to deal in the Software without restriction, including without limitation *)
(* the rights to use, copy, modify, merge, publish, distribute, sublicense,  *)
(* and/or sell copies of the Software, and to permit persons to whom the     *)
(* Software is furnished to do so, subject to the following conditions:      *)
(*                                                                           *)
(* The above copyright notice and this permission notice shall be included   *)
(* in all copies or substantial portions of the Software.                    *)
(*                                                                           *)
(* THE SOFTWARE IS PROVIDED "AS IS", WITHOUT WARRANTY OF ANY KIND, EXPRESS OR*)
(* IMPLIED, INCLUDING BUT NOT LIMITED TO THE WARRANTIES OF MERCHANTABILITY,  *)
(* FITNESS FOR A PARTICULAR PURPOSE AND NONINFRINGEMENT. IN NO EVENT SHALL   *)
(* THE AUTHORS OR COPYRIGHT HOLDERS BE LIABLE FOR ANY CLAIM, DAMAGES OR OTHER*)
(* LIABILITY, WHETHER IN AN ACTION OF CONTRACT, TORT OR OTHERWISE, ARISING   *)
(* FROM, OUT OF OR IN CONNECTION WITH THE SOFTWARE OR THE USE OR OTHER       *)
(* DEALINGS IN THE SOFTWARE.                                                 *)
(*                                                                           *)
(*****************************************************************************)

(** Testing
    -------
    Component:    Shell (Node)
    Invocation:   dune exec src/lib_shell/test/main.exe \
                  -- --file test_node.ml
    Dependencies: src/lib_shell/test/shell_test_helpers.ml
    Subject:      Unit tests for node. Currently only tests that
                  events are emitted.
*)

let section = Some (Internal_event.Section.make_sanitized ["node"])

let filter = Some section

let init_config (* (f : 'a -> unit -> unit Lwt.t) *) f test_dir switch () :
    unit Lwt.t =
  let sandbox_parameters : Data_encoding.json = `Null in
  let config : Node.config =
    let open Filename.Infix in
    {
      genesis = Shell_test_helpers.genesis;
      chain_name = Distributed_db_version.Name.zero;
      sandboxed_chain_name = Distributed_db_version.Name.zero;
      user_activated_upgrades = [];
      user_activated_protocol_overrides = [];
      operation_metadata_size_limit = Unlimited;
      internal_events = Mavryk_base.Internal_event_config.stdout;
      data_dir = test_dir;
      store_root = test_dir // "store";
      context_root = test_dir // "context";
      protocol_root = test_dir // "protocol";
      patch_context = None;
      p2p = None;
      target = None;
      disable_mempool = false;
      enable_testchain = true;
      dal_config = Mavryk_crypto_dal.Cryptobox.Config.default;
    }
  in
  f sandbox_parameters config switch ()

let default_p2p : P2p.config =
  {
    listening_port = None;
    listening_addr = Some (P2p_addr.of_string_exn "[::]");
    advertised_port = None;
    discovery_port = None;
    discovery_addr = Some Ipaddr.V4.any;
    trusted_points = [];
    peers_file = "";
    private_mode = true;
    identity = P2p_identity.generate_with_pow_target_0 ();
    proof_of_work_target = Mavryk_crypto.Crypto_box.default_pow_target;
    trust_discovered_peers = false;
    reconnection_config = Point_reconnection_config.default;
    disable_peer_discovery = false;
  }

let default_p2p_limits =
  P2p_limits.
    {
      default with
      ip_greylist_size_in_kilobytes = 256 (* default/8 *);
      ip_greylist_cleanup_delay = Ptime.Span.of_int_s 3600 (* default/24 *);
    }

let default_p2p = Some (default_p2p, default_p2p_limits)

let wrap f _switch () =
  Tztest.with_empty_mock_sink (fun _ ->
      Lwt_utils_unix.with_tempdir "mavryk_test_" (fun test_dir ->
          init_config f test_dir _switch ()))

(** Start tests *)

let ( let*?? ) m f =
  let open Lwt_syntax in
  let* r = m in
  match r with
  | Ok v -> f v
  | Error error ->
      Format.printf "Error:\n   %a\n" pp_print_trace error ;
      Format.print_flush () ;
      Lwt.return_unit

(** Node creation in sandbox. Expects one event with status
    [p2p_layer_disabled]. *)
let node_sandbox_initialization_events sandbox_parameters config _switch () =
  let version =
    Mavryk_version.Version.to_string
      Mavryk_version_value.Current_git_info.mavkit_version
  in
  let commit_info =
    ({
       commit_hash = Mavryk_version_value.Current_git_info.commit_hash;
       commit_date = Mavryk_version_value.Current_git_info.committer_date;
     }
      : Mavryk_version.Mavkit_node_version.commit_info)
  in
  let*?? n =
    Node.create
      ~sandboxed:true
      ~sandbox_parameters
      ~singleprocess:true
      ~version
      ~commit_info
      (* Mavryk_shell.Node.config *)
      config
      (* Mavryk_shell.Node.peer_validator_limits *)
      Shell_limits.default_peer_validator_limits
      (* Mavryk_shell.Node.block_validator_limits *)
      Shell_limits.default_block_validator_limits
      (* Mavryk_shell.Node.prevalidator_limits *)
      Shell_limits.default_prevalidator_limits
      (* Mavryk_shell.Node.chain_validator_limits *)
      Shell_limits.default_chain_validator_limits
<<<<<<< HEAD
      (* Mavryk_shell_services.History_mode.t option *)
      None
=======
      (* Tezos_shell_services.History_mode.t option *)
      ?history_mode:None (* Tezos_shell_services.Storage_maintenance option *)
      ?maintenance_delay:None
>>>>>>> 4ec59046
  in
  (* Start tests *)
  let evs = Mock_sink.get_events ?filter () in
  Alcotest.(check int) "should have one event" 1 (List.length evs) ;
  Mock_sink.Pattern.(
    assert_event
      {
        level = Some Internal_event.Notice;
        section = Some section;
        name = "p2p-initialization";
      })
    (WithExceptions.Option.get ~loc:__LOC__ @@ List.nth evs 0) ;
  (* End tests *)
  Node.shutdown n

(** Node creation. Expects two events with statuses
    [bootstrapping] and [p2p_maintain_started]. *)
let node_initialization_events _sandbox_parameters config _switch () =
  let version =
    Mavryk_version.Version.to_string
      Mavryk_version_value.Current_git_info.mavkit_version
  in
  let commit_info =
    ({
       commit_hash = Mavryk_version_value.Current_git_info.commit_hash;
       commit_date = Mavryk_version_value.Current_git_info.committer_date;
     }
      : Mavryk_version.Mavkit_node_version.commit_info)
  in
  let*?? n =
    Node.create
      ~sandboxed:false
      ~singleprocess:true
      ~version
      ~commit_info
      (* Mavryk_shell.Node.config *)
      {config with p2p = default_p2p}
      (* Mavryk_shell.Node.peer_validator_limits *)
      Shell_limits.default_peer_validator_limits
      (* Mavryk_shell.Node.block_validator_limits *)
      Shell_limits.default_block_validator_limits
      (* Mavryk_shell.Node.prevalidator_limits *)
      Shell_limits.default_prevalidator_limits
      (* Mavryk_shell.Node.chain_validator_limits *)
      Shell_limits.default_chain_validator_limits
<<<<<<< HEAD
      (* Mavryk_shell_services.History_mode.t option *)
      None
=======
      (* Tezos_shell_services.History_mode.t option *)
      ?history_mode:None (* Tezos_shell_services.Storage_maintenance option *)
      ?maintenance_delay:None
>>>>>>> 4ec59046
  in
  (* Start tests *)
  let evs = Mock_sink.get_events ?filter () in
  Alcotest.(check int) "should have two events" 2 (List.length evs) ;
  Mock_sink.Pattern.(
    assert_event
      {
        level = Some Internal_event.Notice;
        section = Some section;
        name = "p2p-initialization";
      })
    (WithExceptions.Option.get ~loc:__LOC__ @@ List.nth evs 0) ;
  Mock_sink.Pattern.(
    assert_event
      {
        level = Some Internal_event.Notice;
        section = Some section;
        name = "p2p-initialization";
      })
    (WithExceptions.Option.get ~loc:__LOC__ @@ List.nth evs 1) ;
  (* End tests *)
  Node.shutdown n

let node_store_known_protocol_events _sandbox_parameters config _switch () =
  let version =
    Mavryk_version.Version.to_string
      Mavryk_version_value.Current_git_info.mavkit_version
  in
  let commit_info =
    ({
       commit_hash = Mavryk_version_value.Current_git_info.commit_hash;
       commit_date = Mavryk_version_value.Current_git_info.committer_date;
     }
      : Mavryk_version.Mavkit_node_version.commit_info)
  in
  let*?? n =
    Node.create
      ~sandboxed:false
      ~singleprocess:true
      ~version
      ~commit_info
      (* Mavryk_shell.Node.config *)
      {config with p2p = default_p2p}
      (* Mavryk_shell.Node.peer_validator_limits *)
      Shell_limits.default_peer_validator_limits
      (* Mavryk_shell.Node.block_validator_limits *)
      Shell_limits.default_block_validator_limits
      (* Mavryk_shell.Node.prevalidator_limits *)
      Shell_limits.default_prevalidator_limits
      (* Mavryk_shell.Node.chain_validator_limits *)
      Shell_limits.default_chain_validator_limits
<<<<<<< HEAD
      (* Mavryk_shell_services.History_mode.t option *)
      None
=======
      (* Tezos_shell_services.History_mode.t option *)
      ?history_mode:None (* Tezos_shell_services.Storage_maintenance option *)
      ?maintenance_delay:None
>>>>>>> 4ec59046
  in
  (* Start tests *)
  Mock_sink.(
    assert_has_event
      "Should have a store_protocol_incorrect_hash event"
      ?filter
      Pattern.
        {
          level = Some Internal_event.Info;
          section = Some section;
          name = "store_protocol_incorrect_hash";
        }) ;
  (* END tests *)
  Node.shutdown n

let tests =
  [
    Alcotest_lwt.test_case
      "node_sandbox_initialization_events"
      `Quick
      (wrap node_sandbox_initialization_events);
    Alcotest_lwt.test_case
      "node_initialization_events"
      `Quick
      (wrap node_initialization_events);
  ]

let () =
  Alcotest_lwt.run ~__FILE__ "mavryk-shell" [("test node", tests)]
  |> Lwt_main.run<|MERGE_RESOLUTION|>--- conflicted
+++ resolved
@@ -139,14 +139,9 @@
       Shell_limits.default_prevalidator_limits
       (* Mavryk_shell.Node.chain_validator_limits *)
       Shell_limits.default_chain_validator_limits
-<<<<<<< HEAD
       (* Mavryk_shell_services.History_mode.t option *)
-      None
-=======
-      (* Tezos_shell_services.History_mode.t option *)
-      ?history_mode:None (* Tezos_shell_services.Storage_maintenance option *)
+      ?history_mode:None (* Mavryk_shell_services.Storage_maintenance option *)
       ?maintenance_delay:None
->>>>>>> 4ec59046
   in
   (* Start tests *)
   let evs = Mock_sink.get_events ?filter () in
@@ -192,14 +187,9 @@
       Shell_limits.default_prevalidator_limits
       (* Mavryk_shell.Node.chain_validator_limits *)
       Shell_limits.default_chain_validator_limits
-<<<<<<< HEAD
       (* Mavryk_shell_services.History_mode.t option *)
-      None
-=======
-      (* Tezos_shell_services.History_mode.t option *)
-      ?history_mode:None (* Tezos_shell_services.Storage_maintenance option *)
+      ?history_mode:None (* Mavryk_shell_services.Storage_maintenance option *)
       ?maintenance_delay:None
->>>>>>> 4ec59046
   in
   (* Start tests *)
   let evs = Mock_sink.get_events ?filter () in
@@ -251,14 +241,9 @@
       Shell_limits.default_prevalidator_limits
       (* Mavryk_shell.Node.chain_validator_limits *)
       Shell_limits.default_chain_validator_limits
-<<<<<<< HEAD
       (* Mavryk_shell_services.History_mode.t option *)
-      None
-=======
-      (* Tezos_shell_services.History_mode.t option *)
-      ?history_mode:None (* Tezos_shell_services.Storage_maintenance option *)
+      ?history_mode:None (* Mavryk_shell_services.Storage_maintenance option *)
       ?maintenance_delay:None
->>>>>>> 4ec59046
   in
   (* Start tests *)
   Mock_sink.(
