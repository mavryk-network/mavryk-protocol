--- conflicted
+++ resolved
@@ -42,11 +42,7 @@
 val create :
   comm_socket_path:string ->
   Config_file.t ->
-<<<<<<< HEAD
-  Mavryk_version.Node_version.t ->
-=======
-  Tezos_version.Octez_node_version.t ->
->>>>>>> 1a991a03
+  Mavryk_version.Mavkit_node_version.t ->
   Internal_event_config.t ->
   t
 
