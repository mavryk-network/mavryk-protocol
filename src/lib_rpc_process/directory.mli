--- conflicted
+++ resolved
@@ -9,12 +9,6 @@
     the rpc process. RPCs handled here are not forwarded to the node.
 *)
 val build_rpc_directory :
-<<<<<<< HEAD
-  Mavryk_version.Node_version.t ->
-  Mavkit_node_config.Config_file.t ->
-  unit Mavryk_rpc.Directory.t
-=======
-  Tezos_version.Octez_node_version.t ->
-  Octez_node_config.Config_file.t ->
-  unit Tezos_rpc.Directory.t
->>>>>>> 1a991a03
+  Mavryk_version.Mavkit_node_version.t ->
+    Mavkit_node_config.Config_file.t ->
+  unit Mavryk_rpc.Directory.t