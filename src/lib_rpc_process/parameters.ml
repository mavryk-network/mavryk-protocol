--- conflicted
+++ resolved
@@ -26,13 +26,8 @@
 type t = {
   config : Config_file.t;
   rpc_comm_socket_path : string;
-<<<<<<< HEAD
   internal_events : Mavryk_base.Internal_event_config.t;
-  node_version : Mavryk_version.Node_version.t;
-=======
-  internal_events : Tezos_base.Internal_event_config.t;
-  node_version : Tezos_version.Octez_node_version.t;
->>>>>>> 1a991a03
+  node_version : Mavryk_version.Mavkit_node_version.t;
 }
 
 let parameters_encoding =
@@ -45,10 +40,5 @@
     (obj4
        (req "config" Config_file.encoding)
        (req "rpc_comm_socket_path" Data_encoding.string)
-<<<<<<< HEAD
        (req "internal_events" Mavryk_base.Internal_event_config.encoding)
-       (req "node_version" Mavryk_version.Node_version.encoding))
-=======
-       (req "internal_events" Tezos_base.Internal_event_config.encoding)
-       (req "node_version" Tezos_version.Octez_node_version.encoding))
->>>>>>> 1a991a03
+       (req "node_version" Mavryk_version.Mavkit_node_version.encoding))