--- conflicted
+++ resolved
@@ -286,14 +286,10 @@
   let man =
     [
       `S Manpage.s_bugs;
-      `P "Report issues to https://gitlab.com/tezos/tezos/-/issues";
+      `P "Report issues to https://gitlab.com/mavryk-network/mavryk-protocol/-/issues";
     ]
   in
-<<<<<<< HEAD
-  let version = Mavryk_version_value.Bin_version.version_string in
-=======
-  let version = Tezos_version_value.Bin_version.octez_version_string in
->>>>>>> 1a991a03
+  let version = Mavryk_version_value.Bin_version.mavkit_version_string in
   Cmd.info name ~version ~doc ~exits:Cmd.Exit.defaults ~man
 
 let () = exit (Cmd.eval (Cmd.v info term))