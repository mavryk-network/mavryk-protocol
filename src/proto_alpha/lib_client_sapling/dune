; This file was automatically generated, do not edit.
; Edit file manifest/main.ml instead.

(library
 (name mavryk_client_sapling_alpha)
 (public_name mavkit-protocol-alpha-libs.client.sapling)
 (instrumentation (backend bisect_ppx))
 (libraries
  mavkit-libs.base
  mavkit-libs.clic
  mavkit-libs.crypto
  mavkit-libs.stdlib-unix
  mavkit-shell-libs.client-base
  mavkit-shell-libs.signer-backends
  mavkit-protocol-alpha-libs.client
  mavkit-protocol-alpha-libs.client.commands
  mavryk-protocol-alpha.protocol
  mavkit-protocol-alpha-libs.plugin)
 (library_flags (:standard -linkall))
 (flags
  (:standard)
<<<<<<< HEAD
  -open Mavryk_base.TzPervasives
  -open Mavryk_base.TzPervasives.Error_monad.Legacy_monad_globals
  -open Mavryk_stdlib_unix
  -open Mavryk_client_base
  -open Mavryk_client_alpha
  -open Mavryk_client_alpha_commands
  -open Mavryk_protocol_alpha
  -open Mavryk_protocol_plugin_alpha))
=======
  -open Tezos_base.TzPervasives
  -open Tezos_stdlib_unix
  -open Tezos_client_base
  -open Tezos_client_alpha
  -open Tezos_client_alpha_commands
  -open Tezos_protocol_alpha
  -open Tezos_protocol_plugin_alpha))
>>>>>>> 1a991a03
<|MERGE_RESOLUTION|>--- conflicted
+++ resolved
@@ -19,21 +19,10 @@
  (library_flags (:standard -linkall))
  (flags
   (:standard)
-<<<<<<< HEAD
   -open Mavryk_base.TzPervasives
-  -open Mavryk_base.TzPervasives.Error_monad.Legacy_monad_globals
   -open Mavryk_stdlib_unix
   -open Mavryk_client_base
   -open Mavryk_client_alpha
   -open Mavryk_client_alpha_commands
   -open Mavryk_protocol_alpha
-  -open Mavryk_protocol_plugin_alpha))
-=======
-  -open Tezos_base.TzPervasives
-  -open Tezos_stdlib_unix
-  -open Tezos_client_base
-  -open Tezos_client_alpha
-  -open Tezos_client_alpha_commands
-  -open Tezos_protocol_alpha
-  -open Tezos_protocol_plugin_alpha))
->>>>>>> 1a991a03
+  -open Mavryk_protocol_plugin_alpha))