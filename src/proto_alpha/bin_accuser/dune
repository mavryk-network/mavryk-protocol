; This file was automatically generated, do not edit.
; Edit file manifest/main.ml instead.

(executable
 (name main_accuser_alpha)
 (public_name mavkit-accuser-alpha)
 (package mavkit-accuser-alpha)
 (instrumentation (backend bisect_ppx))
 (libraries
  mavkit-libs.base
  mavkit-libs.clic
  mavryk-protocol-alpha.protocol
  mavkit-protocol-alpha-libs.client
  mavkit-shell-libs.client-commands
  mavkit-protocol-alpha-libs.baking-commands
  mavkit-libs.stdlib-unix
  mavkit-shell-libs.client-base-unix)
 (link_flags
  (:standard)
  (:include %{workspace_root}/static-link-flags.sexp)
  (:include %{workspace_root}/macos-link-flags.sexp))
 (flags
  (:standard)
<<<<<<< HEAD
  -open Mavryk_base.TzPervasives
  -open Mavryk_base.TzPervasives.Error_monad.Legacy_monad_globals
  -open Mavryk_protocol_alpha
  -open Mavryk_client_alpha
  -open Mavryk_client_commands
  -open Mavryk_baking_alpha_commands
  -open Mavryk_stdlib_unix
  -open Mavryk_client_base_unix))
=======
  -open Tezos_base.TzPervasives
  -open Tezos_protocol_alpha
  -open Tezos_client_alpha
  -open Tezos_client_commands
  -open Tezos_baking_alpha_commands
  -open Tezos_stdlib_unix
  -open Tezos_client_base_unix))
>>>>>>> 1a991a03
<|MERGE_RESOLUTION|>--- conflicted
+++ resolved
@@ -21,21 +21,10 @@
   (:include %{workspace_root}/macos-link-flags.sexp))
  (flags
   (:standard)
-<<<<<<< HEAD
   -open Mavryk_base.TzPervasives
-  -open Mavryk_base.TzPervasives.Error_monad.Legacy_monad_globals
   -open Mavryk_protocol_alpha
   -open Mavryk_client_alpha
   -open Mavryk_client_commands
   -open Mavryk_baking_alpha_commands
   -open Mavryk_stdlib_unix
-  -open Mavryk_client_base_unix))
-=======
-  -open Tezos_base.TzPervasives
-  -open Tezos_protocol_alpha
-  -open Tezos_client_alpha
-  -open Tezos_client_commands
-  -open Tezos_baking_alpha_commands
-  -open Tezos_stdlib_unix
-  -open Tezos_client_base_unix))
->>>>>>> 1a991a03
+  -open Mavryk_client_base_unix))