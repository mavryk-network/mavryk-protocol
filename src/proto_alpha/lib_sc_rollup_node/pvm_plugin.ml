--- conflicted
+++ resolved
@@ -136,26 +136,10 @@
 module Wasm_2_0_0 = struct
   let decode_durable_state =
     Wasm_2_0_0_pvm.Durable_state.Tree_encoding_runner.decode
-<<<<<<< HEAD
 
   let proof_mem_tree = Wasm_2_0_0_pvm.Wasm_2_0_0_proof_format.Tree.mem_tree
 
   let proof_fold_tree = Wasm_2_0_0_pvm.Wasm_2_0_0_proof_format.Tree.fold
-=======
-      enc
-      (of_node_pvmstate tree)
-
-  let proof_mem_tree tree =
-    Wasm_2_0_0_pvm.Wasm_2_0_0_proof_format.Tree.mem_tree (of_node_pvmstate tree)
-
-  let proof_fold_tree ?depth tree key ~order ~init ~f =
-    Wasm_2_0_0_pvm.Wasm_2_0_0_proof_format.Tree.fold
-      ?depth
-      (of_node_pvmstate tree)
-      key
-      ~order
-      ~init
-      ~f:(fun a b c -> f a (to_node_pvmstate b) c)
 end
 
 module Unsafe = struct
@@ -170,5 +154,4 @@
       |> Lwt_result.ok
     in
     return (Ctxt_wrapper.to_node_pvmstate state)
->>>>>>> 1a991a03
 end