--- conflicted
+++ resolved
@@ -19,9 +19,7 @@
   (:standard)
   -open Tezt_core
   -open Tezt_core.Base
-<<<<<<< HEAD
   -open Mavryk_base.TzPervasives
-  -open Mavryk_base.TzPervasives.Error_monad.Legacy_monad_globals
   -open Mavryk_dac_alpha
   -open Mavryk_protocol_alpha
   -open Mavryk_base_test_helpers
@@ -29,16 +27,6 @@
   -open Mavryk_dac_lib
   -open Mavryk_dac_node_lib
   -open Mavkit_alcotezt)
-=======
-  -open Tezos_base.TzPervasives
-  -open Tezos_dac_alpha
-  -open Tezos_protocol_alpha
-  -open Tezos_base_test_helpers
-  -open Tezos_alpha_test_helpers
-  -open Tezos_dac_lib
-  -open Tezos_dac_node_lib
-  -open Octez_alcotezt)
->>>>>>> 1a991a03
  (modules test_dac_pages_encoding test_dac_plugin_registration test_helpers))
 
 (executable
