(*****************************************************************************)
(*                                                                           *)
(* SPDX-License-Identifier: MIT                                              *)
(* Copyright (c) 2023 Nomadic Labs, <contact@nomadic-labs.com>               *)
(*                                                                           *)
(*****************************************************************************)

type item = {
  operation_hash : Operation_hash.t;
  rewarded : Signature.public_key_hash;
<<<<<<< HEAD
  misbehaviour : Misbehaviour.t;
  misbehaviour_cycle : misbehaviour_cycle;
=======
  misbehaviour : Misbehaviour_repr.t;
>>>>>>> 1a991a03
}

let item_encoding =
  let open Data_encoding in
  conv
    (fun {operation_hash; rewarded; misbehaviour} ->
      (operation_hash, rewarded, misbehaviour))
    (fun (operation_hash, rewarded, misbehaviour) ->
      {operation_hash; rewarded; misbehaviour})
    (obj3
       (req "operation_hash" Operation_hash.encoding)
       (req "rewarded" Signature.Public_key_hash.encoding)
<<<<<<< HEAD
       (req "misbehaviour" Misbehaviour.encoding)
       (req "misbehaviour_cycle" misbehaviour_cycle_encoding))
=======
       (req "misbehaviour" Misbehaviour_repr.encoding))
>>>>>>> 1a991a03

type t = item list

let encoding = Data_encoding.list item_encoding

let add operation_hash rewarded misbehaviour list =
  list @ [{operation_hash; rewarded; misbehaviour}]<|MERGE_RESOLUTION|>--- conflicted
+++ resolved
@@ -8,12 +8,7 @@
 type item = {
   operation_hash : Operation_hash.t;
   rewarded : Signature.public_key_hash;
-<<<<<<< HEAD
-  misbehaviour : Misbehaviour.t;
-  misbehaviour_cycle : misbehaviour_cycle;
-=======
   misbehaviour : Misbehaviour_repr.t;
->>>>>>> 1a991a03
 }
 
 let item_encoding =
@@ -26,12 +21,7 @@
     (obj3
        (req "operation_hash" Operation_hash.encoding)
        (req "rewarded" Signature.Public_key_hash.encoding)
-<<<<<<< HEAD
-       (req "misbehaviour" Misbehaviour.encoding)
-       (req "misbehaviour_cycle" misbehaviour_cycle_encoding))
-=======
        (req "misbehaviour" Misbehaviour_repr.encoding))
->>>>>>> 1a991a03
 
 type t = item list
 
