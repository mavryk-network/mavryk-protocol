(*****************************************************************************)
(*                                                                           *)
(* Open Source License                                                       *)
(* Copyright (c) 2022 Nomadic Labs <contact@nomadic-labs.com>                *)
(*                                                                           *)
(* Permission is hereby granted, free of charge, to any person obtaining a   *)
(* copy of this software and associated documentation files (the "Software"),*)
(* to deal in the Software without restriction, including without limitation *)
(* the rights to use, copy, modify, merge, publish, distribute, sublicense,  *)
(* and/or sell copies of the Software, and to permit persons to whom the     *)
(* Software is furnished to do so, subject to the following conditions:      *)
(*                                                                           *)
(* The above copyright notice and this permission notice shall be included   *)
(* in all copies or substantial portions of the Software.                    *)
(*                                                                           *)
(* THE SOFTWARE IS PROVIDED "AS IS", WITHOUT WARRANTY OF ANY KIND, EXPRESS OR*)
(* IMPLIED, INCLUDING BUT NOT LIMITED TO THE WARRANTIES OF MERCHANTABILITY,  *)
(* FITNESS FOR A PARTICULAR PURPOSE AND NONINFRINGEMENT. IN NO EVENT SHALL   *)
(* THE AUTHORS OR COPYRIGHT HOLDERS BE LIABLE FOR ANY CLAIM, DAMAGES OR OTHER*)
(* LIABILITY, WHETHER IN AN ACTION OF CONTRACT, TORT OR OTHERWISE, ARISING   *)
(* FROM, OUT OF OR IN CONNECTION WITH THE SOFTWARE OR THE USE OR OTHER       *)
(* DEALINGS IN THE SOFTWARE.                                                 *)
(*                                                                           *)
(*****************************************************************************)

(* Every function of this file should check the feature flag. *)

open Alpha_context
open Dal_errors

let assert_dal_feature_enabled ctxt =
  let open Constants in
  let Parametric.{dal = {feature_enable; _}; _} = parametric ctxt in
  error_unless Compare.Bool.(feature_enable = true) Dal_feature_disabled

let only_if_dal_feature_enabled ctxt ~default f =
  let open Constants in
  let Parametric.{dal = {feature_enable; _}; _} = parametric ctxt in
  if feature_enable then f ctxt else default ctxt

let slot_of_int_e ~number_of_slots n =
  let open Result_syntax in
  match Dal.Slot_index.of_int_opt ~number_of_slots n with
  | None ->
      tzfail
      @@ Dal_errors.Dal_slot_index_above_hard_limit
           {given = n; limit = number_of_slots - 1}
  | Some slot_index -> return slot_index

(* Use this function to select the pkh used in the DAL committee. As long as an
   epoch does not span across multiple cycles, we could use as well the pkh of
   the consensus key. *)
let pkh_of_consensus_key (consensus_key : Consensus_key.pk) =
  consensus_key.delegate

<<<<<<< HEAD
let validate_attestation ctxt get_consensus_key op =
  let open Lwt_result_syntax in
  let*? () = assert_dal_feature_enabled ctxt in
  (* DAL/TODO: https://gitlab.com/tezos/tezos/-/issues/4462
     Reconsider the ordering of checks. *)
  let Dal.Attestation.{attestation; level = given; slot = _} = op in
=======
let validate_attestation ctxt level slot consensus_key attestation =
  let open Lwt_result_syntax in
  let*? () = assert_dal_feature_enabled ctxt in
>>>>>>> 1a991a03
  let number_of_slots = Dal.number_of_slots ctxt in
  let*? max_index = number_of_slots - 1 |> slot_of_int_e ~number_of_slots in
  let maximum_size = Dal.Attestation.expected_size_in_bits ~max_index in
  let size = Dal.Attestation.occupied_size_in_bits attestation in
  let*? () =
    error_unless
      Compare.Int.(size <= maximum_size)
      (Dal_attestation_size_limit_exceeded {maximum_size; got = size})
  in
<<<<<<< HEAD
  let current = Level.(current ctxt).level in
  let*? expected =
    match Raw_level.pred current with
    | None -> error Dal_unexpected_attestation_at_root_level
    | Some level -> Result_syntax.return level
  in
  let delta_levels = Raw_level.diff expected given in
  let*? () =
    error_when
      Compare.Int32.(delta_levels > 0l)
      (Dal_operation_for_old_level {expected; given})
  in
  let*? () =
    error_when
      Compare.Int32.(delta_levels < 0l)
      (Dal_operation_for_future_level {expected; given})
  in
  let* consensus_key = get_consensus_key () in
  let attester = pkh_of_consensus_key consensus_key in
  let*? () =
    error_when
      (Option.is_none @@ Dal.Attestation.shards_of_attester ctxt ~attester)
      (Dal_data_availibility_attester_not_in_committee
         {attester; level = expected})
  in
  return consensus_key

let apply_attestation ctxt consensus_key op =
  let open Result_syntax in
  let* () = assert_dal_feature_enabled ctxt in
  let Dal.Attestation.{attestation; level; _} = op in
  let attester = pkh_of_consensus_key consensus_key in
  match Dal.Attestation.shards_of_attester ctxt ~attester with
  | None ->
      (* This should not happen: operation validation should have failed. *)
      error (Dal_data_availibility_attester_not_in_committee {attester; level})
  | Some shards ->
      return (Dal.Attestation.record_attested_shards ctxt attestation shards)
=======
  let number_of_shards = Dal.number_of_shards ctxt in
  fail_when
    Compare.Int.(Slot.to_int slot >= number_of_shards)
    (let attester = pkh_of_consensus_key consensus_key in
     Dal_data_availibility_attester_not_in_committee {attester; level; slot})

let apply_attestation ctxt attestation ~power =
  let open Result_syntax in
  let* () = assert_dal_feature_enabled ctxt in
  return
    (Dal.Attestation.record_number_of_attested_shards ctxt attestation power)
>>>>>>> 1a991a03

(* This function should fail if we don't want the operation to be
   propagated over the L1 gossip network. Because this is a manager
   operation, there are already checks to ensure the source of
   operation has enough fees. Among the various checks, there are
   checks that cannot fail unless the source of the operation is
   malicious (or if there is a bug). In that case, it is better to
   ensure fees will be taken. *)
let validate_publish_commitment ctxt _operation =
  assert_dal_feature_enabled ctxt

let apply_publish_commitment ctxt operation =
  let open Result_syntax in
  let* ctxt = Gas.consume ctxt Dal_costs.cost_Dal_publish_commitment in
  let number_of_slots = Dal.number_of_slots ctxt in
  let* cryptobox = Dal.make ctxt in
  let current_level = (Level.current ctxt).level in
  let* slot_header =
    Dal.Operations.Publish_commitment.slot_header
      ~cryptobox
      ~number_of_slots
      ~current_level
      operation
  in
  let* ctxt = Dal.Slot.register_slot_header ctxt slot_header in
  return (ctxt, slot_header)

let finalisation ctxt =
  let open Lwt_result_syntax in
  only_if_dal_feature_enabled
    ctxt
    ~default:(fun ctxt -> return (ctxt, Dal.Attestation.empty))
    (fun ctxt ->
      let*! ctxt = Dal.Slot.finalize_current_slot_headers ctxt in
      (* The fact that slots confirmation is done at finalization is very
         important for the assumptions made by the Dal refutation game. In fact:
         - {!Dal.Slot.finalize_current_slot_headers} updates the Dal skip list
         at block finalization, by inserting newly confirmed slots;
         - {!Sc_rollup.Game.initial}, called when applying a manager operation
         that starts a refutation game, makes a snapshot of the Dal skip list
         to use it as a reference if the refutation proof involves a Dal input.

         If confirmed Dal slots are inserted into the skip list during operations
         application, adapting how refutation games are made might be needed
         to e.g.,
         - use the same snapshotted skip list as a reference by L1 and rollup-node;
         - disallow proofs involving pages of slots that have been confirmed at the
           level where the game started.
      *)
      let number_of_slots = (Constants.parametric ctxt).dal.number_of_slots in
      let+ ctxt, attestation =
        Dal.Slot.finalize_pending_slot_headers ctxt ~number_of_slots
      in
      (ctxt, attestation))<|MERGE_RESOLUTION|>--- conflicted
+++ resolved
@@ -53,18 +53,9 @@
 let pkh_of_consensus_key (consensus_key : Consensus_key.pk) =
   consensus_key.delegate
 
-<<<<<<< HEAD
-let validate_attestation ctxt get_consensus_key op =
-  let open Lwt_result_syntax in
-  let*? () = assert_dal_feature_enabled ctxt in
-  (* DAL/TODO: https://gitlab.com/tezos/tezos/-/issues/4462
-     Reconsider the ordering of checks. *)
-  let Dal.Attestation.{attestation; level = given; slot = _} = op in
-=======
 let validate_attestation ctxt level slot consensus_key attestation =
   let open Lwt_result_syntax in
   let*? () = assert_dal_feature_enabled ctxt in
->>>>>>> 1a991a03
   let number_of_slots = Dal.number_of_slots ctxt in
   let*? max_index = number_of_slots - 1 |> slot_of_int_e ~number_of_slots in
   let maximum_size = Dal.Attestation.expected_size_in_bits ~max_index in
@@ -74,46 +65,6 @@
       Compare.Int.(size <= maximum_size)
       (Dal_attestation_size_limit_exceeded {maximum_size; got = size})
   in
-<<<<<<< HEAD
-  let current = Level.(current ctxt).level in
-  let*? expected =
-    match Raw_level.pred current with
-    | None -> error Dal_unexpected_attestation_at_root_level
-    | Some level -> Result_syntax.return level
-  in
-  let delta_levels = Raw_level.diff expected given in
-  let*? () =
-    error_when
-      Compare.Int32.(delta_levels > 0l)
-      (Dal_operation_for_old_level {expected; given})
-  in
-  let*? () =
-    error_when
-      Compare.Int32.(delta_levels < 0l)
-      (Dal_operation_for_future_level {expected; given})
-  in
-  let* consensus_key = get_consensus_key () in
-  let attester = pkh_of_consensus_key consensus_key in
-  let*? () =
-    error_when
-      (Option.is_none @@ Dal.Attestation.shards_of_attester ctxt ~attester)
-      (Dal_data_availibility_attester_not_in_committee
-         {attester; level = expected})
-  in
-  return consensus_key
-
-let apply_attestation ctxt consensus_key op =
-  let open Result_syntax in
-  let* () = assert_dal_feature_enabled ctxt in
-  let Dal.Attestation.{attestation; level; _} = op in
-  let attester = pkh_of_consensus_key consensus_key in
-  match Dal.Attestation.shards_of_attester ctxt ~attester with
-  | None ->
-      (* This should not happen: operation validation should have failed. *)
-      error (Dal_data_availibility_attester_not_in_committee {attester; level})
-  | Some shards ->
-      return (Dal.Attestation.record_attested_shards ctxt attestation shards)
-=======
   let number_of_shards = Dal.number_of_shards ctxt in
   fail_when
     Compare.Int.(Slot.to_int slot >= number_of_shards)
@@ -125,7 +76,6 @@
   let* () = assert_dal_feature_enabled ctxt in
   return
     (Dal.Attestation.record_number_of_attested_shards ctxt attestation power)
->>>>>>> 1a991a03
 
 (* This function should fail if we don't want the operation to be
    propagated over the L1 gossip network. Because this is a manager
@@ -141,7 +91,7 @@
   let open Result_syntax in
   let* ctxt = Gas.consume ctxt Dal_costs.cost_Dal_publish_commitment in
   let number_of_slots = Dal.number_of_slots ctxt in
-  let* cryptobox = Dal.make ctxt in
+  let* ctxt, cryptobox = Dal.make ctxt in
   let current_level = (Level.current ctxt).level in
   let* slot_header =
     Dal.Operations.Publish_commitment.slot_header
