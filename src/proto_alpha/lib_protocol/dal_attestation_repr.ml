(*****************************************************************************)
(*                                                                           *)
(* Open Source License                                                       *)
(* Copyright (c) 2022 Nomadic Labs <contact@nomadic-labs.com>                *)
(*                                                                           *)
(* Permission is hereby granted, free of charge, to any person obtaining a   *)
(* copy of this software and associated documentation files (the "Software"),*)
(* to deal in the Software without restriction, including without limitation *)
(* the rights to use, copy, modify, merge, publish, distribute, sublicense,  *)
(* and/or sell copies of the Software, and to permit persons to whom the     *)
(* Software is furnished to do so, subject to the following conditions:      *)
(*                                                                           *)
(* The above copyright notice and this permission notice shall be included   *)
(* in all copies or substantial portions of the Software.                    *)
(*                                                                           *)
(* THE SOFTWARE IS PROVIDED "AS IS", WITHOUT WARRANTY OF ANY KIND, EXPRESS OR*)
(* IMPLIED, INCLUDING BUT NOT LIMITED TO THE WARRANTIES OF MERCHANTABILITY,  *)
(* FITNESS FOR A PARTICULAR PURPOSE AND NONINFRINGEMENT. IN NO EVENT SHALL   *)
(* THE AUTHORS OR COPYRIGHT HOLDERS BE LIABLE FOR ANY CLAIM, DAMAGES OR OTHER*)
(* LIABILITY, WHETHER IN AN ACTION OF CONTRACT, TORT OR OTHERWISE, ARISING   *)
(* FROM, OUT OF OR IN CONNECTION WITH THE SOFTWARE OR THE USE OR OTHER       *)
(* DEALINGS IN THE SOFTWARE.                                                 *)
(*                                                                           *)
(*****************************************************************************)

(* DAL/FIXME https://gitlab.com/tezos/tezos/-/issues/3103

   This may be a bit heavy in practice. We could also assume that in
   practice, many bits in this bitfield will be set to one. Hence, we
   could consider a better encoding which is smaller in the optimistic
   case. For example:

   1. When all the slots are attested, the encoding can be represented
   in one bit.

   2. Otherwise, we can pack slots by [8]. Have a header of [slots/8]
   which is [1] if all the slots in this set are [1], [0]
   otherwise. For all pack with a bit set to [0], we give the explicit
   representation. Hence, if there are [256] slots, and [2] are not
   attested, this representation will be of size [32] bits + [16] bits
   = [48] bits which is better than [256] bits. *)

(* A set of (attested) slot indexes. *)
type t = Bitset.t

<<<<<<< HEAD
type operation = {attestation : t; level : Raw_level_repr.t; slot : Slot_repr.t}

=======
>>>>>>> 1a991a03
let encoding = Bitset.encoding

let empty = Bitset.empty

let is_attested t index =
  let open Dal_slot_index_repr in
  match Bitset.mem t (to_int index) with
  | Ok b -> b
  | Error _ ->
      (* DAL/FIXME https://gitlab.com/tezos/tezos/-/issues/3104

         Should we do something here? *)
      false

let commit t index =
  let open Dal_slot_index_repr in
  match Bitset.add t (to_int index) with
  | Ok t -> t
  | Error _ ->
      (* DAL/FIXME https://gitlab.com/tezos/tezos/-/issues/3104

         Should we do something here? *)
      t

let occupied_size_in_bits = Bitset.occupied_size_in_bits

let expected_size_in_bits ~max_index =
  (* We compute an encoding of the data-availability attestations
     which is a (tight) upper bound of what we expect. *)
  let open Bitset in
  let open Dal_slot_index_repr in
  match add empty @@ to_int max_index with
  | Error _ -> (* Happens if max_index < 1 *) 0
  | Ok t -> occupied_size_in_bits t

let number_of_attested_slots = Bitset.hamming_weight

type shard_index = int

module Shard_map = Map.Make (struct
  type t = shard_index

  let compare = Compare.Int.compare
end)

module Accountability = struct
  type attested_slots = t

  module SlotMap = Map.Make (Compare.Int)

  type t = {number_of_attested_shards : int SlotMap.t; number_of_slots : int}

  let init ~number_of_slots =
    {number_of_attested_shards = SlotMap.empty; number_of_slots}

  (* This function must be called at most once for a given attester; otherwise
     the count will be flawed. *)
  let record_number_of_attested_shards t baker_attested_slots
      number_of_baker_shards =
    let rec iter slot_index map =
      if Compare.Int.(slot_index >= t.number_of_slots) then map
      else
        let map =
          match Bitset.mem baker_attested_slots slot_index with
          | Error _ ->
              (* impossible, as [slot_index] is non-negative *)
              map
          | Ok true ->
              (* slot is attested by baker *)
              SlotMap.update
                slot_index
                (function
                  | None -> Some number_of_baker_shards
                  | Some old_number_of_attested_shards ->
                      Some
                        (old_number_of_attested_shards + number_of_baker_shards))
                map
          | Ok false ->
              (* slot is not attested by baker, nothing to update *)
              map
        in
        iter (slot_index + 1) map
    in
    let number_of_attested_shards = iter 0 t.number_of_attested_shards in
    {t with number_of_attested_shards}

  let is_slot_attested t ~threshold ~number_of_shards slot_index =
    let index = Dal_slot_index_repr.to_int slot_index in
    let number_of_attested_shards =
      match SlotMap.find index t.number_of_attested_shards with
      | None -> 0
      | Some v -> v
    in
    Compare.Int.(
      number_of_attested_shards >= threshold * number_of_shards / 100)
end<|MERGE_RESOLUTION|>--- conflicted
+++ resolved
@@ -43,11 +43,6 @@
 (* A set of (attested) slot indexes. *)
 type t = Bitset.t
 
-<<<<<<< HEAD
-type operation = {attestation : t; level : Raw_level_repr.t; slot : Slot_repr.t}
-
-=======
->>>>>>> 1a991a03
 let encoding = Bitset.encoding
 
 let empty = Bitset.empty
