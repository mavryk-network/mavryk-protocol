--- conflicted
+++ resolved
@@ -1341,34 +1341,6 @@
 
   module Selected_distribution_for_cycle = Cycle.Selected_stake_distribution
   module Total_active_stake = Cycle.Total_active_stake
-<<<<<<< HEAD
-
-  (* This is an index that is set to 0 by calls to
-     {!val:Stake_storage.selected_new_distribution_at_cycle_end} and
-     incremented (by 1) by calls to {!val:Stake_storage.snapshot}.
-
-     {!val:Stake_storage.snapshot} is called in relation with constant
-     [blocks_per_stake_snapshot] in
-     {!val:Level_storage.may_snapshot_stake_distribution}.
-
-     That is, the increment is done every [blocks_per_stake_snaphot]
-     blocks and reset at the end of cycles. So, it goes up to
-     [blocks_per_cycle / blocks_per_stake_snaphot], which is currently
-     16 (= 8192/512 -- the concrete values can be found in
-     {!val:Default_parameters.constants_mainnet}), then comes back to
-     0, so that a UInt16 is big enough.
-
-     The ratio [blocks_per_cycle / blocks_per_stake_snapshot] above is
-     checked in {!val:Constants_repr.check_constants} to fit in a
-     UInt16. *)
-  module Last_snapshot =
-    Make_single_data_storage (Registered) (Raw_context)
-      (struct
-        let name = ["last_snapshot"]
-      end)
-      (Encoding.UInt16)
-=======
->>>>>>> 1a991a03
 end
 
 module Delegate_sampler_state = Cycle.Delegate_sampler_state
