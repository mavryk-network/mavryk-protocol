(*****************************************************************************)
(*                                                                           *)
(* Open Source License                                                       *)
(* Copyright (c) 2018 Dynamic Ledger Solutions, Inc. <contact@tezos.com>     *)
(* Copyright (c) 2019-2022 Nomadic Labs <contact@nomadic-labs.com>           *)
(* Copyright (c) 2022 Trili Tech, <contact@trili.tech>                       *)
(* Copyright (c) 2023 Marigold, <contact@marigold.dev>                       *)
(*                                                                           *)
(* Permission is hereby granted, free of charge, to any person obtaining a   *)
(* copy of this software and associated documentation files (the "Software"),*)
(* to deal in the Software without restriction, including without limitation *)
(* the rights to use, copy, modify, merge, publish, distribute, sublicense,  *)
(* and/or sell copies of the Software, and to permit persons to whom the     *)
(* Software is furnished to do so, subject to the following conditions:      *)
(*                                                                           *)
(* The above copyright notice and this permission notice shall be included   *)
(* in all copies or substantial portions of the Software.                    *)
(*                                                                           *)
(* THE SOFTWARE IS PROVIDED "AS IS", WITHOUT WARRANTY OF ANY KIND, EXPRESS OR*)
(* IMPLIED, INCLUDING BUT NOT LIMITED TO THE WARRANTIES OF MERCHANTABILITY,  *)
(* FITNESS FOR A PARTICULAR PURPOSE AND NONINFRINGEMENT. IN NO EVENT SHALL   *)
(* THE AUTHORS OR COPYRIGHT HOLDERS BE LIABLE FOR ANY CLAIM, DAMAGES OR OTHER*)
(* LIABILITY, WHETHER IN AN ACTION OF CONTRACT, TORT OR OTHERWISE, ARISING   *)
(* FROM, OUT OF OR IN CONNECTION WITH THE SOFTWARE OR THE USE OR OTHER       *)
(* DEALINGS IN THE SOFTWARE.                                                 *)
(*                                                                           *)
(*****************************************************************************)

(** Mavryk Protocol Implementation - Main Entry Points *)

open Alpha_context

type error +=
  | Faulty_validation_wrong_slot
  | Set_deposits_limit_on_unregistered_delegate of Signature.Public_key_hash.t
  | Set_deposits_limit_when_automated_staking_off
  | Error_while_taking_fees
  | Update_consensus_key_on_unregistered_delegate of Signature.Public_key_hash.t
  | Empty_transaction of Contract.t
  | Non_empty_transaction_from of Destination.t
  | Internal_operation_replay of
      Apply_internal_results.packed_internal_operation
  | Multiple_revelation
  | Invalid_transfer_to_sc_rollup
  | Invalid_sender of Destination.t
  | Invalid_self_transaction_destination
  | Staking_for_delegator_while_external_staking_disabled
  | Staking_to_delegate_that_refuses_external_staking
  | Stake_modification_with_no_delegate_set
  | Invalid_nonzero_transaction_amount of Tez.t
  | Invalid_staking_parameters_sender

let () =
  let description =
    "The consensus operation uses an invalid slot. This error should not \
     happen: the operation validation should have failed earlier."
  in
  register_error_kind
    `Permanent
    ~id:"operation.faulty_validation_wrong_slot"
    ~title:"Faulty validation (wrong slot for consensus operation)"
    ~description
    ~pp:(fun ppf () -> Format.fprintf ppf "%s" description)
    Data_encoding.empty
    (function Faulty_validation_wrong_slot -> Some () | _ -> None)
    (fun () -> Faulty_validation_wrong_slot) ;
  register_error_kind
    `Temporary
    ~id:"operation.set_deposits_limit_on_unregistered_delegate"
    ~title:"Set deposits limit on an unregistered delegate"
    ~description:"Cannot set deposits limit on an unregistered delegate."
    ~pp:(fun ppf c ->
      Format.fprintf
        ppf
        "Cannot set a deposits limit on the unregistered delegate %a."
        Signature.Public_key_hash.pp
        c)
    Data_encoding.(obj1 (req "delegate" Signature.Public_key_hash.encoding))
    (function
      | Set_deposits_limit_on_unregistered_delegate c -> Some c | _ -> None)
    (fun c -> Set_deposits_limit_on_unregistered_delegate c) ;

  register_error_kind
    `Temporary
    ~id:"operation.set_deposits_limit_when_automated_staking_off"
    ~title:"Set deposits limit when automated staking off"
    ~description:
      "Cannot set deposits limit when automated staking is off or Adaptive \
       Issuance is active."
    ~pp:(fun ppf () ->
      Format.fprintf
        ppf
        "Cannot set a deposits limit when automated staking off.")
    Data_encoding.unit
    (function
      | Set_deposits_limit_when_automated_staking_off -> Some () | _ -> None)
    (fun () -> Set_deposits_limit_when_automated_staking_off) ;

  let error_while_taking_fees_description =
    "There was an error while taking the fees, which should not happen and \
     means that the operation's validation was faulty."
  in
  register_error_kind
    `Permanent
    ~id:"operation.error_while_taking_fees"
    ~title:"Error while taking the fees of a manager operation"
    ~description:error_while_taking_fees_description
    ~pp:(fun ppf () ->
      Format.fprintf ppf "%s" error_while_taking_fees_description)
    Data_encoding.unit
    (function Error_while_taking_fees -> Some () | _ -> None)
    (fun () -> Error_while_taking_fees) ;

  register_error_kind
    `Temporary
    ~id:"operation.update_consensus_key_on_unregistered_delegate"
    ~title:"Update consensus key on an unregistered delegate"
    ~description:"Cannot update consensus key an unregistered delegate."
    ~pp:(fun ppf c ->
      Format.fprintf
        ppf
        "Cannot update the consensus key on the unregistered delegate %a."
        Signature.Public_key_hash.pp
        c)
    Data_encoding.(obj1 (req "delegate" Signature.Public_key_hash.encoding))
    (function
      | Update_consensus_key_on_unregistered_delegate c -> Some c | _ -> None)
    (fun c -> Update_consensus_key_on_unregistered_delegate c) ;
  register_error_kind
    `Branch
    ~id:"contract.empty_transaction"
    ~title:"Empty transaction"
    ~description:"Forbidden to credit 0ṁ to a contract without code."
    ~pp:(fun ppf contract ->
      Format.fprintf
        ppf
        "Transactions of 0ṁ towards a contract without code are forbidden (%a)."
        Contract.pp
        contract)
    Data_encoding.(obj1 (req "contract" Contract.encoding))
    (function Empty_transaction c -> Some c | _ -> None)
    (fun c -> Empty_transaction c) ;
  register_error_kind
    `Branch
    ~id:"contract.non_empty_transaction_from_source"
    ~title:"Unexpected non-empty transaction"
    ~description:"This address cannot initiate non-empty transactions"
    ~pp:(fun ppf contract ->
      Format.fprintf
        ppf
        "%a does not have a balance and cannot initiate non-empty transactions"
        Destination.pp
        contract)
    Data_encoding.(obj1 (req "source" Destination.encoding))
    (function Non_empty_transaction_from c -> Some c | _ -> None)
    (fun c -> Non_empty_transaction_from c) ;

  register_error_kind
    `Permanent
    ~id:"internal_operation_replay"
    ~title:"Internal operation replay"
    ~description:"An internal operation was emitted twice by a script"
    ~pp:(fun ppf (Apply_internal_results.Internal_operation {nonce; _}) ->
      Format.fprintf
        ppf
        "Internal operation %d was emitted twice by a script"
        nonce)
    Apply_internal_results.internal_operation_encoding
    (function Internal_operation_replay op -> Some op | _ -> None)
    (fun op -> Internal_operation_replay op) ;
  register_error_kind
    `Permanent
    ~id:"block.multiple_revelation"
    ~title:"Multiple revelations were included in a manager operation"
    ~description:
      "A manager operation should not contain more than one revelation"
    ~pp:(fun ppf () ->
      Format.fprintf
        ppf
        "Multiple revelations were included in a manager operation")
    Data_encoding.empty
    (function Multiple_revelation -> Some () | _ -> None)
    (fun () -> Multiple_revelation) ;
  register_error_kind
    `Permanent
    ~id:"operations.invalid_transfer_to_smart_rollup_from_implicit_account"
    ~title:"Invalid transfer to smart rollup"
    ~description:"Invalid transfer to smart rollup from implicit account"
    ~pp:(fun ppf () ->
      Format.fprintf
        ppf
        "Invalid sender for transfer operation to smart rollup. Only \
         originated accounts are allowed.")
    Data_encoding.empty
    (function Invalid_transfer_to_sc_rollup -> Some () | _ -> None)
    (fun () -> Invalid_transfer_to_sc_rollup) ;
  register_error_kind
    `Permanent
    ~id:"operations.invalid_sender"
    ~title:"Invalid sender for an internal operation"
    ~description:
      "Invalid sender for an internal operation restricted to implicit and \
       originated accounts."
    ~pp:(fun ppf c ->
      Format.fprintf
        ppf
        "Invalid sender (%a) for this internal operation. Only implicit and \
         originated accounts are allowed"
        Destination.pp
        c)
    Data_encoding.(obj1 (req "contract" Destination.encoding))
    (function Invalid_sender c -> Some c | _ -> None)
    (fun c -> Invalid_sender c) ;
  let invalid_self_transaction_destination_description =
    "A pseudo-transaction destination must equal its sender."
  in
  register_error_kind
    `Permanent
    ~id:"operations.invalid_self_transaction_destination"
    ~title:"Invalid destination for a pseudo-transaction"
    ~description:invalid_self_transaction_destination_description
    ~pp:(fun ppf () ->
      Format.pp_print_string
        ppf
        invalid_self_transaction_destination_description)
    Data_encoding.unit
    (function Invalid_self_transaction_destination -> Some () | _ -> None)
    (fun () -> Invalid_self_transaction_destination) ;
  let staking_for_delegator_while_external_staking_disabled_description =
    "As long as external staking is not enabled, staking operations are only \
     allowed from delegates."
  in
  register_error_kind
    `Permanent
    ~id:"operations.staking_for_delegator_while_external_staking_disabled"
    ~title:"Staking for a delegator while external staking is disabled"
    ~description:
      staking_for_delegator_while_external_staking_disabled_description
    ~pp:(fun ppf () ->
      Format.pp_print_string
        ppf
        staking_for_delegator_while_external_staking_disabled_description)
    Data_encoding.unit
    (function
      | Staking_for_delegator_while_external_staking_disabled -> Some ()
      | _ -> None)
    (fun () -> Staking_for_delegator_while_external_staking_disabled) ;
  let stake_modification_without_delegate_description =
    "(Un)Stake operations are only allowed when delegate is set."
  in
  register_error_kind
    `Permanent
    ~id:"operations.stake_modification_with_no_delegate_set"
    ~title:"(Un)staking without any delegate set"
    ~description:stake_modification_without_delegate_description
    ~pp:(fun ppf () ->
      Format.pp_print_string ppf stake_modification_without_delegate_description)
    Data_encoding.unit
    (function Stake_modification_with_no_delegate_set -> Some () | _ -> None)
    (fun () -> Stake_modification_with_no_delegate_set) ;
  let staking_to_delegate_that_refuses_external_staking_description =
    "The delegate currently does not accept staking operations from sources \
     other than itself: its `limit_of_staking_over_baking` parameter is set to \
     0."
  in
  register_error_kind
    `Permanent
    ~id:"operations.staking_to_delegate_that_refuses_external_staking"
    ~title:"Staking to delegate that does not accept external staking"
    ~description:staking_to_delegate_that_refuses_external_staking_description
    ~pp:(fun ppf () ->
      Format.pp_print_string
        ppf
        staking_to_delegate_that_refuses_external_staking_description)
    Data_encoding.unit
    (function
      | Staking_to_delegate_that_refuses_external_staking -> Some () | _ -> None)
    (fun () -> Staking_to_delegate_that_refuses_external_staking) ;
  register_error_kind
    `Permanent
    ~id:"operations.invalid_nonzero_transaction_amount"
    ~title:"Invalid non-zero transaction amount"
    ~description:"A transaction expected a zero-amount but got non-zero."
    ~pp:(fun ppf amount ->
      Format.fprintf
        ppf
        "A transaction expected a zero-amount but got %a."
        Tez.pp
        amount)
    Data_encoding.(obj1 (req "amount" Tez.encoding))
    (function
      | Invalid_nonzero_transaction_amount amount -> Some amount | _ -> None)
    (fun amount -> Invalid_nonzero_transaction_amount amount) ;
  register_error_kind
    `Permanent
    ~id:"operations.invalid_staking_parameters_sender"
    ~title:"Invalid staking parameters sender"
    ~description:"The staking parameters can only be set by delegates."
    ~pp:(fun ppf () -> Format.fprintf ppf "Invalid staking parameters sender")
    Data_encoding.empty
    (function Invalid_staking_parameters_sender -> Some () | _ -> None)
    (fun () -> Invalid_staking_parameters_sender)

open Apply_results
open Apply_operation_result
open Apply_internal_results

let update_script_storage_and_ticket_balances ctxt ~self_contract storage
    lazy_storage_diff ticket_diffs operations =
  let open Lwt_result_syntax in
  let* ctxt =
    Contract.update_script_storage ctxt self_contract storage lazy_storage_diff
  in
  let self_contract = Contract.Originated self_contract in
  Ticket_accounting.update_ticket_balances
    ctxt
    ~self_contract
    ~ticket_diffs
    operations

let apply_delegation ~ctxt ~(sender : Contract.t) ~delegate ~before_operation =
  let open Lwt_result_syntax in
  let* ctxt, balance_updates =
    match sender with
    | Originated _ ->
        (* Originated contracts have no stake (yet). *)
        return (ctxt, [])
    | Implicit sender_pkh -> (
        let* sender_delegate_status =
          Contract.get_delegate_status ctxt sender_pkh
        in
        match sender_delegate_status with
        | Undelegated | Delegate ->
            (* No delegate before or re-activation: no unstake request added. *)
            return (ctxt, [])
        | Delegated delegate ->
            (* [request_unstake] bounds to the actual stake. *)
            Staking.request_unstake
              ctxt
              ~sender_contract:sender
              ~delegate
              Tez.max_mumav)
  in
  let+ ctxt = Contract.Delegate.set ctxt sender delegate in
  (ctxt, Gas.consumed ~since:before_operation ~until:ctxt, balance_updates, [])

type 'loc execution_arg =
  | Typed_arg : 'loc * ('a, _) Script_typed_ir.ty * 'a -> 'loc execution_arg
  | Untyped_arg : Script.expr -> _ execution_arg

let apply_transaction_to_implicit ~ctxt ~sender ~amount ~pkh ~before_operation =
  let contract = Contract.Implicit pkh in
  let open Lwt_result_syntax in
  (* Transfers of zero to implicit accounts are forbidden. *)
  let*? () = error_when Tez.(amount = zero) (Empty_transaction contract) in
  (* If the implicit contract is not yet allocated at this point then
     the next transfer of tokens will allocate it. *)
  let*! already_allocated = Contract.allocated ctxt contract in
  let* ctxt, balance_updates =
    Token.transfer ctxt (`Contract sender) (`Contract contract) amount
  in
  let result =
    Transaction_to_contract_result
      {
        storage = None;
        lazy_storage_diff = None;
        balance_updates;
        ticket_receipt = [];
        originated_contracts = [];
        consumed_gas = Gas.consumed ~since:before_operation ~until:ctxt;
        storage_size = Z.zero;
        paid_storage_size_diff = Z.zero;
        allocated_destination_contract = not already_allocated;
      }
  in
  return (ctxt, result, [])

let apply_stake ~ctxt ~sender ~amount ~destination ~before_operation =
  let open Lwt_result_syntax in
  let contract = Contract.Implicit destination in
  (* Staking of zero is forbidden. *)
  let*? () = error_when Tez.(amount = zero) (Empty_transaction contract) in
  let*? () =
    error_unless
      Signature.Public_key_hash.(sender = destination)
      Invalid_self_transaction_destination
  in
  let*? ctxt = Gas.consume ctxt Adaptive_issuance_costs.stake_cost in
  let* delegate_opt = Contract.Delegate.find ctxt contract in
  match delegate_opt with
  | None -> tzfail Stake_modification_with_no_delegate_set
  | Some delegate ->
      let allowed =
        Signature.Public_key_hash.(delegate = sender)
        || Constants.adaptive_issuance_enable ctxt
      in
      let*? () =
        error_unless
          allowed
          Staking_for_delegator_while_external_staking_disabled
      in
      let* {limit_of_staking_over_baking_millionth; _} =
        Delegate.Staking_parameters.of_delegate ctxt delegate
      in
      let forbidden =
        Signature.Public_key_hash.(delegate <> sender)
        && Compare.Int32.(limit_of_staking_over_baking_millionth = 0l)
      in
      let*? () =
        error_when forbidden Staking_to_delegate_that_refuses_external_staking
      in
      let* ctxt, balance_updates =
        Staking.stake ctxt ~amount:(`Exactly amount) ~sender ~delegate
      in
      (* Since [delegate] is an already existing delegate, it is already allocated. *)
      let allocated_destination_contract = false in
      let result =
        Transaction_to_contract_result
          {
            storage = None;
            lazy_storage_diff = None;
            balance_updates;
            ticket_receipt = [];
            originated_contracts = [];
            consumed_gas = Gas.consumed ~since:before_operation ~until:ctxt;
            storage_size = Z.zero;
            paid_storage_size_diff = Z.zero;
            allocated_destination_contract;
          }
      in
      return (ctxt, result, [])

let apply_unstake ~ctxt ~sender ~amount ~destination ~before_operation =
  let open Lwt_result_syntax in
  let*? () =
    error_unless
      Signature.Public_key_hash.(sender = destination)
      Invalid_self_transaction_destination
  in
  let sender_contract = Contract.Implicit sender in
  let*? ctxt = Gas.consume ctxt Adaptive_issuance_costs.find_delegate_cost in
  let* delegate_opt = Contract.Delegate.find ctxt sender_contract in
  match delegate_opt with
  | None -> tzfail Stake_modification_with_no_delegate_set
  | Some delegate ->
      let* ctxt, balance_updates =
        Staking.request_unstake ctxt ~sender_contract ~delegate amount
      in
      let result =
        Transaction_to_contract_result
          {
            storage = None;
            lazy_storage_diff = None;
            balance_updates;
            ticket_receipt = [];
            originated_contracts = [];
            consumed_gas = Gas.consumed ~since:before_operation ~until:ctxt;
            storage_size = Z.zero;
            paid_storage_size_diff = Z.zero;
            allocated_destination_contract = false;
          }
      in
      return (ctxt, result, [])

let apply_finalize_unstake ~ctxt ~sender ~amount ~destination ~before_operation
    =
  let open Lwt_result_syntax in
  let*? () =
    error_when Tez.(amount <> zero) (Invalid_nonzero_transaction_amount amount)
  in
  let*? () =
    error_unless
      Signature.Public_key_hash.(sender = destination)
      Invalid_self_transaction_destination
  in
  let contract = Contract.Implicit sender in
  let*? ctxt = Gas.consume ctxt Adaptive_issuance_costs.find_delegate_cost in
  let*! already_allocated = Contract.allocated ctxt contract in
  let* ctxt, balance_updates = Staking.finalize_unstake ctxt contract in
  let result =
    Transaction_to_contract_result
      {
        storage = None;
        lazy_storage_diff = None;
        balance_updates;
        ticket_receipt = [];
        originated_contracts = [];
        consumed_gas = Gas.consumed ~since:before_operation ~until:ctxt;
        storage_size = Z.zero;
        paid_storage_size_diff = Z.zero;
        allocated_destination_contract = not already_allocated;
      }
  in
  return (ctxt, result, [])

let apply_set_delegate_parameters ~ctxt ~sender ~destination
    ~limit_of_staking_over_baking_millionth
    ~edge_of_baking_over_staking_billionth ~before_operation =
  let open Lwt_result_syntax in
  let*? ctxt =
    Gas.consume ctxt Adaptive_issuance_costs.set_delegate_parameters_cost
  in
  let*? () =
    error_unless
      Signature.Public_key_hash.(sender = destination)
      Invalid_self_transaction_destination
  in
  let* is_delegate = Contract.is_delegate ctxt sender in
  let*? () = error_unless is_delegate Invalid_staking_parameters_sender in
  let*? t =
    Staking_parameters_repr.make
      ~limit_of_staking_over_baking_millionth
      ~edge_of_baking_over_staking_billionth
  in
  let* ctxt = Delegate.Staking_parameters.register_update ctxt sender t in
  let result =
    Transaction_to_contract_result
      {
        storage = None;
        lazy_storage_diff = None;
        balance_updates = [];
        ticket_receipt = [];
        originated_contracts = [];
        consumed_gas = Gas.consumed ~since:before_operation ~until:ctxt;
        storage_size = Z.zero;
        paid_storage_size_diff = Z.zero;
        allocated_destination_contract = false;
      }
  in
  return (ctxt, result, [])

let transfer_from_any_address ctxt sender destination amount =
  let open Lwt_result_syntax in
  match sender with
  | Destination.Contract sender ->
      Token.transfer ctxt (`Contract sender) (`Contract destination) amount
  | Destination.Sc_rollup _ | Destination.Zk_rollup _ ->
      (* We do not allow transferring mav from rollups to other contracts. *)
      let*? () =
        error_unless Tez.(amount = zero) (Non_empty_transaction_from sender)
      in
      return (ctxt, [])

let apply_transaction_to_implicit_with_ticket ~sender ~destination ~ty ~ticket
    ~amount ~before_operation ctxt =
  let open Lwt_result_syntax in
  let destination = Contract.Implicit destination in
  let*! already_allocated = Contract.allocated ctxt destination in
  let ex_token, ticket_amount =
    Ticket_scanner.ex_token_and_amount_of_ex_ticket
    @@ Ticket_scanner.Ex_ticket (ty, ticket)
  in
  let* ticket_token, ctxt = Ticket_token_unparser.unparse ctxt ex_token in
  let* ctxt, balance_updates =
    transfer_from_any_address ctxt sender destination amount
  in
  let ticket_receipt =
    Ticket_receipt.
      [
        {
          ticket_token;
          updates =
            [
              {
                account = Destination.Contract destination;
                amount = Script_int.(to_zint (ticket_amount :> n num));
              };
            ];
        };
      ]
  in
  return
    ( ctxt,
      Transaction_to_contract_result
        {
          storage = None;
          lazy_storage_diff = None;
          balance_updates;
          ticket_receipt;
          originated_contracts = [];
          consumed_gas = Gas.consumed ~since:before_operation ~until:ctxt;
          storage_size = Z.zero;
          paid_storage_size_diff = Z.zero;
          allocated_destination_contract = not already_allocated;
        },
      [] )

let apply_transaction_to_smart_contract ~ctxt ~sender ~contract_hash ~amount
    ~entrypoint ~before_operation ~payer ~chain_id ~internal ~parameter ~script
    ~script_ir ~cache_key ?(paid_storage_diff_acc = Z.zero)
    ?(ticket_receipt_acc = []) () =
  let open Lwt_result_syntax in
  let contract = Contract.Originated contract_hash in
  (* We can assume the destination contract is already allocated at this point.
     If the destination contract does not exist, [Script_cache.find],
     which is called earlier, would have failed. *)
  let* ctxt, balance_updates =
    transfer_from_any_address ctxt sender contract amount
  in
  (* [Token.transfer], which is being called before, already loads this value into
     the Irmin cache, so no need to burn gas for it. *)
  let* balance = Contract.get_balance ctxt contract in
  let now = Script_timestamp.now ctxt in
  let level =
    (Level.current ctxt).level |> Raw_level.to_int32 |> Script_int.of_int32
    |> Script_int.abs
  in
  let step_constants =
    let open Script_interpreter in
    {sender; payer; self = contract_hash; amount; chain_id; balance; now; level}
  in
  let execute =
    match parameter with
    | Untyped_arg parameter -> Script_interpreter.execute ~parameter
    | Typed_arg (location, parameter_ty, parameter) ->
        Script_interpreter.execute_with_typed_parameter
          ~location
          ~parameter_ty
          ~parameter
  in
  let cached_script = Some script_ir in
  let* ( {
           script = updated_cached_script;
           code_size = updated_size;
           storage;
           lazy_storage_diff;
           operations;
           ticket_diffs;
           ticket_receipt;
         },
         ctxt ) =
    execute
      ctxt
      ~cached_script
      Optimized
      step_constants
      ~script
      ~entrypoint
      ~internal
  in
  let* ticket_table_size_diff, ctxt =
    update_script_storage_and_ticket_balances
      ctxt
      ~self_contract:contract_hash
      storage
      lazy_storage_diff
      ticket_diffs
      operations
  in
  let* ticket_paid_storage_diff, ctxt =
    Ticket_balance.adjust_storage_space
      ctxt
      ~storage_diff:ticket_table_size_diff
  in
  let* ctxt, new_size, contract_paid_storage_size_diff =
    Fees.record_paid_storage_space ctxt contract_hash
  in
  let* originated_contracts =
    Contract.originated_from_current_nonce ~since:before_operation ~until:ctxt
  in
  let*? ctxt =
    Script_cache.update
      ctxt
      cache_key
      ({script with storage = Script.lazy_expr storage}, updated_cached_script)
      updated_size
  in
  let result =
    Transaction_to_contract_result
      {
        storage = Some storage;
        lazy_storage_diff;
        balance_updates;
        (* TODO: https://gitlab.com/tezos/tezos/-/issues/6639
           Currently, if both [ticket_receipt_acc] and [ticket_receipt] contain updates
           for the same ticket token, the token will appear in a non-optimal, but not wrong,
           way in the ticket receipt. See description of #6639 for an example. *)
        ticket_receipt = ticket_receipt_acc @ ticket_receipt;
        originated_contracts;
        consumed_gas = Gas.consumed ~since:before_operation ~until:ctxt;
        storage_size = new_size;
        paid_storage_size_diff =
          Z.(
            add
              paid_storage_diff_acc
              (add contract_paid_storage_size_diff ticket_paid_storage_diff));
        allocated_destination_contract = false;
      }
  in
  return (ctxt, result, operations)

let apply_origination ~ctxt ~storage_type ~storage ~unparsed_code
    ~contract:contract_hash ~delegate ~sender ~credit ~before_operation =
  let open Lwt_result_syntax in
  let*? to_duplicate, ctxt =
    Script_ir_translator.collect_lazy_storage ctxt storage_type storage
  in
  let to_update = Script_ir_translator.no_lazy_storage_id in
  let* storage, lazy_storage_diff, ctxt =
    Script_ir_translator.extract_lazy_storage_diff
      ctxt
      Optimized
      storage_type
      storage
      ~to_duplicate
      ~to_update
      ~temporary:false
  in
  let* storage, ctxt =
    Script_ir_translator.unparse_data ctxt Optimized storage_type storage
  in
  let storage = Script.lazy_expr storage in
  (* Normalize code to avoid #843 *)
  let* code, ctxt =
    Script_ir_translator.unparse_code
      ctxt
      Optimized
      (Micheline.root unparsed_code)
  in
  let code = Script.lazy_expr code in
  let script = {Script.code; storage} in
  let* ctxt =
    Contract.raw_originate
      ctxt
      ~prepaid_bootstrap_storage:false
      contract_hash
      ~script:(script, lazy_storage_diff)
  in
  let contract = Contract.Originated contract_hash in
  let* ctxt =
    match delegate with
    | None -> return ctxt
    | Some delegate -> Contract.Delegate.init ctxt contract delegate
  in
  let* ctxt, balance_updates =
    Token.transfer ctxt (`Contract sender) (`Contract contract) credit
  in
  let+ ctxt, size, paid_storage_size_diff =
    Fees.record_paid_storage_space ctxt contract_hash
  in
  let result =
    {
      lazy_storage_diff;
      balance_updates;
      originated_contracts = [contract_hash];
      consumed_gas = Gas.consumed ~since:before_operation ~until:ctxt;
      storage_size = size;
      paid_storage_size_diff;
    }
  in
  (ctxt, result, [])

(**

   Retrieving the script of a contract from its address is costly
   because it requires I/Os. For this reason, we put the corresponding
   Micheline expression in the cache.

   Elaborating a Micheline node into the well-typed script abstract
   syntax tree is also a costly operation. The result of this operation
   is cached as well.

*)

let assert_sender_is_contract =
  let open Result_syntax in
  function
  | Destination.Contract sender -> return sender
  | sender -> tzfail (Invalid_sender sender)

let find_contract_from_cache ctxt contract_hash =
  let open Lwt_result_syntax in
  let* ctxt, cache_key, script = Script_cache.find ctxt contract_hash in
  match script with
  | None -> tzfail (Contract.Non_existing_contract (Originated contract_hash))
  | Some (script, script_ir) -> return (ctxt, (cache_key, script, script_ir))

let apply_internal_operation_contents :
    type kind.
    context ->
    payer:public_key_hash ->
    sender:Destination.t ->
    chain_id:Chain_id.t ->
    kind Script_typed_ir.internal_operation_contents ->
    (context
    * kind successful_internal_operation_result
    * Script_typed_ir.packed_internal_operation list)
    tzresult
    Lwt.t =
  let open Lwt_result_syntax in
  fun ctxt_before_op ~payer ~sender ~chain_id operation ->
    let* ctxt = Destination.must_exist ctxt_before_op sender in
    (* There is no signature being checked for internal operations so in
       this case the fixed cost is exactly
       [Michelson_v1_gas.Cost_of.manager_operation]. *)
    let*? ctxt = Gas.consume ctxt Michelson_v1_gas.Cost_of.manager_operation in
    (* Note that [ctxt_before_op] will be used again later to compute
       gas consumption and originations for the operation result (by
       comparing it with the [ctxt] we will have at the end of the
       application). *)
    match operation with
    | Transaction_to_implicit {destination = pkh; amount} ->
        let*? sender = assert_sender_is_contract sender in
        let+ ctxt, res, ops =
          apply_transaction_to_implicit
            ~ctxt
            ~sender
            ~amount
            ~pkh
            ~before_operation:ctxt_before_op
        in
        ( ctxt,
          (ITransaction_result res : kind successful_internal_operation_result),
          ops )
    | Transaction_to_implicit_with_ticket
        {
          destination;
          ticket_ty = Script_typed_ir.Ticket_t (ty, _ty_metadata);
          ticket;
          amount;
          unparsed_ticket = _;
        } ->
        let+ ctxt, res, ops =
          apply_transaction_to_implicit_with_ticket
            ~sender
            ~destination
            ~ty
            ~ticket
            ~amount
            ~before_operation:ctxt_before_op
            ctxt
        in
        ( ctxt,
          (ITransaction_result res : kind successful_internal_operation_result),
          ops )
    | Transaction_to_smart_contract
        {
          amount;
          destination = contract_hash;
          entrypoint;
          location;
          parameters_ty;
          parameters = typed_parameters;
          unparsed_parameters = _;
        } ->
        let* ctxt, (cache_key, script, script_ir) =
          find_contract_from_cache ctxt contract_hash
        in
        let+ ctxt, res, ops =
          apply_transaction_to_smart_contract
            ~ctxt
            ~sender
            ~contract_hash
            ~amount
            ~entrypoint
            ~before_operation:ctxt_before_op
            ~payer
            ~chain_id
            ~internal:true
            ~parameter:(Typed_arg (location, parameters_ty, typed_parameters))
            ~script
            ~script_ir
            ~cache_key
            ()
        in
        (ctxt, ITransaction_result res, ops)
    | Transaction_to_sc_rollup
        {
          destination;
          entrypoint = _;
          parameters_ty;
          parameters;
          unparsed_parameters = payload;
        } ->
        let*? sender =
          match sender with
          | Destination.Contract (Originated hash) -> Ok hash
          | _ -> Result_syntax.tzfail Invalid_transfer_to_sc_rollup
        in
        (* Adding the message to the inbox. Note that it is safe to ignore the
           size diff since only its hash and meta data are stored in the context.
           See #3232. *)
        let* ctxt =
          Sc_rollup.Inbox.add_deposit
            ctxt
            ~destination
            ~payload
            ~sender
            ~source:payer
        in
        let*? has_tickets, ctxt =
          Ticket_scanner.type_has_tickets ctxt parameters_ty
        in
        let* ticket_token_map, ctxt =
          Ticket_accounting.ticket_balances_of_value
            ctxt
            ~include_lazy:true
            has_tickets
            parameters
        in
        (* TODO: https://gitlab.com/tezos/tezos/-/issues/4354
           Factor out function for constructing a ticket receipt.
           There are multiple places where we compute the receipt from a
           ticket-token-map. We should factor out and reuse this logic. *)
        let+ ticket_receipt, ctxt =
          Ticket_token_map.fold_es
            ctxt
            (fun ctxt acc ex_token amount ->
              let* ticket_token, ctxt =
                Ticket_token_unparser.unparse ctxt ex_token
              in
              let item =
                Ticket_receipt.
                  {
                    ticket_token;
                    updates =
                      [{account = Destination.Sc_rollup destination; amount}];
                  }
              in
              return (item :: acc, ctxt))
            []
            ticket_token_map
        in
        let consumed_gas = Gas.consumed ~since:ctxt_before_op ~until:ctxt in
        let result =
          Transaction_to_sc_rollup_result {consumed_gas; ticket_receipt}
        in
        (ctxt, ITransaction_result result, [])
    | Event {ty = _; unparsed_data = _; tag = _} ->
        return
          ( ctxt,
            IEvent_result
              {consumed_gas = Gas.consumed ~since:ctxt_before_op ~until:ctxt},
            [] )
    | Transaction_to_zk_rollup
        {destination; unparsed_parameters = _; parameters_ty; parameters} ->
        Zk_rollup_apply.transaction_to_zk_rollup
          ~ctxt
          ~parameters_ty
          ~parameters
          ~dst_rollup:destination
          ~since:ctxt_before_op
    | Origination
        {
          delegate;
          code = unparsed_code;
          unparsed_storage = _;
          credit;
          preorigination;
          storage_type;
          storage;
        } ->
        let*? sender = assert_sender_is_contract sender in
        let+ ctxt, origination_result, ops =
          apply_origination
            ~ctxt
            ~storage_type
            ~storage
            ~unparsed_code
            ~contract:preorigination
            ~delegate
            ~sender
            ~credit
            ~before_operation:ctxt_before_op
        in
        (ctxt, IOrigination_result origination_result, ops)
    | Delegation delegate ->
        let*? sender = assert_sender_is_contract sender in
        let+ ctxt, consumed_gas, balance_updates, ops =
          apply_delegation
            ~ctxt
            ~sender
            ~delegate
            ~before_operation:ctxt_before_op
        in
        (ctxt, IDelegation_result {consumed_gas; balance_updates}, ops)

let apply_manager_operation :
    type kind.
    context ->
    source:public_key_hash ->
    chain_id:Chain_id.t ->
    consume_gas_for_sig_check:Gas.cost option ->
    kind manager_operation ->
    (context
    * kind successful_manager_operation_result
    * Script_typed_ir.packed_internal_operation list)
    tzresult
    Lwt.t =
  let open Lwt_result_syntax in
  fun ctxt_before_op ~source ~chain_id ~consume_gas_for_sig_check operation ->
    let source_contract = Contract.Implicit source in
    (* See the comment above [fixed_gas_cost] in the
       {!Validate.check_contents} function. *)
    let fixed_gas_cost =
      let manager_op_cost = Michelson_v1_gas.Cost_of.manager_operation in
      match consume_gas_for_sig_check with
      | None -> manager_op_cost
      | Some gas_for_sig_check -> Gas.(manager_op_cost +@ gas_for_sig_check)
    in
    let*? ctxt = Gas.consume ctxt_before_op fixed_gas_cost in
    (* Note that [ctxt_before_op] will be used again later to compute
       gas consumption and originations for the operation result (by
       comparing it with the [ctxt] we will have at the end of the
       application). *)
    let consume_deserialization_gas =
      (* Note that we used to set this to [Script.When_needed] because
         the deserialization gas was accounted for in the gas consumed
         by precheck. However, we no longer have access to this precheck
         gas, so we want to always consume the deserialization gas
         again, independently of the internal state of the lazy_exprs in
         the arguments. *)
      Script.Always
    in
    match operation with
    | Reveal pk ->
        (* TODO #2603

           Even if [precheck_manager_contents] has already asserted that
           the implicit contract is allocated, we must re-do this check in
           case the manager has been emptied while collecting fees. This
           should be solved by forking out [validate_operation] from
           [apply_operation]. *)
        let* () = Contract.must_be_allocated ctxt source_contract in
        (* TODO tezos/tezos#3070

           We have already asserted the consistency of the supplied public
           key during precheck, so we avoid re-checking that precondition
           with [?check_consistency=false]. This optional parameter is
           temporary, to avoid breaking compatibility with external legacy
           usage of [Contract.reveal_manager_key]. However, the pattern of
           using [Contract.check_public_key] and this usage of
           [Contract.reveal_manager_key] should become the standard. *)
        let* ctxt =
          Contract.reveal_manager_key ~check_consistency:false ctxt source pk
        in
        return
          ( ctxt,
            (Reveal_result
               {consumed_gas = Gas.consumed ~since:ctxt_before_op ~until:ctxt}
              : kind successful_manager_operation_result),
            [] )
    | Transaction {amount; parameters; destination = Implicit pkh; entrypoint}
      ->
        let*? parameters, ctxt =
          Script.force_decode_in_context
            ~consume_deserialization_gas
            ctxt
            parameters
        in
        let elab_conf = Script_ir_translator_config.make ~legacy:false () in
        let+ ctxt, res, ops =
          match Entrypoint.to_string entrypoint with
          | "default" ->
              let* () =
                fail_unless
                  (Script.is_unit parameters)
                  (Script_interpreter.Bad_contract_parameter source_contract)
              in
              apply_transaction_to_implicit
                ~ctxt
                ~sender:source_contract
                ~amount
                ~pkh
                ~before_operation:ctxt_before_op
          | "stake" ->
              let* () =
                fail_unless
                  (Script.is_unit parameters)
                  (Script_interpreter.Bad_contract_parameter source_contract)
              in
              let*? () = Staking.check_manual_staking_allowed ctxt in
              apply_stake
                ~ctxt
                ~sender:source
                ~amount
                ~destination:pkh
                ~before_operation:ctxt_before_op
          | "unstake" ->
              let* () =
                fail_unless
                  (Script.is_unit parameters)
                  (Script_interpreter.Bad_contract_parameter source_contract)
              in
              let*? () = Staking.check_manual_staking_allowed ctxt in
              apply_unstake
                ~ctxt
                ~sender:source
                ~amount
                ~destination:pkh
                ~before_operation:ctxt_before_op
          | "finalize_unstake" ->
              let* () =
                fail_unless
                  (Script.is_unit parameters)
                  (Script_interpreter.Bad_contract_parameter source_contract)
              in
              apply_finalize_unstake
                ~ctxt
                ~sender:source
                ~amount
                ~destination:pkh
                ~before_operation:ctxt_before_op
          | "set_delegate_parameters" ->
              let* ( ( limit_of_staking_over_baking_millionth,
                       (edge_of_baking_over_staking_billionth, ()) ),
                     ctxt ) =
                Script_ir_translator.parse_data
                  ~elab_conf
                  ctxt
                  ~allow_forged_tickets:false
                  ~allow_forged_lazy_storage_id:false
                  Script_typed_ir.pair_int_int_unit_t
                  (Micheline.root parameters)
              in
              apply_set_delegate_parameters
                ~ctxt
                ~sender:source
                ~destination:pkh
                ~limit_of_staking_over_baking_millionth:
                  (Script_int.to_zint limit_of_staking_over_baking_millionth)
                ~edge_of_baking_over_staking_billionth:
                  (Script_int.to_zint edge_of_baking_over_staking_billionth)
                ~before_operation:ctxt_before_op
          | _ -> tzfail (Script_tc_errors.No_such_entrypoint entrypoint)
        in
        (ctxt, Transaction_result res, ops)
    | Transaction
        {amount; parameters; destination = Originated contract_hash; entrypoint}
      ->
        let*? parameters, ctxt =
          Script.force_decode_in_context
            ~consume_deserialization_gas
            ctxt
            parameters
        in
        let* ctxt, (cache_key, script, script_ir) =
          find_contract_from_cache ctxt contract_hash
        in
        let+ ctxt, res, ops =
          if not @@ Constants.direct_ticket_spending_enable ctxt then
            apply_transaction_to_smart_contract
              ~ctxt
              ~sender:(Destination.Contract source_contract)
              ~contract_hash
              ~amount
              ~entrypoint
              ~before_operation:ctxt_before_op
              ~payer:source
              ~chain_id
              ~internal:false
              ~parameter:(Untyped_arg parameters)
              ~script
              ~script_ir
              ~cache_key
              ()
          else
            let (Ex_script (Script {arg_type; entrypoints; _})) = script_ir in
            let*? res, ctxt =
              Gas_monad.run
                ctxt
                (Script_ir_translator.find_entrypoint
                   ~error_details:(Informative ())
                   arg_type
                   entrypoints
                   entrypoint)
            in
            let*? (Ex_ty_cstr {ty = parameters_ty; _}) = res in
            let* typed_arg, ctxt =
              Script_ir_translator.parse_data
                ctxt
                ~elab_conf:Script_ir_translator_config.(make ~legacy:false ())
                ~allow_forged_tickets:true
                ~allow_forged_lazy_storage_id:false
                parameters_ty
                (Micheline.root parameters)
            in
            let* ctxt, ticket_receipt, paid_storage_diff =
              Ticket_transfer.transfer_tickets_in_parameters
                ctxt
                typed_arg
                parameters_ty
                ~source:(Contract source_contract)
                ~dst:(Contract (Originated contract_hash))
            in
            apply_transaction_to_smart_contract
              ~ctxt
              ~sender:(Destination.Contract source_contract)
              ~contract_hash
              ~amount
              ~entrypoint
              ~before_operation:ctxt_before_op
              ~payer:source
              ~chain_id
              ~internal:false
              ~parameter:
                (Typed_arg (Micheline.dummy_location, parameters_ty, typed_arg))
              ~script
              ~script_ir
              ~cache_key
              ~ticket_receipt_acc:ticket_receipt
              ~paid_storage_diff_acc:paid_storage_diff
              ()
        in
        (ctxt, Transaction_result res, ops)
    | Transfer_ticket {contents; ty; ticketer; amount; destination; entrypoint}
      -> (
        match destination with
        | Implicit _ ->
            let*? () =
              error_unless
                Entrypoint.(entrypoint = default)
                (Script_tc_errors.No_such_entrypoint entrypoint)
            in
            let* ctxt, ticket =
              Ticket_transfer.parse_ticket
                ~consume_deserialization_gas
                ~ticketer
                ~contents
                ~ty
                ctxt
            in
            let* ctxt, paid_storage_size_diff =
              Ticket_transfer.transfer_ticket
                ctxt
                ~sender:(Contract source_contract)
                ~dst:(Contract destination)
                ticket
                amount
            in
            let* ticket_token, ctxt =
              Ticket_token_unparser.unparse ctxt ticket
            in
            let amount = Script_int.(to_zint (amount :> n num)) in
            let ticket_receipt =
              Ticket_receipt.
                [
                  {
                    ticket_token;
                    updates =
                      [
                        {
                          account = Contract source_contract;
                          amount = Z.neg amount;
                        };
                        {account = Contract destination; amount};
                      ];
                  };
                ]
            in
            return
              ( ctxt,
                Transfer_ticket_result
                  {
                    balance_updates = [];
                    ticket_receipt;
                    consumed_gas =
                      Gas.consumed ~since:ctxt_before_op ~until:ctxt;
                    paid_storage_size_diff;
                  },
                [] )
        | Originated destination_hash ->
            let* ctxt, token, op =
              Ticket_transfer.parse_ticket_and_operation
                ~consume_deserialization_gas
                ~ticketer
                ~contents
                ~ty
                ~sender:(Destination.Contract source_contract)
                ~destination:destination_hash
                ~entrypoint
                ~amount
                ctxt
            in
            let* ctxt, paid_storage_size_diff =
              Ticket_transfer.transfer_ticket
                ctxt
                ~sender:(Contract source_contract)
                ~dst:(Contract destination)
                token
                amount
            in
            let* ticket_token, ctxt =
              Ticket_token_unparser.unparse ctxt token
            in
            let amount = Script_int.(to_zint (amount :> n num)) in
            let ticket_receipt =
              Ticket_receipt.
                [
                  {
                    ticket_token;
                    updates =
                      [
                        {
                          account = Contract source_contract;
                          amount = Z.neg amount;
                        }
                        (* The transfer of the ticket to [destination] is part of the internal operation [op]. *);
                      ];
                  };
                ]
            in
            return
              ( ctxt,
                Transfer_ticket_result
                  {
                    balance_updates = [];
                    ticket_receipt;
                    consumed_gas =
                      Gas.consumed ~since:ctxt_before_op ~until:ctxt;
                    paid_storage_size_diff;
                  },
                [op] ))
    | Origination {delegate; script; credit} ->
        (* Internal originations have their address generated in the interpreter
           so that the script can use it immediately.
           The address of external originations is generated here. *)
        let*? ctxt, contract =
          Contract.fresh_contract_from_current_nonce ctxt
        in
        let*? _unparsed_storage, ctxt =
          Script.force_decode_in_context
            ~consume_deserialization_gas
            ctxt
            script.Script.storage
        in
        let*? unparsed_code, ctxt =
          Script.force_decode_in_context
            ~consume_deserialization_gas
            ctxt
            script.Script.code
        in
        let* Ex_script parsed_script, ctxt =
          Script_ir_translator.parse_script
            ctxt
            ~elab_conf:Script_ir_translator_config.(make ~legacy:false ())
            ~allow_forged_tickets_in_storage:false
            ~allow_forged_lazy_storage_id_in_storage:false
            script
        in
        let (Script {storage_type; views; storage; _}) = parsed_script in
        let views_result =
          Script_ir_translator.parse_views
            ctxt
            ~elab_conf:Script_ir_translator_config.(make ~legacy:false ())
            storage_type
            views
        in
        let* _typed_views, ctxt =
          trace
            (Script_tc_errors.Ill_typed_contract (unparsed_code, []))
            views_result
        in
        let+ ctxt, origination_result, ops =
          apply_origination
            ~ctxt
            ~storage_type
            ~storage
            ~unparsed_code
            ~contract
            ~delegate
            ~sender:source_contract
            ~credit
            ~before_operation:ctxt_before_op
        in
        (ctxt, Origination_result origination_result, ops)
    | Delegation delegate ->
        let+ ctxt, consumed_gas, balance_updates, ops =
          apply_delegation
            ~ctxt
            ~sender:source_contract
            ~delegate
            ~before_operation:ctxt_before_op
        in
        (ctxt, Delegation_result {consumed_gas; balance_updates}, ops)
    | Register_global_constant {value} ->
        (* Decode the value and consume gas appropriately *)
        let*? expr, ctxt =
          Script.force_decode_in_context ~consume_deserialization_gas ctxt value
        in
        (* Set the key to the value in storage. *)
        let* ctxt, address, size =
          Global_constants_storage.register ctxt expr
        in
        (* The burn and the reporting of the burn are calculated differently.

           [Fees.record_global_constant_storage_space] does the actual burn
           based on the size of the constant registered, and this causes a
           change in account balance.

           On the other hand, the receipt is calculated
           with the help of [Fees.cost_of_bytes], and is included in block metadata
           and the client output. The receipt is also used during simulation,
           letting the client automatically set an appropriate storage limit.
           TODO : is this concern still honored by the token management
           refactoring ? *)
        let ctxt, paid_size =
          Fees.record_global_constant_storage_space ctxt size
        in
        let result =
          Register_global_constant_result
            {
              balance_updates = [];
              consumed_gas = Gas.consumed ~since:ctxt_before_op ~until:ctxt;
              size_of_constant = paid_size;
              global_address = address;
            }
        in
        return (ctxt, result, [])
    | Set_deposits_limit limit ->
        let*! is_registered = Delegate.registered ctxt source in
        let*? () =
          error_unless
            is_registered
            (Set_deposits_limit_on_unregistered_delegate source)
        in
        let is_autostaking_enabled =
          match Staking.staking_automation ctxt with
          | Manual_staking -> false
          | Auto_staking -> true
        in
        let*? () =
          error_unless
            is_autostaking_enabled
            Set_deposits_limit_when_automated_staking_off
        in
        let*! ctxt = Delegate.set_frozen_deposits_limit ctxt source limit in
        return
          ( ctxt,
            Set_deposits_limit_result
              {consumed_gas = Gas.consumed ~since:ctxt_before_op ~until:ctxt},
            [] )
    | Increase_paid_storage {amount_in_bytes; destination} ->
        let* ctxt =
          Contract.increase_paid_storage ctxt destination ~amount_in_bytes
        in
        let payer = `Contract (Contract.Implicit source) in
        let+ ctxt, storage_bus =
          Fees.burn_storage_increase_fees ctxt ~payer amount_in_bytes
        in
        let result =
          Increase_paid_storage_result
            {
              balance_updates = storage_bus;
              consumed_gas = Gas.consumed ~since:ctxt_before_op ~until:ctxt;
            }
        in
        (ctxt, result, [])
    | Update_consensus_key pk ->
        let*! is_registered = Delegate.registered ctxt source in
        let*? () =
          error_unless
            is_registered
            (Update_consensus_key_on_unregistered_delegate source)
        in
        let* ctxt = Delegate.Consensus_key.register_update ctxt source pk in
        return
          ( ctxt,
            Update_consensus_key_result
              {consumed_gas = Gas.consumed ~since:ctxt_before_op ~until:ctxt},
            [] )
    | Dal_publish_commitment slot_header ->
        let*? ctxt, slot_header =
          Dal_apply.apply_publish_commitment ctxt slot_header
        in
        let consumed_gas = Gas.consumed ~since:ctxt_before_op ~until:ctxt in
        let result =
          Dal_publish_commitment_result {slot_header; consumed_gas}
        in
        return (ctxt, result, [])
    | Sc_rollup_originate {kind; boot_sector; parameters_ty; whitelist} ->
        let* {address; size; genesis_commitment_hash}, ctxt =
          Sc_rollup_operations.originate
            ctxt
            ~kind
            ~boot_sector
            ~parameters_ty
            ?whitelist
        in
        let consumed_gas = Gas.consumed ~since:ctxt_before_op ~until:ctxt in
        let result =
          Sc_rollup_originate_result
            {
              address;
              genesis_commitment_hash;
              consumed_gas;
              size;
              balance_updates = [];
            }
        in
        return (ctxt, result, [])
    | Sc_rollup_add_messages {messages} ->
        let* ctxt = Sc_rollup.Inbox.add_external_messages ctxt messages in
        let consumed_gas = Gas.consumed ~since:ctxt_before_op ~until:ctxt in
        let result = Sc_rollup_add_messages_result {consumed_gas} in
        return (ctxt, result, [])
    | Sc_rollup_cement {rollup} ->
        let* ctxt, commitment, commitment_hash =
          Sc_rollup.Stake_storage.cement_commitment ctxt rollup
        in
        let consumed_gas = Gas.consumed ~since:ctxt_before_op ~until:ctxt in
        let result =
          Sc_rollup_cement_result
            {
              consumed_gas;
              inbox_level = commitment.inbox_level;
              commitment_hash;
            }
        in
        return (ctxt, result, [])
    | Sc_rollup_publish {rollup; commitment} ->
        let* staked_hash, published_at_level, ctxt, balance_updates =
          Sc_rollup.Stake_storage.publish_commitment
            ctxt
            rollup
            source
            commitment
        in
        let consumed_gas = Gas.consumed ~since:ctxt_before_op ~until:ctxt in
        let result =
          Sc_rollup_publish_result
            {staked_hash; consumed_gas; published_at_level; balance_updates}
        in
        return (ctxt, result, [])
    | Sc_rollup_refute {rollup; opponent; refutation} ->
        let open Sc_rollup.Refutation_storage in
        let player = source in
        let* game_result, ctxt =
          match refutation with
          | Start {player_commitment_hash; opponent_commitment_hash} ->
              let* ctxt =
                start_game
                  ctxt
                  rollup
                  ~player:(player, player_commitment_hash)
                  ~opponent:(opponent, opponent_commitment_hash)
              in
              return (None, ctxt)
          | Move {step; choice} ->
              game_move ctxt rollup ~player ~opponent ~step ~choice
        in
        let* game_status, ctxt, balance_updates =
          match game_result with
          | None -> return (Sc_rollup.Game.Ongoing, ctxt, [])
          | Some game_result ->
              let stakers = Sc_rollup.Game.Index.make source opponent in
              Sc_rollup.Refutation_storage.apply_game_result
                ctxt
                rollup
                stakers
                game_result
        in
        let consumed_gas = Gas.consumed ~since:ctxt_before_op ~until:ctxt in
        let result =
          Sc_rollup_refute_result {game_status; consumed_gas; balance_updates}
        in
        return (ctxt, result, [])
    | Sc_rollup_timeout {rollup; stakers} ->
        let* game_result, ctxt =
          Sc_rollup.Refutation_storage.timeout ctxt rollup stakers
        in
        let* game_status, ctxt, balance_updates =
          Sc_rollup.Refutation_storage.apply_game_result
            ctxt
            rollup
            stakers
            game_result
        in
        let consumed_gas = Gas.consumed ~since:ctxt_before_op ~until:ctxt in
        let result =
          Sc_rollup_timeout_result {game_status; consumed_gas; balance_updates}
        in
        return (ctxt, result, [])
    | Sc_rollup_execute_outbox_message
        {rollup; cemented_commitment; output_proof} ->
        let+ ( {
                 Sc_rollup_operations.paid_storage_size_diff;
                 ticket_receipt;
                 whitelist_update;
                 operations;
               },
               ctxt ) =
          Sc_rollup_operations.execute_outbox_message
            ctxt
            rollup
            ~cemented_commitment
            ~output_proof
        in
        let consumed_gas = Gas.consumed ~since:ctxt_before_op ~until:ctxt in
        let result =
          Sc_rollup_execute_outbox_message_result
            {
              paid_storage_size_diff;
              ticket_receipt;
              whitelist_update;
              balance_updates = [];
              consumed_gas;
            }
        in
        (ctxt, result, operations)
    | Sc_rollup_recover_bond {sc_rollup; staker} ->
        let* ctxt, balance_updates =
          Sc_rollup.Stake_storage.withdraw_stake ctxt sc_rollup staker
        in
        let result =
          Sc_rollup_recover_bond_result
            {
              consumed_gas = Gas.consumed ~since:ctxt_before_op ~until:ctxt;
              balance_updates;
            }
        in
        return (ctxt, result, [])
    | Zk_rollup_origination
        {public_parameters; circuits_info; init_state; nb_ops} ->
        Zk_rollup_apply.originate
          ~ctxt_before_op
          ~ctxt
          ~public_parameters
          ~circuits_info
          ~init_state
          ~nb_ops
    | Zk_rollup_publish {zk_rollup; ops} ->
        Zk_rollup_apply.publish ~ctxt_before_op ~ctxt ~zk_rollup ~l2_ops:ops
    | Zk_rollup_update {zk_rollup; update} ->
        Zk_rollup_apply.update ~ctxt_before_op ~ctxt ~zk_rollup ~update

type success_or_failure = Success of context | Failure

let apply_internal_operations ctxt ~payer ~chain_id ops =
  let open Lwt_syntax in
  let rec apply ctxt applied worklist =
    match worklist with
    | [] -> Lwt.return (Success ctxt, List.rev applied)
    | Script_typed_ir.Internal_operation ({sender; operation; nonce} as op)
      :: rest -> (
        let* result =
          if internal_nonce_already_recorded ctxt nonce then
            let op_res = Apply_internal_results.internal_operation op in
            tzfail (Internal_operation_replay (Internal_operation op_res))
          else
            let ctxt = record_internal_nonce ctxt nonce in
            apply_internal_operation_contents
              ctxt
              ~sender
              ~payer
              ~chain_id
              operation
        in
        match result with
        | Error errors ->
            let result =
              pack_internal_operation_result
                op
                (Failed (Script_typed_ir.manager_kind op.operation, errors))
            in
            let skipped =
              List.rev_map
                (fun (Script_typed_ir.Internal_operation op) ->
                  pack_internal_operation_result
                    op
                    (Skipped (Script_typed_ir.manager_kind op.operation)))
                rest
            in
            Lwt.return (Failure, List.rev (skipped @ (result :: applied)))
        | Ok (ctxt, result, emitted) ->
            apply
              ctxt
              (pack_internal_operation_result op (Applied result) :: applied)
              (emitted @ rest))
  in
  apply ctxt [] ops

let burn_transaction_storage_fees ctxt trr ~storage_limit ~payer =
  let open Lwt_result_syntax in
  match trr with
  | Transaction_to_contract_result payload ->
      let consumed = payload.paid_storage_size_diff in
      let* ctxt, storage_limit, storage_bus =
        Fees.burn_storage_fees ctxt ~storage_limit ~payer consumed
      in
      let* ctxt, storage_limit, origination_bus =
        if payload.allocated_destination_contract then
          Fees.burn_origination_fees ctxt ~storage_limit ~payer
        else return (ctxt, storage_limit, [])
      in
      let balance_updates =
        storage_bus @ payload.balance_updates @ origination_bus
      in
      return
        ( ctxt,
          storage_limit,
          Transaction_to_contract_result
            {
              storage = payload.storage;
              lazy_storage_diff = payload.lazy_storage_diff;
              balance_updates;
              ticket_receipt = payload.ticket_receipt;
              originated_contracts = payload.originated_contracts;
              consumed_gas = payload.consumed_gas;
              storage_size = payload.storage_size;
              paid_storage_size_diff = payload.paid_storage_size_diff;
              allocated_destination_contract =
                payload.allocated_destination_contract;
            } )
  | Transaction_to_sc_rollup_result _ -> return (ctxt, storage_limit, trr)
  | Transaction_to_zk_rollup_result payload ->
      let consumed = payload.paid_storage_size_diff in
      let* ctxt, storage_limit, storage_bus =
        Fees.burn_storage_fees ctxt ~storage_limit ~payer consumed
      in
      let balance_updates = storage_bus @ payload.balance_updates in
      return
        ( ctxt,
          storage_limit,
          Transaction_to_zk_rollup_result {payload with balance_updates} )

let burn_origination_storage_fees ctxt
    {
      lazy_storage_diff;
      balance_updates;
      originated_contracts;
      consumed_gas;
      storage_size;
      paid_storage_size_diff;
    } ~storage_limit ~payer =
  let open Lwt_result_syntax in
  let consumed = paid_storage_size_diff in
  let* ctxt, storage_limit, storage_bus =
    Fees.burn_storage_fees ctxt ~storage_limit ~payer consumed
  in
  let* ctxt, storage_limit, origination_bus =
    Fees.burn_origination_fees ctxt ~storage_limit ~payer
  in
  let balance_updates = storage_bus @ origination_bus @ balance_updates in
  return
    ( ctxt,
      storage_limit,
      {
        lazy_storage_diff;
        balance_updates;
        originated_contracts;
        consumed_gas;
        storage_size;
        paid_storage_size_diff;
      } )

(** [burn_manager_storage_fees ctxt smopr storage_limit payer] burns the
    storage fees associated to an external operation result [smopr].
    Returns an updated context, an updated storage limit with the space consumed
    by the operation subtracted, and [smopr] with the relevant balance updates
    included. *)
let burn_manager_storage_fees :
    type kind.
    context ->
    kind successful_manager_operation_result ->
    storage_limit:Z.t ->
    payer:public_key_hash ->
    (context * Z.t * kind successful_manager_operation_result) tzresult Lwt.t =
  let open Lwt_result_syntax in
  fun ctxt smopr ~storage_limit ~payer ->
    let payer = `Contract (Contract.Implicit payer) in
    match smopr with
    | Transaction_result transaction_result ->
        let+ ctxt, storage_limit, transaction_result =
          burn_transaction_storage_fees
            ctxt
            transaction_result
            ~storage_limit
            ~payer
        in
        (ctxt, storage_limit, Transaction_result transaction_result)
    | Origination_result origination_result ->
        let+ ctxt, storage_limit, origination_result =
          burn_origination_storage_fees
            ctxt
            origination_result
            ~storage_limit
            ~payer
        in
        (ctxt, storage_limit, Origination_result origination_result)
    | Reveal_result _ | Delegation_result _ ->
        return (ctxt, storage_limit, smopr)
    | Register_global_constant_result payload ->
        let consumed = payload.size_of_constant in
        let+ ctxt, storage_limit, storage_bus =
          Fees.burn_storage_fees ctxt ~storage_limit ~payer consumed
        in
        let balance_updates = storage_bus @ payload.balance_updates in
        ( ctxt,
          storage_limit,
          Register_global_constant_result
            {
              balance_updates;
              consumed_gas = payload.consumed_gas;
              size_of_constant = payload.size_of_constant;
              global_address = payload.global_address;
            } )
    | Set_deposits_limit_result _ | Update_consensus_key_result _ ->
        return (ctxt, storage_limit, smopr)
    | Increase_paid_storage_result _ -> return (ctxt, storage_limit, smopr)
    | Transfer_ticket_result payload ->
        let consumed = payload.paid_storage_size_diff in
        let+ ctxt, storage_limit, storage_bus =
          Fees.burn_storage_fees ctxt ~storage_limit ~payer consumed
        in
        let balance_updates = payload.balance_updates @ storage_bus in
        ( ctxt,
          storage_limit,
          Transfer_ticket_result {payload with balance_updates} )
    | Dal_publish_commitment_result _ -> return (ctxt, storage_limit, smopr)
    | Sc_rollup_originate_result payload ->
        let+ ctxt, storage_limit, balance_updates =
          Fees.burn_sc_rollup_origination_fees
            ctxt
            ~storage_limit
            ~payer
            payload.size
        in
        let result =
          Sc_rollup_originate_result {payload with balance_updates}
        in
        (ctxt, storage_limit, result)
    | Sc_rollup_add_messages_result _ -> return (ctxt, storage_limit, smopr)
    | Sc_rollup_cement_result _ -> return (ctxt, storage_limit, smopr)
    | Sc_rollup_publish_result _ -> return (ctxt, storage_limit, smopr)
    | Sc_rollup_refute_result _ -> return (ctxt, storage_limit, smopr)
    | Sc_rollup_timeout_result _ -> return (ctxt, storage_limit, smopr)
    | Sc_rollup_execute_outbox_message_result
        ({paid_storage_size_diff; balance_updates; _} as payload) ->
        let consumed = paid_storage_size_diff in
        let+ ctxt, storage_limit, storage_bus =
          Fees.burn_storage_fees ctxt ~storage_limit ~payer consumed
        in
        let balance_updates = storage_bus @ balance_updates in
        ( ctxt,
          storage_limit,
          Sc_rollup_execute_outbox_message_result {payload with balance_updates}
        )
    | Sc_rollup_recover_bond_result _ -> return (ctxt, storage_limit, smopr)
    | Zk_rollup_origination_result payload ->
        let* ctxt, storage_limit, balance_updates =
          Fees.burn_zk_rollup_origination_fees
            ctxt
            ~storage_limit
            ~payer
            payload.storage_size
        in
        let result =
          Zk_rollup_origination_result {payload with balance_updates}
        in
        return (ctxt, storage_limit, result)
    | Zk_rollup_publish_result payload ->
        let consumed = payload.paid_storage_size_diff in
        let+ ctxt, storage_limit, storage_bus =
          Fees.burn_storage_fees ctxt ~storage_limit ~payer consumed
        in
        let balance_updates = storage_bus @ payload.balance_updates in
        ( ctxt,
          storage_limit,
          Zk_rollup_publish_result {payload with balance_updates} )
    | Zk_rollup_update_result
        ({paid_storage_size_diff; balance_updates; _} as payload) ->
        let consumed = paid_storage_size_diff in
        let+ ctxt, storage_limit, storage_bus =
          Fees.burn_storage_fees ctxt ~storage_limit ~payer consumed
        in
        let balance_updates = storage_bus @ balance_updates in
        ( ctxt,
          storage_limit,
          Zk_rollup_update_result {payload with balance_updates} )

(** [burn_internal_storage_fees ctxt smopr storage_limit payer] burns the
    storage fees associated to an internal operation result [smopr].
    Returns an updated context, an updated storage limit with the space consumed
    by the operation subtracted, and [smopr] with the relevant balance updates
    included. *)
let burn_internal_storage_fees :
    type kind.
    context ->
    kind successful_internal_operation_result ->
    storage_limit:Z.t ->
    payer:public_key_hash ->
    (context * Z.t * kind successful_internal_operation_result) tzresult Lwt.t =
  let open Lwt_result_syntax in
  fun ctxt smopr ~storage_limit ~payer ->
    let payer = `Contract (Contract.Implicit payer) in
    match smopr with
    | ITransaction_result transaction_result ->
        let+ ctxt, storage_limit, transaction_result =
          burn_transaction_storage_fees
            ctxt
            transaction_result
            ~storage_limit
            ~payer
        in
        (ctxt, storage_limit, ITransaction_result transaction_result)
    | IOrigination_result origination_result ->
        let+ ctxt, storage_limit, origination_result =
          burn_origination_storage_fees
            ctxt
            origination_result
            ~storage_limit
            ~payer
        in
        (ctxt, storage_limit, IOrigination_result origination_result)
    | IDelegation_result _ -> return (ctxt, storage_limit, smopr)
    | IEvent_result _ -> return (ctxt, storage_limit, smopr)

let apply_manager_contents (type kind) ctxt chain_id ~consume_gas_for_sig_check
    (op : kind Kind.manager contents) :
    (success_or_failure
    * kind manager_operation_result
    * packed_internal_operation_result list)
    Lwt.t =
  let open Lwt_result_syntax in
  let (Manager_operation {source; operation; gas_limit; storage_limit; _}) =
    op
  in
  (* We do not expose the internal scaling to the users. Instead, we multiply
       the specified gas limit by the internal scaling. *)
  let ctxt = Gas.set_limit ctxt gas_limit in
  let*! result =
    apply_manager_operation
      ctxt
      ~source
      ~chain_id
      ~consume_gas_for_sig_check
      operation
  in
  match result with
  | Ok (ctxt, operation_results, internal_operations) -> (
      let*! result =
        apply_internal_operations
          ctxt
          ~payer:source
          ~chain_id
          internal_operations
      in
      match result with
      | Success ctxt, internal_operations_results -> (
          let*! result =
            burn_manager_storage_fees
              ctxt
              operation_results
              ~storage_limit
              ~payer:source
          in
          match result with
          | Ok (ctxt, storage_limit, operation_results) ->
              let*! result =
                List.fold_left_es
                  (fun (ctxt, storage_limit, res) imopr ->
                    let (Internal_operation_result (op, mopr)) = imopr in
                    match mopr with
                    | Applied smopr ->
                        let* ctxt, storage_limit, smopr =
                          burn_internal_storage_fees
                            ctxt
                            smopr
                            ~storage_limit
                            ~payer:source
                        in
                        let imopr =
                          Internal_operation_result (op, Applied smopr)
                        in
                        return (ctxt, storage_limit, imopr :: res)
                    | _ -> return (ctxt, storage_limit, imopr :: res))
                  (ctxt, storage_limit, [])
                  internal_operations_results
              in
              Lwt.return
                (match result with
                | Ok (ctxt, _, internal_operations_results) ->
                    ( Success ctxt,
                      Applied operation_results,
                      List.rev internal_operations_results )
                | Error errors ->
                    ( Failure,
                      Backtracked (operation_results, Some errors),
                      internal_operations_results ))
          | Error errors ->
              Lwt.return
                ( Failure,
                  Backtracked (operation_results, Some errors),
                  internal_operations_results ))
      | Failure, internal_operations_results ->
          Lwt.return
            (Failure, Applied operation_results, internal_operations_results))
  | Error errors ->
      Lwt.return (Failure, Failed (manager_kind operation, errors), [])

(** An individual manager operation (either standalone or inside a
    batch) together with the balance update corresponding to the
    transfer of its fee. *)
type 'kind fees_updated_contents = {
  contents : 'kind contents;
  balance_updates : Receipt.balance_updates;
}

type _ fees_updated_contents_list =
  | FeesUpdatedSingle :
      'kind fees_updated_contents
      -> 'kind fees_updated_contents_list
  | FeesUpdatedCons :
      'kind Kind.manager fees_updated_contents
      * 'rest Kind.manager fees_updated_contents_list
      -> ('kind * 'rest) Kind.manager fees_updated_contents_list

let rec mark_skipped :
    type kind.
    payload_producer:Consensus_key.t ->
    Level.t ->
    kind Kind.manager fees_updated_contents_list ->
    kind Kind.manager contents_result_list =
 fun ~payload_producer level fees_updated_contents_list ->
  match fees_updated_contents_list with
  | FeesUpdatedSingle
      {contents = Manager_operation {operation; _}; balance_updates} ->
      Single_result
        (Manager_operation_result
           {
             balance_updates;
             operation_result = Skipped (manager_kind operation);
             internal_operation_results = [];
           })
  | FeesUpdatedCons
      ({contents = Manager_operation {operation; _}; balance_updates}, rest) ->
      Cons_result
        ( Manager_operation_result
            {
              balance_updates;
              operation_result = Skipped (manager_kind operation);
              internal_operation_results = [];
            },
          mark_skipped ~payload_producer level rest )

(** Return balance updates for fees, and an updated context that
   accounts for:

    - fees spending,

    - counter incrementation,

    - consumption of each operation's [gas_limit] from the available
   block gas.

    The operation should already have been validated by
   {!Validate.validate_operation}. The latter is responsible for ensuring that
   the operation is solvable, i.e. its fees can be taken, i.e.
   [take_fees] cannot return an error. *)
let take_fees ctxt contents_list =
  let open Lwt_result_syntax in
  let rec take_fees_rec :
      type kind.
      context ->
      kind Kind.manager contents_list ->
      (context * kind Kind.manager fees_updated_contents_list) tzresult Lwt.t =
   fun ctxt contents_list ->
    let contents_effects contents =
      let (Manager_operation {source; fee; gas_limit; _}) = contents in
      let*? ctxt = Gas.consume_limit_in_block ctxt gas_limit in
      let* ctxt = Contract.increment_counter ctxt source in
      let+ ctxt, balance_updates =
        Token.transfer
          ctxt
          (`Contract (Contract.Implicit source))
          `Block_fees
          fee
      in
      (ctxt, {contents; balance_updates})
    in
    match contents_list with
    | Single contents ->
        let+ ctxt, fees_updated_contents = contents_effects contents in
        (ctxt, FeesUpdatedSingle fees_updated_contents)
    | Cons (contents, rest) ->
        let* ctxt, fees_updated_contents = contents_effects contents in
        let+ ctxt, result_rest = take_fees_rec ctxt rest in
        (ctxt, FeesUpdatedCons (fees_updated_contents, result_rest))
  in
  let*! result = take_fees_rec ctxt contents_list in
  Lwt.return (record_trace Error_while_taking_fees result)

let rec apply_manager_contents_list_rec :
    type kind.
    context ->
    payload_producer:Consensus_key.t ->
    Chain_id.t ->
    consume_gas_for_sig_check:Gas.cost option ->
    kind Kind.manager fees_updated_contents_list ->
    (success_or_failure * kind Kind.manager contents_result_list) Lwt.t =
  let open Lwt_syntax in
  fun ctxt
      ~payload_producer
      chain_id
      ~consume_gas_for_sig_check
      fees_updated_contents_list ->
    let level = Level.current ctxt in
    match fees_updated_contents_list with
    | FeesUpdatedSingle {contents = Manager_operation _ as op; balance_updates}
      ->
        let+ ctxt_result, operation_result, internal_operation_results =
          apply_manager_contents ctxt chain_id ~consume_gas_for_sig_check op
        in
        let result =
          Manager_operation_result
            {balance_updates; operation_result; internal_operation_results}
        in
        (ctxt_result, Single_result result)
    | FeesUpdatedCons
        ({contents = Manager_operation _ as op; balance_updates}, rest) -> (
        let* result =
          apply_manager_contents ctxt chain_id ~consume_gas_for_sig_check op
        in
        match result with
        | Failure, operation_result, internal_operation_results ->
            let result =
              Manager_operation_result
                {balance_updates; operation_result; internal_operation_results}
            in
            Lwt.return
              ( Failure,
                Cons_result (result, mark_skipped ~payload_producer level rest)
              )
        | Success ctxt, operation_result, internal_operation_results ->
            let result =
              Manager_operation_result
                {balance_updates; operation_result; internal_operation_results}
            in
            let+ ctxt_result, results =
              apply_manager_contents_list_rec
                ctxt
                ~payload_producer
                chain_id
                ~consume_gas_for_sig_check:None
                rest
            in
            (ctxt_result, Cons_result (result, results)))

let mark_backtracked results =
  let mark_results :
      type kind.
      kind Kind.manager contents_result -> kind Kind.manager contents_result =
   fun results ->
    let mark_manager_operation_result :
        type kind.
        kind manager_operation_result -> kind manager_operation_result =
      function
      | (Failed _ | Skipped _ | Backtracked _) as result -> result
      | Applied result -> Backtracked (result, None)
    in
    let mark_internal_operation_result :
        type kind.
        kind internal_operation_result -> kind internal_operation_result =
      function
      | (Failed _ | Skipped _ | Backtracked _) as result -> result
      | Applied result -> Backtracked (result, None)
    in
    let mark_internal_operation_results
        (Internal_operation_result (kind, result)) =
      Internal_operation_result (kind, mark_internal_operation_result result)
    in
    match results with
    | Manager_operation_result op ->
        Manager_operation_result
          {
            balance_updates = op.balance_updates;
            operation_result = mark_manager_operation_result op.operation_result;
            internal_operation_results =
              List.map
                mark_internal_operation_results
                op.internal_operation_results;
          }
  in
  let rec traverse_apply_results :
      type kind.
      kind Kind.manager contents_result_list ->
      kind Kind.manager contents_result_list = function
    | Single_result res -> Single_result (mark_results res)
    | Cons_result (res, rest) ->
        Cons_result (mark_results res, traverse_apply_results rest)
  in
  traverse_apply_results results

type mode =
  | Application of {
      block_header : Block_header.t;
      fitness : Fitness.t;
      payload_producer : Consensus_key.t;
      block_producer : Consensus_key.t;
      predecessor_level : Level.t;
      predecessor_round : Round.t;
    }
  | Full_construction of {
      block_data_contents : Block_header.contents;
      predecessor_hash : Block_hash.t;
      payload_producer : Consensus_key.t;
      block_producer : Consensus_key.t;
      round : Round.t;
      predecessor_level : Level.t;
      predecessor_round : Round.t;
    }
  | Partial_construction of {predecessor_fitness : Fitness.raw}

type application_state = {
  ctxt : t;
  chain_id : Chain_id.t;
  mode : mode;
  op_count : int;
  migration_balance_updates : Receipt.balance_updates;
  liquidity_baking_toggle_ema : Per_block_votes.Liquidity_baking_toggle_EMA.t;
  adaptive_issuance_vote_ema : Per_block_votes.Adaptive_issuance_launch_EMA.t;
  adaptive_issuance_launch_cycle : Cycle.t option;
  implicit_operations_results :
    Apply_results.packed_successful_manager_operation_result list;
}

let record_operation (type kind) ctxt hash (operation : kind operation) :
    context =
  match operation.protocol_data.contents with
  | Single (Preattestation _) -> ctxt
  | Single (Attestation _) -> ctxt
  | Single
      ( Failing_noop _ | Proposals _ | Ballot _ | Seed_nonce_revelation _
      | Vdf_revelation _ | Double_attestation_evidence _
      | Double_preattestation_evidence _ | Double_baking_evidence _
      | Activate_account _ | Drain_delegate _ | Manager_operation _ )
  | Cons (Manager_operation _, _) ->
      record_non_consensus_operation_hash ctxt hash

let find_in_slot_map slot slot_map =
  let open Result_syntax in
  match slot_map with
  | None -> tzfail (Consensus.Slot_map_not_found {loc = __LOC__})
  | Some slot_map -> (
      match Slot.Map.find slot slot_map with
      | None ->
          (* This should not happen: operation validation should have failed. *)
          tzfail Faulty_validation_wrong_slot
      | Some (consensus_key, power, dal_power) ->
          return (consensus_key, power, dal_power))

let record_preattestation ctxt (mode : mode) (content : consensus_content) :
    (context * Kind.preattestation contents_result_list) tzresult Lwt.t =
  let open Lwt_result_syntax in
  let ctxt =
    match mode with
    | Full_construction _ -> (
        match Consensus.get_preattestations_quorum_round ctxt with
        | None -> Consensus.set_preattestations_quorum_round ctxt content.round
        | Some _ -> ctxt)
    | Application _ | Partial_construction _ -> ctxt
  in
  let mk_preattestation_result ({delegate; consensus_pkh; _} : Consensus_key.pk)
      consensus_power =
    Single_result
      (Preattestation_result
         {
           balance_updates = [];
           delegate;
           consensus_key = consensus_pkh;
           consensus_power;
         })
  in
  match mode with
  | Application _ | Full_construction _ ->
      let*? consensus_key, power, _dal_power =
        find_in_slot_map content.slot (Consensus.allowed_preattestations ctxt)
      in
      let*? ctxt =
        Consensus.record_preattestation
          ctxt
          ~initial_slot:content.slot
          ~power
          content.round
      in
      return (ctxt, mk_preattestation_result consensus_key power)
  | Partial_construction _ ->
      (* In mempool mode, preattestations are allowed for various levels
         and rounds. We do not record preattestations because we could get
         false-positive conflicts for preattestations with the same slot
         but different levels/rounds. We could record just preattestations
         for the mempool head's level and round (the most usual
         preattestations), but we don't need to, because there is no block
         to finalize anyway in this mode. *)
      let* ctxt, consensus_key =
        let level = Level.from_raw ctxt content.level in
        Stake_distribution.slot_owner ctxt level content.slot
      in
      return (ctxt, mk_preattestation_result consensus_key 0 (* Fake power. *))

let record_attestation ctxt (mode : mode) (content : consensus_content) :
    (context * Kind.attestation contents_result_list) tzresult Lwt.t =
  let open Lwt_result_syntax in
  let mk_attestation_result ({delegate; consensus_pkh; _} : Consensus_key.pk)
      consensus_power =
    Single_result
      (Attestation_result
         {
           balance_updates = [];
           delegate;
           consensus_key = consensus_pkh;
           consensus_power;
         })
  in
  match mode with
  | Application _ | Full_construction _ ->
<<<<<<< HEAD
      let*? consensus_key, power =
        find_in_slot_map content.slot (Consensus.allowed_attestations ctxt)
      in
      let*? ctxt =
        Consensus.record_attestation ctxt ~initial_slot:content.slot ~power
=======
      let*? consensus_key, power, dal_power =
        find_in_slot_map consensus.slot (Consensus.allowed_attestations ctxt)
      in
      let*? ctxt =
        Consensus.record_attestation ctxt ~initial_slot:consensus.slot ~power
      in
      let*? ctxt =
        Option.fold
          ~none:(Result_syntax.return ctxt)
          ~some:(fun dal ->
            Dal_apply.apply_attestation ctxt dal.attestation ~power:dal_power)
          dal
>>>>>>> 1a991a03
      in
      return (ctxt, mk_attestation_result consensus_key power)
  | Partial_construction _ ->
      (* In mempool mode, attestations are allowed for various levels
         and rounds. We do not record attestations because we could get
         false-positive conflicts for attestations with the same slot
         but different levels/rounds. We could record just attestations
         for the predecessor's level and round (the most usual
         attestations), but we don't need to, because there is no block
         to finalize anyway in this mode. *)
      let* ctxt, consensus_key =
        let level = Level.from_raw ctxt content.level in
        Stake_distribution.slot_owner ctxt level content.slot
      in
      return (ctxt, mk_attestation_result consensus_key 0 (* Fake power. *))

let apply_manager_contents_list ctxt ~payload_producer chain_id
    ~gas_cost_for_sig_check fees_updated_contents_list =
  let open Lwt_syntax in
  let* ctxt_result, results =
    apply_manager_contents_list_rec
      ctxt
      ~payload_producer
      chain_id
      ~consume_gas_for_sig_check:(Some gas_cost_for_sig_check)
      fees_updated_contents_list
  in
  match ctxt_result with
  | Failure -> Lwt.return (ctxt (* backtracked *), mark_backtracked results)
  | Success ctxt ->
      let+ ctxt = Lazy_storage.cleanup_temporaries ctxt in
      (ctxt, results)

let apply_manager_operations ctxt ~payload_producer chain_id ~mempool_mode
    ~source ~operation contents_list =
  let open Lwt_result_syntax in
  let ctxt = if mempool_mode then Gas.reset_block_gas ctxt else ctxt in
  let* ctxt, fees_updated_contents_list = take_fees ctxt contents_list in
  let gas_cost_for_sig_check =
    let algo =
      Michelson_v1_gas.Cost_of.Interpreter.algo_of_public_key_hash source
    in
    Operation_costs.check_signature_cost algo operation
  in
  let*! ctxt, contents_result_list =
    apply_manager_contents_list
      ctxt
      ~payload_producer
      chain_id
      ~gas_cost_for_sig_check
      fees_updated_contents_list
  in
  return (ctxt, contents_result_list)

let punish_delegate ctxt ~operation_hash delegate level misbehaviour mk_result
    ~payload_producer =
  let open Lwt_result_syntax in
  let rewarded = payload_producer.Consensus_key.delegate in
  let+ ctxt =
    Delegate.punish_double_signing
      ctxt
      ~operation_hash
      misbehaviour
      delegate
      level
      ~rewarded
  in
  (ctxt, Single_result (mk_result (Some delegate) []))

let punish_double_attestation_or_preattestation (type kind) ctxt ~operation_hash
    ~(op1 : kind Kind.consensus Operation.t) ~payload_producer :
    (context
    * kind Kind.double_consensus_operation_evidence contents_result_list)
    tzresult
    Lwt.t =
  let open Lwt_result_syntax in
  let mk_result forbidden_delegate (balance_updates : Receipt.balance_updates) :
      kind Kind.double_consensus_operation_evidence contents_result =
    match op1.protocol_data.contents with
    | Single (Preattestation _) ->
        Double_preattestation_evidence_result
          {forbidden_delegate; balance_updates}
    | Single (Attestation _) ->
        Double_attestation_evidence_result {forbidden_delegate; balance_updates}
  in
<<<<<<< HEAD
  match op1.protocol_data.contents with
  | Single (Preattestation e1) | Single (Attestation e1) ->
      let level = Level.from_raw ctxt e1.level in
      let* ctxt, consensus_pk1 =
        Stake_distribution.slot_owner ctxt level e1.slot
      in
      punish_delegate
        ctxt
        ~operation_hash
        consensus_pk1.delegate
        level
        Double_attesting
        mk_result
        ~payload_producer
=======
  let {slot; level = raw_level; round; block_payload_hash = _}, kind =
    match op1.protocol_data.contents with
    | Single (Preattestation consensus_content) ->
        (consensus_content, Misbehaviour.Double_preattesting)
    | Single (Attestation {consensus_content; dal_content = _}) ->
        (consensus_content, Misbehaviour.Double_attesting)
  in
  let level = Level.from_raw ctxt raw_level in
  let* ctxt, consensus_pk1 = Stake_distribution.slot_owner ctxt level slot in
  punish_delegate
    ctxt
    ~operation_hash
    consensus_pk1.delegate
    level
    {level = raw_level; round; kind}
    mk_result
    ~payload_producer
>>>>>>> 1a991a03

let punish_double_baking ctxt ~operation_hash (bh1 : Block_header.t)
    ~payload_producer =
  let open Lwt_result_syntax in
  let*? bh1_fitness = Fitness.from_raw bh1.shell.fitness in
  let round1 = Fitness.round bh1_fitness in
  let*? raw_level = Raw_level.of_int32 bh1.shell.level in
  let level = Level.from_raw ctxt raw_level in
  let committee_size = Constants.consensus_committee_size ctxt in
  let*? slot1 = Round.to_slot round1 ~committee_size in
  let* ctxt, consensus_pk1 = Stake_distribution.slot_owner ctxt level slot1 in
  punish_delegate
    ctxt
    ~operation_hash
    consensus_pk1.delegate
    level
<<<<<<< HEAD
    Double_baking
=======
    {level = raw_level; round = round1; kind = Double_baking}
>>>>>>> 1a991a03
    ~payload_producer
    (fun forbidden_delegate balance_updates ->
      Double_baking_evidence_result {forbidden_delegate; balance_updates})

let apply_contents_list (type kind) ctxt chain_id (mode : mode)
    ~payload_producer ~operation ~operation_hash
    (contents_list : kind contents_list) :
    (context * kind contents_result_list) tzresult Lwt.t =
  let open Lwt_result_syntax in
  let mempool_mode =
    match mode with
    | Partial_construction _ -> true
    | Full_construction _ | Application _ -> false
  in
  match contents_list with
  | Single (Preattestation consensus_content) ->
      record_preattestation ctxt mode consensus_content
<<<<<<< HEAD
  | Single (Attestation consensus_content) ->
      record_attestation ctxt mode consensus_content
  | Single (Dal_attestation op) ->
      (* DAL/FIXME https://gitlab.com/tezos/tezos/-/issues/3115

         This is a temporary operation. This is done in order to avoid modifying
         the attestation encoding and to use a committee that changes less
         often. However, once the DAL will be ready, this operation should be
         merged with an attestation or at least refined. *)
      let* ctxt, consensus_key =
        match mode with
        | Application _ | Full_construction _ ->
            let*? consensus_key, _power =
              find_in_slot_map op.slot (Consensus.allowed_attestations ctxt)
            in
            return (ctxt, consensus_key)
        | Partial_construction _ ->
            let level = Level.from_raw ctxt op.level in
            Stake_distribution.slot_owner ctxt level op.slot
      in
      let*? ctxt = Dal_apply.apply_attestation ctxt consensus_key op in
      return
        ( ctxt,
          Single_result
            (Dal_attestation_result {delegate = consensus_key.delegate}) )
=======
  | Single (Attestation {consensus_content; dal_content}) ->
      record_attestation ctxt mode consensus_content dal_content
>>>>>>> 1a991a03
  | Single (Seed_nonce_revelation {level; nonce}) ->
      let level = Level.from_raw ctxt level in
      let* ctxt = Nonce.reveal ctxt level nonce in
      let tip = Delegate.Rewards.seed_nonce_revelation_tip ctxt in
      let delegate = payload_producer.Consensus_key.delegate in
      let+ ctxt, balance_updates =
        Delegate.Shared_stake.pay_rewards
          ctxt
          ~source:`Revelation_rewards
          ~delegate
          tip
      in
      (ctxt, Single_result (Seed_nonce_revelation_result balance_updates))
  | Single (Vdf_revelation {solution}) ->
      let* ctxt = Seed.update_seed ctxt solution in
      let tip = Delegate.Rewards.vdf_revelation_tip ctxt in
      let delegate = payload_producer.Consensus_key.delegate in
      let+ ctxt, balance_updates =
        Delegate.Shared_stake.pay_rewards
          ctxt
          ~source:`Revelation_rewards
          ~delegate
          tip
      in
      (ctxt, Single_result (Vdf_revelation_result balance_updates))
  | Single (Double_preattestation_evidence {op1; op2 = _}) ->
      punish_double_attestation_or_preattestation
        ctxt
        ~operation_hash
        ~op1
        ~payload_producer
  | Single (Double_attestation_evidence {op1; op2 = _}) ->
      punish_double_attestation_or_preattestation
        ctxt
        ~operation_hash
        ~op1
        ~payload_producer
  | Single (Double_baking_evidence {bh1; bh2 = _}) ->
      punish_double_baking ctxt ~operation_hash bh1 ~payload_producer
  | Single (Activate_account {id = pkh; activation_code}) ->
      let blinded_pkh =
        Blinded_public_key_hash.of_ed25519_pkh activation_code pkh
      in
      let sender = `Collected_commitments blinded_pkh in
      let contract = Contract.Implicit (Signature.Ed25519 pkh) in
      let* ctxt, amount = Token.balance ctxt sender in
      let* ctxt, bupds =
        Token.transfer ctxt sender (`Contract contract) amount
      in
      return (ctxt, Single_result (Activate_account_result bupds))
  | Single (Proposals _ as contents) ->
      Amendment.apply_proposals ctxt chain_id contents
  | Single (Ballot _ as contents) -> Amendment.apply_ballot ctxt contents
  | Single (Drain_delegate {delegate; destination; consensus_key = _}) ->
      let* ctxt, allocated_destination_contract, fees, drain_balance_updates =
        Delegate.drain ctxt ~delegate ~destination
      in
      let* ctxt, fees_balance_updates =
        Token.transfer
          ctxt
          (`Contract (Contract.Implicit delegate))
          (`Contract
            (Contract.Implicit payload_producer.Consensus_key.delegate))
          fees
      in
      let balance_updates = drain_balance_updates @ fees_balance_updates in
      return
        ( ctxt,
          Single_result
            (Drain_delegate_result
               {balance_updates; allocated_destination_contract}) )
  | Single (Failing_noop _) ->
      (* This operation always fails. It should already have been
         rejected by {!Validate.validate_operation}. *)
      tzfail Validate_errors.Failing_noop_error
  | Single (Manager_operation {source; _}) ->
      apply_manager_operations
        ctxt
        ~payload_producer
        chain_id
        ~mempool_mode
        ~source
        ~operation
        contents_list
  | Cons (Manager_operation {source; _}, _) ->
      apply_manager_operations
        ctxt
        ~payload_producer
        chain_id
        ~mempool_mode
        ~source
        ~operation
        contents_list

let apply_operation application_state operation_hash operation =
  let open Lwt_result_syntax in
  let apply_operation application_state packed_operation ~payload_producer =
    let {shell; protocol_data = Operation_data unpacked_protocol_data} =
      packed_operation
    in
    let operation : _ Operation.t =
      {shell; protocol_data = unpacked_protocol_data}
    in
    let ctxt = Origination_nonce.init application_state.ctxt operation_hash in
    let ctxt = record_operation ctxt operation_hash operation in
    let* ctxt, result =
      apply_contents_list
        ctxt
        application_state.chain_id
        application_state.mode
        ~payload_producer
        ~operation
        ~operation_hash
        operation.protocol_data.contents
    in
    let ctxt = Gas.set_unlimited ctxt in
    let ctxt = Origination_nonce.unset ctxt in
    let op_count = succ application_state.op_count in
    return
      ( {application_state with ctxt; op_count},
        Operation_metadata {contents = result} )
  in
  match application_state.mode with
  | Application {payload_producer; _} ->
      apply_operation application_state operation ~payload_producer
  | Full_construction {payload_producer; _} ->
      apply_operation application_state operation ~payload_producer
  | Partial_construction _ ->
      apply_operation
        application_state
        operation
        ~payload_producer:Consensus_key.zero

let may_start_new_cycle ctxt =
  let open Lwt_result_syntax in
  match Level.dawn_of_a_new_cycle ctxt with
  | None -> return (ctxt, [], [])
  | Some last_cycle ->
      let* ctxt, balance_updates, deactivated =
        Delegate.cycle_end ctxt last_cycle
      in
      let+ ctxt = Bootstrap.cycle_end ctxt last_cycle in
      (ctxt, balance_updates, deactivated)

let apply_liquidity_baking_subsidy ctxt ~per_block_vote =
  let open Lwt_result_syntax in
  Protocol_treasury.on_subsidy_allowed
    ctxt
    ~per_block_vote
    (fun ctxt protocol_treasury_contract_hash ->

      let protocol_treasury_contract = 
        Contract.Originated protocol_treasury_contract_hash
      in
      let ctxt =
        (* We set a gas limit of 1/20th the block limit, which is ~10x
            actual usage here in Granada. Gas consumed is reported in
            the Transaction receipt, but not counted towards the block
            limit. The gas limit is reset to unlimited at the end of
            this function.*)
        Gas.set_limit
          ctxt
          (Gas.Arith.integral_exn
              (Z.div
                (Gas.Arith.integral_to_z
                    (Constants.hard_gas_limit_per_block ctxt))
                (Z.of_int 20)))
      in
      let backtracking_ctxt = ctxt in
      let*! result =
        let liquidity_baking_subsidy =
          Delegate.Rewards.liquidity_baking_subsidy ctxt
        in
        (* credit liquidity baking subsidy to CPMM contract *)
        let* ctxt, balance_updates =
          Token.transfer
            ~origin:Subsidy
            ctxt
            `Liquidity_baking_subsidies
            (`Contract protocol_treasury_contract)
            liquidity_baking_subsidy
        in
        let* ctxt, cache_key, script =
          Script_cache.find ctxt protocol_treasury_contract_hash
        in
        match script with
        | None ->
            tzfail (Script_tc_errors.No_such_entrypoint Entrypoint.default)
        | Some (script, script_ir) -> (
            (* Token.transfer which is being called above already loads this
                value into the Irmin cache, so no need to burn gas for it. *)
            let* balance =
              Contract.get_balance ctxt protocol_treasury_contract
            in
            let now = Script_timestamp.now ctxt in
            let level =
              (Level.current ctxt).level |> Raw_level.to_int32
              |> Script_int.of_int32 |> Script_int.abs
            in
            let step_constants =
              let open Script_interpreter in
              (* Using dummy values for source, payer, and chain_id
                  since they are not used within the CPMM default
                  entrypoint. *)
              {
                sender = Destination.Contract protocol_treasury_contract;
                payer = Signature.Public_key_hash.zero;
                self = protocol_treasury_contract_hash;
                amount = liquidity_baking_subsidy;
                balance;
                chain_id = Chain_id.zero;
                now;
                level;
              }
            in
            (*
                  Call CPPM default entrypoint with parameter Unit.
                  This is necessary for the CPMM's xtz_pool in storage to
                  increase since it cannot use BALANCE due to a transfer attack.

                  Mimicks a transaction.

                  There is no:
                  - storage burn (extra storage is free)
                  - fees (the operation is mandatory)
          *)
            let* ( {
                      script = updated_cached_script;
                      code_size = updated_size;
                      storage;
                      lazy_storage_diff;
                      operations;
                      ticket_diffs;
                      ticket_receipt;
                    },
                    ctxt ) =
              Script_interpreter.execute_with_typed_parameter
                ctxt
                Optimized
                step_constants
                ~script
                ~parameter:()
                ~parameter_ty:Unit_t
                ~cached_script:(Some script_ir)
                ~location:Micheline.dummy_location
                ~entrypoint:Entrypoint.default
                ~internal:false
            in
            match operations with
            | _ :: _ ->
                (* No internal operations are expected here. Something bad may be happening. *)
                return (backtracking_ctxt, [])
            | [] ->
                (* update CPMM storage *)
                let* ticket_table_size_diff, ctxt =
                  update_script_storage_and_ticket_balances
                    ctxt
                    ~self_contract:protocol_treasury_contract_hash
                    storage
                    lazy_storage_diff
                    ticket_diffs
                    operations
                in
                let* ctxt, new_size, paid_storage_size_diff =
                  Fees.record_paid_storage_space
                    ctxt
                    protocol_treasury_contract_hash
                in
                let* ticket_paid_storage_diff, ctxt =
                  Ticket_balance.adjust_storage_space
                    ctxt
                    ~storage_diff:ticket_table_size_diff
                in
                let consumed_gas =
                  Gas.consumed ~since:backtracking_ctxt ~until:ctxt
                in
                let*? ctxt =
                  Script_cache.update
                    ctxt
                    cache_key
                    ( {script with storage = Script.lazy_expr storage},
                      updated_cached_script )
                    updated_size
                in
                let result =
                  Transaction_result
                    (Transaction_to_contract_result
                        {
                          storage = Some storage;
                          lazy_storage_diff;
                          balance_updates;
                          ticket_receipt;
                          (* At this point in application the
                            origination nonce has not been initialized
                            so it's not possible to originate new
                            contracts. We've checked above that none
                            were originated. *)
                          originated_contracts = [];
                          consumed_gas;
                          storage_size = new_size;
                          paid_storage_size_diff =
                            Z.add paid_storage_size_diff ticket_paid_storage_diff;
                          allocated_destination_contract = false;
                        })
                in
                let ctxt = Gas.set_unlimited ctxt in
                return (ctxt, [Successful_manager_result result]))
      in
      return
        (match result with
        | Ok (ctxt, results) -> (ctxt, results)
        | Error _ ->
            (* Do not fail if something bad happens during CPMM contract call. *)
            let ctxt = Gas.set_unlimited backtracking_ctxt in
            (ctxt, [])))

let are_attestations_required ctxt ~level =
  let open Lwt_result_syntax in
  let+ first_level = First_level_of_protocol.get ctxt in
  (* NB: the first level is the level of the migration block. There
     are no attestations for this block. Therefore the block at the
     next level cannot contain attestations. *)
  let level_position_in_protocol = Raw_level.diff level first_level in
  Compare.Int32.(level_position_in_protocol > 1l)

let record_attesting_participation ctxt =
  match Consensus.allowed_attestations ctxt with
  | None -> tzfail (Consensus.Slot_map_not_found {loc = __LOC__})
  | Some validators ->
      Slot.Map.fold_es
        (fun initial_slot
             ((consensus_pk : Consensus_key.pk), power, _dal_power)
             ctxt ->
          let participation =
            if Slot.Set.mem initial_slot (Consensus.attestations_seen ctxt) then
              Delegate.Participated
            else Delegate.Didn't_participate
          in
          Delegate.record_attesting_participation
            ctxt
            ~delegate:consensus_pk.delegate
            ~participation
            ~attesting_power:power)
        validators
        ctxt

let begin_application ctxt chain_id ~migration_balance_updates
    ~migration_operation_results ~(predecessor_fitness : Fitness.raw)
    (block_header : Block_header.t) : application_state tzresult Lwt.t =
  let open Lwt_result_syntax in
  let*? fitness = Fitness.from_raw block_header.shell.fitness in
  let level = block_header.shell.level in
  let*? predecessor_round = Fitness.round_from_raw predecessor_fitness in
  let*? predecessor_level = Raw_level.of_int32 (Int32.pred level) in
  let predecessor_level = Level.from_raw ctxt predecessor_level in
  let round = Fitness.round fitness in
  let current_level = Level.current ctxt in
  let* ctxt, _slot, block_producer =
    Stake_distribution.baking_rights_owner ctxt current_level ~round
  in
  let* ctxt, _slot, payload_producer =
    Stake_distribution.baking_rights_owner
      ctxt
      current_level
      ~round:block_header.protocol_data.contents.payload_round
  in
  let per_block_vote =
    block_header.Block_header.protocol_data.contents.per_block_votes
      .liquidity_baking_vote
  in
  let* ctxt, liquidity_baking_operations_results, liquidity_baking_toggle_ema =
    apply_liquidity_baking_subsidy ctxt ~per_block_vote
  in
  let* ctxt, adaptive_issuance_launch_cycle, adaptive_issuance_vote_ema =
    let adaptive_issuance_vote =
      block_header.Block_header.protocol_data.contents.per_block_votes
        .adaptive_issuance_vote
    in
    Adaptive_issuance.update_ema ctxt ~vote:adaptive_issuance_vote
  in
  let* ctxt =
    Sc_rollup.Inbox.add_level_info
      ~predecessor:block_header.shell.predecessor
      ctxt
  in
  let mode =
    Application
      {
        block_header;
        fitness;
        predecessor_round;
        predecessor_level;
        payload_producer = Consensus_key.pkh payload_producer;
        block_producer = Consensus_key.pkh block_producer;
      }
  in
  return
    {
      mode;
      chain_id;
      ctxt;
      op_count = 0;
      migration_balance_updates;
      liquidity_baking_toggle_ema;
      adaptive_issuance_vote_ema;
      adaptive_issuance_launch_cycle;
      implicit_operations_results =
        Apply_results.pack_migration_operation_results
          migration_operation_results
        @ liquidity_baking_operations_results;
    }

let begin_full_construction ctxt chain_id ~migration_balance_updates
    ~migration_operation_results ~predecessor_timestamp ~predecessor_level
    ~predecessor_round ~predecessor_hash ~timestamp
    (block_data_contents : Block_header.contents) =
  let open Lwt_result_syntax in
  let round_durations = Constants.round_durations ctxt in
  let*? round =
    Round.round_of_timestamp
      round_durations
      ~predecessor_timestamp
      ~predecessor_round
      ~timestamp
  in
  (* The attestation/preattestation validation rules for construction are the
     same as for application. *)
  let current_level = Level.current ctxt in
  let* ctxt, _slot, block_producer =
    Stake_distribution.baking_rights_owner ctxt current_level ~round
  in
  let* ctxt, _slot, payload_producer =
    Stake_distribution.baking_rights_owner
      ctxt
      current_level
      ~round:block_data_contents.payload_round
  in
  let per_block_vote =
    block_data_contents.per_block_votes.liquidity_baking_vote
  in
  let* ctxt, liquidity_baking_operations_results, liquidity_baking_toggle_ema =
    apply_liquidity_baking_subsidy ctxt ~per_block_vote
  in
  let* ctxt, adaptive_issuance_launch_cycle, adaptive_issuance_vote_ema =
    let adaptive_issuance_vote =
      block_data_contents.per_block_votes.adaptive_issuance_vote
    in
    Adaptive_issuance.update_ema ctxt ~vote:adaptive_issuance_vote
  in
  let* ctxt =
    Sc_rollup.Inbox.add_level_info ~predecessor:predecessor_hash ctxt
  in
  let mode =
    Full_construction
      {
        block_data_contents;
        predecessor_hash;
        payload_producer = Consensus_key.pkh payload_producer;
        block_producer = Consensus_key.pkh block_producer;
        round;
        predecessor_round;
        predecessor_level;
      }
  in
  return
    {
      mode;
      chain_id;
      ctxt;
      op_count = 0;
      migration_balance_updates;
      liquidity_baking_toggle_ema;
      adaptive_issuance_vote_ema;
      adaptive_issuance_launch_cycle;
      implicit_operations_results =
        Apply_results.pack_migration_operation_results
          migration_operation_results
        @ liquidity_baking_operations_results;
    }

let begin_partial_construction ctxt chain_id ~migration_balance_updates
    ~migration_operation_results ~predecessor_hash
    ~(predecessor_fitness : Fitness.raw) : application_state tzresult Lwt.t =
  let open Lwt_result_syntax in
  let per_block_vote = Per_block_votes.Per_block_vote_pass in
  let* ctxt, liquidity_baking_operations_results, liquidity_baking_toggle_ema =
    apply_liquidity_baking_subsidy ctxt ~per_block_vote
  in
  let* ctxt, adaptive_issuance_launch_cycle, adaptive_issuance_vote_ema =
    let adaptive_issuance_vote = Per_block_votes.Per_block_vote_pass in
    Adaptive_issuance.update_ema ctxt ~vote:adaptive_issuance_vote
  in
  let* ctxt =
    (* The mode [Partial_construction] is used in simulation. We try to
       put a realistic value of the block's timestamp. Even though, it should
       not have an impact on the simulation of the following smart rollup
       operations.
    *)
    let predecessor = predecessor_hash in
    Sc_rollup.Inbox.add_level_info ~predecessor ctxt
  in
  let mode = Partial_construction {predecessor_fitness} in
  return
    {
      mode;
      chain_id;
      ctxt;
      op_count = 0;
      migration_balance_updates;
      liquidity_baking_toggle_ema;
      adaptive_issuance_vote_ema;
      adaptive_issuance_launch_cycle;
      implicit_operations_results =
        Apply_results.pack_migration_operation_results
          migration_operation_results
        @ liquidity_baking_operations_results;
    }

let finalize_application ctxt block_data_contents ~round ~predecessor_hash
    ~liquidity_baking_toggle_ema ~adaptive_issuance_vote_ema
    ~adaptive_issuance_launch_cycle ~implicit_operations_results
    ~migration_balance_updates ~(block_producer : Consensus_key.t)
    ~(payload_producer : Consensus_key.t) =
  let open Lwt_result_syntax in
  (* Compute consumed gas earlier, in case maintenance actions performed below
     are carbonated. *)
  let consumed_gas =
    Gas.Arith.sub
      (Gas.Arith.fp @@ Constants.hard_gas_limit_per_block ctxt)
      (Gas.block_level ctxt)
  in
  let level = Level.current ctxt in
  let attestation_power = Consensus.current_attestation_power ctxt in
  let* required_attestations =
    are_attestations_required ctxt ~level:level.level
  in
  let block_payload_hash =
    Block_payload.hash
      ~predecessor_hash
      ~payload_round:block_data_contents.Block_header.payload_round
      (non_consensus_operations ctxt)
  in
  (* from this point nothing should fail *)
  (* We mark the attestation branch as the grand parent branch when
     accessible. This will not be present before the first two blocks
     of tenderbake. *)
  (* We mark the current payload hash as the predecessor one => this
     will only be accessed by the successor block now. *)
  let*! ctxt =
    Consensus.store_attestation_branch
      ctxt
      (predecessor_hash, block_payload_hash)
  in
  let* ctxt = Round.update ctxt round in
  (* end of level  *)
  let* ctxt =
    match block_data_contents.Block_header.seed_nonce_hash with
    | None -> return ctxt
    | Some nonce_hash ->
        Nonce.record_hash ctxt {nonce_hash; delegate = block_producer.delegate}
  in
  let* ctxt, reward_bonus =
    if required_attestations then
      let* ctxt = record_attesting_participation ctxt in
      let*? rewards_bonus =
        Baking.bonus_baking_reward ctxt ~attestation_power
      in
      return (ctxt, Some rewards_bonus)
    else return (ctxt, None)
  in
  let baking_reward = Delegate.Rewards.baking_reward_fixed_portion ctxt in
  let* ctxt, baking_receipts =
    Delegate.record_baking_activity_and_pay_rewards_and_fees
      ctxt
      ~payload_producer:payload_producer.delegate
      ~block_producer:block_producer.delegate
      ~baking_reward
      ~reward_bonus
  in
  (* if end of nonce revelation period, compute seed *)
  let* ctxt =
    if Level.may_compute_randao ctxt then Seed.compute_randao ctxt
    else return ctxt
  in
  let* ctxt, cycle_end_balance_updates, deactivated =
    may_start_new_cycle ctxt
  in
  let* ctxt = Amendment.may_start_new_voting_period ctxt in
  let* ctxt, dal_attestation = Dal_apply.finalisation ctxt in
  let* ctxt = Sc_rollup.Inbox.finalize_inbox_level ctxt in
  let balance_updates =
    migration_balance_updates @ baking_receipts @ cycle_end_balance_updates
  in
  let+ voting_period_info = Voting_period.get_rpc_current_info ctxt in
  let receipt =
    Apply_results.
      {
        proposer = payload_producer;
        baker = block_producer;
        level_info = level;
        voting_period_info;
        nonce_hash = block_data_contents.seed_nonce_hash;
        consumed_gas;
        deactivated;
        balance_updates;
        liquidity_baking_toggle_ema;
        adaptive_issuance_vote_ema;
        adaptive_issuance_launch_cycle;
        implicit_operations_results;
        dal_attestation;
      }
  in
  (ctxt, receipt)

type error += Missing_shell_header

let () =
  register_error_kind
    `Permanent
    ~id:"apply.missing_shell_header"
    ~title:"Missing shell_header during finalisation of a block"
    ~description:
      "During finalisation of a block header in Application mode or Full \
       construction mode, a shell header should be provided so that a cache \
       nonce can be computed."
    ~pp:(fun ppf () ->
      Format.fprintf
        ppf
        "No shell header provided during the finalisation of a block.")
    Data_encoding.unit
    (function Missing_shell_header -> Some () | _ -> None)
    (fun () -> Missing_shell_header)

let finalize_with_commit_message ctxt ~cache_nonce fitness round op_count =
  let open Lwt_syntax in
  let* ctxt = Cache.Admin.sync ctxt cache_nonce in
  let raw_level = Raw_level.to_int32 (Level.current ctxt).level in
  let commit_message =
    Format.asprintf
      "lvl %ld, fit:%a, round %a, %d ops"
      raw_level
      Fitness.pp
      fitness
      Round.pp
      round
      op_count
  in
  let validation_result =
    finalize ~commit_message ctxt (Fitness.to_raw fitness)
  in
  return validation_result

let finalize_block (application_state : application_state) shell_header_opt =
  let open Lwt_result_syntax in
  let {
    ctxt;
    liquidity_baking_toggle_ema;
    adaptive_issuance_vote_ema;
    adaptive_issuance_launch_cycle;
    implicit_operations_results;
    migration_balance_updates;
    op_count;
    _;
  } =
    application_state
  in
  match application_state.mode with
  | Full_construction
      {
        block_data_contents;
        predecessor_hash;
        predecessor_level = _;
        predecessor_round;
        block_producer;
        payload_producer;
        round;
      } ->
      let*? (shell_header : Block_header.shell_header) =
        Option.value_e
          shell_header_opt
          ~error:(Error_monad.trace_of_error Missing_shell_header)
      in
      let cache_nonce =
        Cache.cache_nonce_from_block_header shell_header block_data_contents
      in
      let locked_round =
        Option.map fst (Consensus.locked_round_evidence ctxt)
      in
      let level = (Level.current ctxt).level in
      let*? fitness =
        Fitness.create ~level ~round ~predecessor_round ~locked_round
      in
      let* ctxt, receipt =
        finalize_application
          ctxt
          block_data_contents
          ~round
          ~predecessor_hash
          ~liquidity_baking_toggle_ema
          ~adaptive_issuance_vote_ema
          ~adaptive_issuance_launch_cycle
          ~implicit_operations_results
          ~migration_balance_updates
          ~block_producer
          ~payload_producer
      in
      let*! result =
        finalize_with_commit_message ctxt ~cache_nonce fitness round op_count
      in
      return (result, receipt)
  | Partial_construction {predecessor_fitness; _} ->
      (* Fake finalization to return a correct type, because there is no
         block to finalize in mempool mode. If this changes in the
         future, beware that consensus operations are not recorded by
         {!record_preattestation} and {!record_attestation} in this mode. *)
      let* voting_period_info = Voting_period.get_rpc_current_info ctxt in
      let level_info = Level.current ctxt in
      let result = finalize ctxt predecessor_fitness in
      return
        ( result,
          Apply_results.
            {
              proposer = Consensus_key.zero;
              baker = Consensus_key.zero;
              level_info;
              voting_period_info;
              nonce_hash = None;
              consumed_gas = Gas.Arith.zero;
              deactivated = [];
              balance_updates = migration_balance_updates;
              liquidity_baking_toggle_ema;
              adaptive_issuance_vote_ema;
              adaptive_issuance_launch_cycle;
              implicit_operations_results;
              dal_attestation = Dal.Attestation.empty;
            } )
  | Application
      {
        fitness;
        block_header = {shell; protocol_data};
        payload_producer;
        block_producer;
        _;
      } ->
      let round = Fitness.round fitness in
      let cache_nonce =
        Cache.cache_nonce_from_block_header shell protocol_data.contents
      in
      let* ctxt, receipt =
        finalize_application
          ctxt
          protocol_data.contents
          ~round
          ~predecessor_hash:shell.predecessor
          ~liquidity_baking_toggle_ema
          ~adaptive_issuance_vote_ema
          ~adaptive_issuance_launch_cycle
          ~implicit_operations_results
          ~migration_balance_updates
          ~block_producer
          ~payload_producer
      in
      let*! result =
        finalize_with_commit_message ctxt ~cache_nonce fitness round op_count
      in
      return (result, receipt)

let value_of_key ctxt k = Cache.Admin.value_of_key ctxt k

module Internal_for_benchmark = struct
  let take_fees ctxt batch = ignore (take_fees ctxt batch)
end<|MERGE_RESOLUTION|>--- conflicted
+++ resolved
@@ -2305,13 +2305,6 @@
   in
   match mode with
   | Application _ | Full_construction _ ->
-<<<<<<< HEAD
-      let*? consensus_key, power =
-        find_in_slot_map content.slot (Consensus.allowed_attestations ctxt)
-      in
-      let*? ctxt =
-        Consensus.record_attestation ctxt ~initial_slot:content.slot ~power
-=======
       let*? consensus_key, power, dal_power =
         find_in_slot_map consensus.slot (Consensus.allowed_attestations ctxt)
       in
@@ -2324,7 +2317,6 @@
           ~some:(fun dal ->
             Dal_apply.apply_attestation ctxt dal.attestation ~power:dal_power)
           dal
->>>>>>> 1a991a03
       in
       return (ctxt, mk_attestation_result consensus_key power)
   | Partial_construction _ ->
@@ -2410,22 +2402,6 @@
     | Single (Attestation _) ->
         Double_attestation_evidence_result {forbidden_delegate; balance_updates}
   in
-<<<<<<< HEAD
-  match op1.protocol_data.contents with
-  | Single (Preattestation e1) | Single (Attestation e1) ->
-      let level = Level.from_raw ctxt e1.level in
-      let* ctxt, consensus_pk1 =
-        Stake_distribution.slot_owner ctxt level e1.slot
-      in
-      punish_delegate
-        ctxt
-        ~operation_hash
-        consensus_pk1.delegate
-        level
-        Double_attesting
-        mk_result
-        ~payload_producer
-=======
   let {slot; level = raw_level; round; block_payload_hash = _}, kind =
     match op1.protocol_data.contents with
     | Single (Preattestation consensus_content) ->
@@ -2443,7 +2419,6 @@
     {level = raw_level; round; kind}
     mk_result
     ~payload_producer
->>>>>>> 1a991a03
 
 let punish_double_baking ctxt ~operation_hash (bh1 : Block_header.t)
     ~payload_producer =
@@ -2460,11 +2435,7 @@
     ~operation_hash
     consensus_pk1.delegate
     level
-<<<<<<< HEAD
-    Double_baking
-=======
     {level = raw_level; round = round1; kind = Double_baking}
->>>>>>> 1a991a03
     ~payload_producer
     (fun forbidden_delegate balance_updates ->
       Double_baking_evidence_result {forbidden_delegate; balance_updates})
@@ -2482,36 +2453,8 @@
   match contents_list with
   | Single (Preattestation consensus_content) ->
       record_preattestation ctxt mode consensus_content
-<<<<<<< HEAD
-  | Single (Attestation consensus_content) ->
-      record_attestation ctxt mode consensus_content
-  | Single (Dal_attestation op) ->
-      (* DAL/FIXME https://gitlab.com/tezos/tezos/-/issues/3115
-
-         This is a temporary operation. This is done in order to avoid modifying
-         the attestation encoding and to use a committee that changes less
-         often. However, once the DAL will be ready, this operation should be
-         merged with an attestation or at least refined. *)
-      let* ctxt, consensus_key =
-        match mode with
-        | Application _ | Full_construction _ ->
-            let*? consensus_key, _power =
-              find_in_slot_map op.slot (Consensus.allowed_attestations ctxt)
-            in
-            return (ctxt, consensus_key)
-        | Partial_construction _ ->
-            let level = Level.from_raw ctxt op.level in
-            Stake_distribution.slot_owner ctxt level op.slot
-      in
-      let*? ctxt = Dal_apply.apply_attestation ctxt consensus_key op in
-      return
-        ( ctxt,
-          Single_result
-            (Dal_attestation_result {delegate = consensus_key.delegate}) )
-=======
   | Single (Attestation {consensus_content; dal_content}) ->
       record_attestation ctxt mode consensus_content dal_content
->>>>>>> 1a991a03
   | Single (Seed_nonce_revelation {level; nonce}) ->
       let level = Level.from_raw ctxt level in
       let* ctxt = Nonce.reveal ctxt level nonce in
