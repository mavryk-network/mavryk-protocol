--- conflicted
+++ resolved
@@ -261,11 +261,7 @@
          - We need to provide an incentive to avoid byzantines to post
      dummy slot headers. *)
   dal_attestation_slot_accountability : Dal_attestation_repr.Accountability.t;
-<<<<<<< HEAD
-  dal_committee : dal_committee;
-=======
   dal_cryptobox : Dal.t option;
->>>>>>> 1a991a03
   adaptive_issuance_enable : bool;
 }
 
@@ -878,23 +874,14 @@
             ~length:constants.Constants_parametric_repr.dal.number_of_slots;
         dal_attestation_slot_accountability =
           Dal_attestation_repr.Accountability.init
-<<<<<<< HEAD
-            ~length:constants.Constants_parametric_repr.dal.number_of_slots;
-        dal_committee = empty_dal_committee;
-=======
             ~number_of_slots:
               constants.Constants_parametric_repr.dal.number_of_slots;
         dal_cryptobox = None;
->>>>>>> 1a991a03
         adaptive_issuance_enable;
       };
   }
 
-<<<<<<< HEAD
-type previous_protocol = Genesis of Parameters_repr.t
-=======
 type previous_protocol = Genesis of Parameters_repr.t | ParisB_019
->>>>>>> 1a991a03
 
 let check_and_update_protocol_version ctxt =
   let open Lwt_result_syntax in
@@ -910,10 +897,7 @@
         else if Compare.String.(s = "genesis") then
           let+ param, ctxt = get_proto_param ctxt in
           (Genesis param, ctxt)
-<<<<<<< HEAD
-=======
         else if Compare.String.(s = "paris_019") then return (ParisB_019, ctxt)
->>>>>>> 1a991a03
         else Lwt.return @@ storage_error (Incompatible_protocol_version s)
   in
   let*! ctxt =
@@ -970,9 +954,6 @@
         let*? cycle_eras = Level_repr.create_cycle_eras [cycle_era] in
         let* ctxt = set_cycle_eras ctxt cycle_eras in
         let*! result = add_constants ctxt param.constants in
-<<<<<<< HEAD
-        return result
-=======
         return (result, None)
     | ParisB_019 ->
         let*! c = get_previous_protocol_constants ctxt in
@@ -1171,7 +1152,6 @@
         in
         let*! ctxt = add_constants ctxt constants in
         return (ctxt, Some c)
->>>>>>> 1a991a03
   in
   let+ ctxt =
     prepare
