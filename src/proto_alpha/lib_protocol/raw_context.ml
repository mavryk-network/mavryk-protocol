--- conflicted
+++ resolved
@@ -820,11 +820,7 @@
       };
   }
 
-<<<<<<< HEAD
-type previous_protocol = Genesis of Parameters_repr.t | Ithaca_012
-=======
 type previous_protocol = Genesis of Parameters_repr.t | Jakarta_013
->>>>>>> 55b3bab8
 
 let check_and_update_protocol_version ctxt =
   (Context.find ctxt version_key >>= function
@@ -836,11 +832,7 @@
          failwith "Internal error: previously initialized context."
        else if Compare.String.(s = "genesis") then
          get_proto_param ctxt >|=? fun (param, ctxt) -> (Genesis param, ctxt)
-<<<<<<< HEAD
-       else if Compare.String.(s = "ithaca_012") then return (Ithaca_012, ctxt)
-=======
        else if Compare.String.(s = "jakarta_013") then return (Jakarta_013, ctxt)
->>>>>>> 55b3bab8
        else Lwt.return @@ storage_error (Incompatible_protocol_version s))
   >>=? fun (previous_proto, ctxt) ->
   Context.add ctxt version_key (Bytes.of_string version_value) >|= fun ctxt ->
@@ -891,27 +883,16 @@
       Level_repr.create_cycle_eras [cycle_era] >>?= fun cycle_eras ->
       set_cycle_eras ctxt cycle_eras >>=? fun ctxt ->
       add_constants ctxt param.constants >|= ok
-<<<<<<< HEAD
-  | Ithaca_012 ->
-      get_previous_protocol_constants ctxt >>= fun c ->
-      let constants =
-        Constants_repr.
-=======
   | Jakarta_013 ->
       get_previous_protocol_constants ctxt >>= fun c ->
       let constants =
         Constants_parametric_repr.
->>>>>>> 55b3bab8
           {
             preserved_cycles = c.preserved_cycles;
             blocks_per_cycle = c.blocks_per_cycle;
             blocks_per_commitment = c.blocks_per_commitment;
             blocks_per_stake_snapshot = c.blocks_per_stake_snapshot;
-<<<<<<< HEAD
-            blocks_per_voting_period = c.blocks_per_voting_period;
-=======
             cycles_per_voting_period = c.cycles_per_voting_period;
->>>>>>> 55b3bab8
             hard_gas_limit_per_operation = c.hard_gas_limit_per_operation;
             hard_gas_limit_per_block = c.hard_gas_limit_per_block;
             proof_of_work_threshold = c.proof_of_work_threshold;
@@ -930,13 +911,8 @@
             min_proposal_quorum = c.min_proposal_quorum;
             liquidity_baking_subsidy = c.liquidity_baking_subsidy;
             liquidity_baking_sunset_level = c.liquidity_baking_sunset_level;
-<<<<<<< HEAD
-            liquidity_baking_escape_ema_threshold =
-              c.liquidity_baking_escape_ema_threshold;
-=======
             liquidity_baking_toggle_ema_threshold =
               c.liquidity_baking_toggle_ema_threshold;
->>>>>>> 55b3bab8
             minimal_block_delay = c.minimal_block_delay;
             delay_increment_per_round = c.delay_increment_per_round;
             consensus_committee_size = c.consensus_committee_size;
@@ -947,12 +923,6 @@
             double_baking_punishment = c.double_baking_punishment;
             ratio_of_frozen_deposits_slashed_per_double_endorsement =
               c.ratio_of_frozen_deposits_slashed_per_double_endorsement;
-<<<<<<< HEAD
-            initial_seed = None;
-            tx_rollup_enable = false;
-            (* TODO: https://gitlab.com/tezos/tezos/-/issues/2152 *)
-            tx_rollup_origination_size = 60_000;
-=======
             initial_seed = c.initial_seed;
             cache_script_size = c.cache_script_size;
             cache_stake_distribution_cycles = c.cache_stake_distribution_cycles;
@@ -997,7 +967,6 @@
                + 0 for Staker_count_update entry *)
             sc_rollup_commitment_storage_size_in_bytes = 84;
             sc_rollup_max_lookahead_in_blocks = 30_000l;
->>>>>>> 55b3bab8
           }
       in
       add_constants ctxt constants >>= fun ctxt -> return ctxt)
