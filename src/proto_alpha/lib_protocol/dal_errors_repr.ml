(*****************************************************************************)
(*                                                                           *)
(* Open Source License                                                       *)
(* Copyright (c) 2022 Trili Tech <contact@trili.tech>                        *)
(*                                                                           *)
(* Permission is hereby granted, free of charge, to any person obtaining a   *)
(* copy of this software and associated documentation files (the "Software"),*)
(* to deal in the Software without restriction, including without limitation *)
(* the rights to use, copy, modify, merge, publish, distribute, sublicense,  *)
(* and/or sell copies of the Software, and to permit persons to whom the     *)
(* Software is furnished to do so, subject to the following conditions:      *)
(*                                                                           *)
(* The above copyright notice and this permission notice shall be included   *)
(* in all copies or substantial portions of the Software.                    *)
(*                                                                           *)
(* THE SOFTWARE IS PROVIDED "AS IS", WITHOUT WARRANTY OF ANY KIND, EXPRESS OR*)
(* IMPLIED, INCLUDING BUT NOT LIMITED TO THE WARRANTIES OF MERCHANTABILITY,  *)
(* FITNESS FOR A PARTICULAR PURPOSE AND NONINFRINGEMENT. IN NO EVENT SHALL   *)
(* THE AUTHORS OR COPYRIGHT HOLDERS BE LIABLE FOR ANY CLAIM, DAMAGES OR OTHER*)
(* LIABILITY, WHETHER IN AN ACTION OF CONTRACT, TORT OR OTHERWISE, ARISING   *)
(* FROM, OUT OF OR IN CONNECTION WITH THE SOFTWARE OR THE USE OR OTHER       *)
(* DEALINGS IN THE SOFTWARE.                                                 *)
(*                                                                           *)
(*****************************************************************************)

type error +=
  | Dal_feature_disabled
  | Dal_slot_index_above_hard_limit of {given : int; limit : int}
  | Dal_publish_commitment_invalid_index of {
      given : Dal_slot_index_repr.t;
      maximum : Dal_slot_index_repr.t;
    }
  | Dal_publish_commitment_candidate_with_low_fees of {
      proposed_fees : Tez_repr.t;
    }
  | Dal_attestation_size_limit_exceeded of {maximum_size : int; got : int}
  | Dal_publish_commitment_duplicate of {slot_header : Dal_slot_repr.Header.t}
  | Dal_publish_commitment_invalid_proof of {
      commitment : Dal.commitment;
      commitment_proof : Dal.commitment_proof;
    }
  | Dal_data_availibility_attester_not_in_committee of {
      attester : Signature.Public_key_hash.t;
      level : Raw_level_repr.t;
<<<<<<< HEAD
    }
  | Dal_operation_for_old_level of {
      expected : Raw_level_repr.t;
      given : Raw_level_repr.t;
    }
  | Dal_operation_for_future_level of {
      expected : Raw_level_repr.t;
      given : Raw_level_repr.t;
=======
      slot : Slot_repr.t;
>>>>>>> 1a991a03
    }
  | Dal_cryptobox_error of {explanation : string}
  | Dal_register_invalid_slot_header of {
      length : int;
      slot_header : Dal_slot_repr.Header.t;
    }

let () =
  let open Data_encoding in
  let description =
    "Data-availability layer will be enabled in a future proposal."
  in
  register_error_kind
    `Permanent
    ~id:"operation.dal_disabled"
    ~title:"DAL is disabled"
    ~description
    ~pp:(fun ppf () -> Format.fprintf ppf "%s" description)
    Data_encoding.unit
    (function Dal_feature_disabled -> Some () | _ -> None)
    (fun () -> Dal_feature_disabled) ;

  let description = "Slot index above hard limit" in
  register_error_kind
    `Permanent
    ~id:"dal_slot_index_negative_orabove_hard_limit"
    ~title:"DAL slot index negative or above hard limit"
    ~description
    ~pp:(fun ppf (given, limit) ->
      Format.fprintf
        ppf
        "%s (given %Ld): Maximum allowed %Ld."
        description
        given
        limit)
    (obj2 (req "given" Data_encoding.int64) (req "limit" Data_encoding.int64))
    (function
      | Dal_slot_index_above_hard_limit {given; limit} ->
          Some (Int64.of_int given, Int64.of_int limit)
      | _ -> None)
    (fun (given, limit) ->
      Dal_slot_index_above_hard_limit
        {given = Int64.to_int given; limit = Int64.to_int limit}) ;
  let description = "Bad index for slot header" in
  register_error_kind
    `Permanent
    ~id:"dal_publish_commitment_invalid_index"
    ~title:"DAL slot header invalid index"
    ~description
    ~pp:(fun ppf (given, maximum) ->
      Format.fprintf
        ppf
        "%s: Given %a. Maximum %a."
        description
        Dal_slot_index_repr.pp
        given
        Dal_slot_index_repr.pp
        maximum)
    (obj2
       (req "given" Dal_slot_index_repr.encoding)
       (req "got" Dal_slot_index_repr.encoding))
    (function
      | Dal_publish_commitment_invalid_index {given; maximum} ->
          Some (given, maximum)
      | _ -> None)
    (fun (given, maximum) ->
      Dal_publish_commitment_invalid_index {given; maximum}) ;
  (* DAL/FIXME https://gitlab.com/tezos/tezos/-/issues/3114
     Better error message *)
  let description = "Slot header with too low fees" in
  register_error_kind
    `Permanent
    ~id:"dal_publish_commitment_with_low_fees"
    ~title:"DAL slot header with low fees"
    ~description
    ~pp:(fun ppf proposed ->
      Format.fprintf
        ppf
        "%s: Proposed fees %a."
        description
        Tez_repr.pp
        proposed)
    (obj1 (req "proposed" Tez_repr.encoding))
    (function
      | Dal_publish_commitment_candidate_with_low_fees {proposed_fees} ->
          Some proposed_fees
      | _ -> None)
    (fun proposed_fees ->
      Dal_publish_commitment_candidate_with_low_fees {proposed_fees}) ;
  let description = "The attestation for data availability is a too big" in
  register_error_kind
    `Permanent
    ~id:"dal_attestation_size_limit_exceeded"
    ~title:"DAL attestation exceeded the limit"
    ~description
    ~pp:(fun ppf (maximum_size, got) ->
      Format.fprintf
        ppf
        "%s: Maximum is %d. Got %d."
        description
        maximum_size
        got)
    (obj2 (req "maximum_size" int31) (req "got" int31))
    (function
      | Dal_attestation_size_limit_exceeded {maximum_size; got} ->
          Some (maximum_size, got)
      | _ -> None)
    (fun (maximum_size, got) ->
      Dal_attestation_size_limit_exceeded {maximum_size; got}) ;
  (* DAL/FIXME https://gitlab.com/tezos/tezos/-/issues/3114
     Better error message. *)
  let description = "A slot header for this slot was already proposed" in
  register_error_kind
    `Permanent
    ~id:"dal_publish_commitment_duplicate"
    ~title:"DAL publish slot header duplicate"
    ~description
    ~pp:(fun ppf _proposed -> Format.fprintf ppf "%s" description)
    (obj1 (req "proposed" Dal_slot_repr.Header.encoding))
    (function
      | Dal_publish_commitment_duplicate {slot_header} -> Some slot_header
      | _ -> None)
    (fun slot_header -> Dal_publish_commitment_duplicate {slot_header}) ;
  let description = "The slot header's commitment proof does not check" in
  register_error_kind
    `Permanent
    ~id:"dal_publish_commitment_invalid_proof"
    ~title:"DAL publish slot header invalid proof"
    ~description
    ~pp:(fun ppf _proposed -> Format.fprintf ppf "%s" description)
    (obj2
       (req "commitment" Dal.Commitment.encoding)
       (req "commitment_proof" Dal.Commitment_proof.encoding))
    (function
      | Dal_publish_commitment_invalid_proof {commitment; commitment_proof} ->
          Some (commitment, commitment_proof)
      | _ -> None)
    (fun (commitment, commitment_proof) ->
<<<<<<< HEAD
      Dal_publish_slot_header_invalid_proof {commitment; commitment_proof}) ;
  register_error_kind
    `Outdated
    ~id:"Dal_operation_for_old_level"
    ~title:"Dal operation for an old level"
    ~description:"The Dal operation targets an old level"
    ~pp:(fun ppf (expected_lvl, given_lvl) ->
      Format.fprintf
        ppf
        "Dal operation targets an old level %a. Expected level is %a."
        Raw_level_repr.pp
        given_lvl
        Raw_level_repr.pp
        expected_lvl)
    Data_encoding.(
      obj2
        (req "expected_level" Raw_level_repr.encoding)
        (req "given_level" Raw_level_repr.encoding))
    (function
      | Dal_operation_for_old_level {expected; given} -> Some (expected, given)
      | _ -> None)
    (fun (expected, given) -> Dal_operation_for_old_level {expected; given}) ;
  register_error_kind
    `Temporary
    ~id:"Dal_operation_for_future_level"
    ~title:"Dal operation for a future level"
    ~description:"The Dal operation target a future level"
    ~pp:(fun ppf (expected_lvl, given_lvl) ->
      Format.fprintf
        ppf
        "Dal operation targets a future level %a. Expected level is %a."
        Raw_level_repr.pp
        given_lvl
        Raw_level_repr.pp
        expected_lvl)
    Data_encoding.(
      obj2
        (req "expected_level" Raw_level_repr.encoding)
        (req "given_level" Raw_level_repr.encoding))
    (function
      | Dal_operation_for_future_level {expected; given} ->
          Some (expected, given)
      | _ -> None)
    (fun (expected, given) -> Dal_operation_for_future_level {expected; given}) ;
=======
      Dal_publish_commitment_invalid_proof {commitment; commitment_proof}) ;
>>>>>>> 1a991a03
  register_error_kind
    `Permanent
    ~id:"Dal_data_availibility_attester_not_in_committee"
    ~title:"The attester is not part of the DAL committee for this level"
    ~description:"The attester is not part of the DAL committee for this level"
    ~pp:(fun ppf (attester, level, slot) ->
      Format.fprintf
        ppf
        "The attester %a, with slot %a, is not part of the DAL committee for \
         the level %a."
        Signature.Public_key_hash.pp
        attester
        Slot_repr.pp
        slot
        Raw_level_repr.pp
        level)
    Data_encoding.(
      obj3
        (req "attester" Signature.Public_key_hash.encoding)
        (req "level" Raw_level_repr.encoding)
        (req "slot" Slot_repr.encoding))
    (function
      | Dal_data_availibility_attester_not_in_committee {attester; level; slot}
        ->
          Some (attester, level, slot)
      | _ -> None)
    (fun (attester, level, slot) ->
      Dal_data_availibility_attester_not_in_committee {attester; level; slot}) ;
  register_error_kind
    `Permanent
    ~id:"dal_cryptobox_error"
    ~title:"DAL cryptobox error"
    ~description:"Error occurred while initialising the cryptobox"
    ~pp:(fun ppf e ->
      Format.fprintf ppf "DAL cryptobox initialisation error: %s" e)
    (obj1 (req "error" (string Plain)))
    (function
      | Dal_cryptobox_error {explanation} -> Some explanation | _ -> None)
    (fun explanation -> Dal_cryptobox_error {explanation}) ;
  register_error_kind
    `Permanent
    ~id:"dal_register_invalid_slot"
    ~title:"Dal register invalid slot"
    ~description:
      "Attempt to register a slot which is invalid (the index is out of \
       bounds)."
    ~pp:(fun ppf (length, slot) ->
      Format.fprintf
        ppf
        "The slot provided is invalid. Slot index should be between 0 and %d. \
         Found: %a."
        length
        Dal_slot_index_repr.pp
        slot.Dal_slot_repr.Header.id.index)
    Data_encoding.(
      obj2
        (req "length" int31)
        (req "slot_header" Dal_slot_repr.Header.encoding))
    (function
      | Dal_register_invalid_slot_header {length; slot_header} ->
          Some (length, slot_header)
      | _ -> None)
    (fun (length, slot_header) ->
      Dal_register_invalid_slot_header {length; slot_header})<|MERGE_RESOLUTION|>--- conflicted
+++ resolved
@@ -42,18 +42,7 @@
   | Dal_data_availibility_attester_not_in_committee of {
       attester : Signature.Public_key_hash.t;
       level : Raw_level_repr.t;
-<<<<<<< HEAD
-    }
-  | Dal_operation_for_old_level of {
-      expected : Raw_level_repr.t;
-      given : Raw_level_repr.t;
-    }
-  | Dal_operation_for_future_level of {
-      expected : Raw_level_repr.t;
-      given : Raw_level_repr.t;
-=======
       slot : Slot_repr.t;
->>>>>>> 1a991a03
     }
   | Dal_cryptobox_error of {explanation : string}
   | Dal_register_invalid_slot_header of {
@@ -192,54 +181,7 @@
           Some (commitment, commitment_proof)
       | _ -> None)
     (fun (commitment, commitment_proof) ->
-<<<<<<< HEAD
-      Dal_publish_slot_header_invalid_proof {commitment; commitment_proof}) ;
-  register_error_kind
-    `Outdated
-    ~id:"Dal_operation_for_old_level"
-    ~title:"Dal operation for an old level"
-    ~description:"The Dal operation targets an old level"
-    ~pp:(fun ppf (expected_lvl, given_lvl) ->
-      Format.fprintf
-        ppf
-        "Dal operation targets an old level %a. Expected level is %a."
-        Raw_level_repr.pp
-        given_lvl
-        Raw_level_repr.pp
-        expected_lvl)
-    Data_encoding.(
-      obj2
-        (req "expected_level" Raw_level_repr.encoding)
-        (req "given_level" Raw_level_repr.encoding))
-    (function
-      | Dal_operation_for_old_level {expected; given} -> Some (expected, given)
-      | _ -> None)
-    (fun (expected, given) -> Dal_operation_for_old_level {expected; given}) ;
-  register_error_kind
-    `Temporary
-    ~id:"Dal_operation_for_future_level"
-    ~title:"Dal operation for a future level"
-    ~description:"The Dal operation target a future level"
-    ~pp:(fun ppf (expected_lvl, given_lvl) ->
-      Format.fprintf
-        ppf
-        "Dal operation targets a future level %a. Expected level is %a."
-        Raw_level_repr.pp
-        given_lvl
-        Raw_level_repr.pp
-        expected_lvl)
-    Data_encoding.(
-      obj2
-        (req "expected_level" Raw_level_repr.encoding)
-        (req "given_level" Raw_level_repr.encoding))
-    (function
-      | Dal_operation_for_future_level {expected; given} ->
-          Some (expected, given)
-      | _ -> None)
-    (fun (expected, given) -> Dal_operation_for_future_level {expected; given}) ;
-=======
       Dal_publish_commitment_invalid_proof {commitment; commitment_proof}) ;
->>>>>>> 1a991a03
   register_error_kind
     `Permanent
     ~id:"Dal_data_availibility_attester_not_in_committee"
