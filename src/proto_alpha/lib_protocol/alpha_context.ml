--- conflicted
+++ resolved
@@ -578,14 +578,10 @@
   module Shared_stake = Shared_stake
 
   module For_RPC = struct
-<<<<<<< HEAD
-    include For_RPC
-=======
     include Delegate_storage.For_RPC
     include Delegate_slashed_deposits_storage.For_RPC
     include Delegate_missed_attestations_storage.For_RPC
     include Pending_denunciations_storage.For_RPC
->>>>>>> 1a991a03
 
     let pending_denunciations = Pending_denunciations_storage.find
 
