--- conflicted
+++ resolved
@@ -32,56 +32,6 @@
   unstaked : (Cycle_repr.t * reward_and_burn) list;
 }
 
-<<<<<<< HEAD
-(** [punish_double_signing ctxt misbehaviour delegate level] record
-    in the context that the given [delegate] has now been slashed for the
-    double signing event [misbehaviour] for the given [level] and return the amounts of the
-    frozen deposits to burn and to reward the denuncer.
-
-    The double signing event corresponds to a field in {!Storage.slashed_level}.
-*)
-let punish_double_signing ctxt ~operation_hash (misbehaviour : Misbehaviour.t)
-    delegate (level : Level_repr.t) ~rewarded :
-    (Raw_context.t * bool) tzresult Lwt.t =
-  let open Lwt_result_syntax in
-  let* slashed_opt =
-    Storage.Slashed_deposits.find (ctxt, level.cycle) (level.level, delegate)
-  in
-  let slashed =
-    Option.value slashed_opt ~default:Storage.default_slashed_level
-  in
-  let already_slashed, updated_slashed, slashing_percentage =
-    let Storage.{for_double_baking; for_double_attesting} = slashed in
-    match misbehaviour with
-    | Double_baking ->
-        ( for_double_baking,
-          {slashed with for_double_baking = true},
-          Constants_storage
-          .percentage_of_frozen_deposits_slashed_per_double_baking
-            ctxt )
-    | Double_attesting ->
-        ( for_double_attesting,
-          {slashed with for_double_attesting = true},
-          Constants_storage
-          .percentage_of_frozen_deposits_slashed_per_double_attestation
-            ctxt )
-  in
-  assert (Compare.Bool.(already_slashed = false)) ;
-  let delegate_contract = Contract_repr.Implicit delegate in
-  let current_cycle = (Raw_context.current_level ctxt).cycle in
-  let*! ctxt =
-    Storage.Slashed_deposits.add
-      (ctxt, level.cycle)
-      (level.level, delegate)
-      updated_slashed
-  in
-  let* slash_history_opt =
-    Storage.Contract.Slashed_deposits.find ctxt delegate_contract
-  in
-  let slash_history = Option.value slash_history_opt ~default:[] in
-  let previously_slashed_this_cycle =
-    Storage.Slashed_deposits_history.get current_cycle slash_history
-=======
 let record_denunciation ctxt ~operation_hash
     (misbehaviour : Misbehaviour_repr.t) delegate ~rewarded =
   let open Lwt_result_syntax in
@@ -103,7 +53,6 @@
       level
       misbehaviour.Misbehaviour_repr.round
       misbehaviour.kind
->>>>>>> 1a991a03
   in
   if was_already_denounced then
     (* This can only happen in the very specific case where a delegate
@@ -248,30 +197,6 @@
   let global_limit_of_staking_over_baking =
     Constants_storage.adaptive_issuance_global_limit_of_staking_over_baking ctxt
   in
-<<<<<<< HEAD
-  let* ctxt, slashings, balance_updates =
-    Storage.Current_cycle_denunciations.fold
-      ctxt
-      ~order:`Undefined
-      ~init:(Ok (ctxt, Signature.Public_key_hash.Map.empty, []))
-      ~f:(fun delegate denunciations acc ->
-        let*? ctxt, slashings, balance_updates = acc in
-        let+ ctxt, percentage, balance_updates =
-          List.fold_left_es
-            (fun (ctxt, percentage, balance_updates)
-                 Denunciations_repr.
-                   {operation_hash; rewarded; misbehaviour; misbehaviour_cycle} ->
-              let slashing_percentage =
-                match misbehaviour with
-                | Double_baking ->
-                    Constants_storage
-                    .percentage_of_frozen_deposits_slashed_per_double_baking
-                      ctxt
-                | Double_attesting ->
-                    Constants_storage
-                    .percentage_of_frozen_deposits_slashed_per_double_attestation
-                      ctxt
-=======
   MisMap.fold_es
     (fun ({Misbehaviour_repr.level = raw_level; round = _; kind; _} as miskey)
          denunciations_map
@@ -366,7 +291,6 @@
               in
               let* current_amount =
                 Delegate_storage.current_frozen_deposits ctxt delegate
->>>>>>> 1a991a03
               in
               return Deposits_repr.{initial_amount; current_amount}
             in
