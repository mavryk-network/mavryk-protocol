(*****************************************************************************)
(*                                                                           *)
(* Open Source License                                                       *)
(* Copyright (c) 2018 Dynamic Ledger Solutions, Inc. <contact@tezos.com>     *)
(* Copyright (c) 2021 Nomadic Labs, <contact@nomadic-labs.com>               *)
(* Copyright (c) 2022 G.B. Fefe, <gb.fefe@protonmail.com>                    *)
(*                                                                           *)
(* Permission is hereby granted, free of charge, to any person obtaining a   *)
(* copy of this software and associated documentation files (the "Software"),*)
(* to deal in the Software without restriction, including without limitation *)
(* the rights to use, copy, modify, merge, publish, distribute, sublicense,  *)
(* and/or sell copies of the Software, and to permit persons to whom the     *)
(* Software is furnished to do so, subject to the following conditions:      *)
(*                                                                           *)
(* The above copyright notice and this permission notice shall be included   *)
(* in all copies or substantial portions of the Software.                    *)
(*                                                                           *)
(* THE SOFTWARE IS PROVIDED "AS IS", WITHOUT WARRANTY OF ANY KIND, EXPRESS OR*)
(* IMPLIED, INCLUDING BUT NOT LIMITED TO THE WARRANTIES OF MERCHANTABILITY,  *)
(* FITNESS FOR A PARTICULAR PURPOSE AND NONINFRINGEMENT. IN NO EVENT SHALL   *)
(* THE AUTHORS OR COPYRIGHT HOLDERS BE LIABLE FOR ANY CLAIM, DAMAGES OR OTHER*)
(* LIABILITY, WHETHER IN AN ACTION OF CONTRACT, TORT OR OTHERWISE, ARISING   *)
(* FROM, OUT OF OR IN CONNECTION WITH THE SOFTWARE OR THE USE OR OTHER       *)
(* DEALINGS IN THE SOFTWARE.                                                 *)
(*                                                                           *)
(*****************************************************************************)

module Delegate_sampler_state = struct
  module Cache_client = struct
    type cached_value = Delegate_consensus_key.pk Sampler.t

    let namespace = Cache_repr.create_namespace "sampler_state"

    let cache_index = 2

    let value_of_identifier ctxt identifier =
      let cycle = Cycle_repr.of_string_exn identifier in
      Storage.Delegate_sampler_state.get ctxt cycle
  end

  module Cache = (val Cache_repr.register_exn (module Cache_client))

  let identifier_of_cycle cycle = Format.asprintf "%a" Cycle_repr.pp cycle

  let init ctxt cycle sampler_state =
    let open Lwt_result_syntax in
    let id = identifier_of_cycle cycle in
    let* ctxt = Storage.Delegate_sampler_state.init ctxt cycle sampler_state in
    let size = 1 (* that's symbolic: 1 cycle = 1 entry *) in
    let*? ctxt = Cache.update ctxt id (Some (sampler_state, size)) in
    return ctxt

  let get ctxt cycle =
    let open Lwt_result_syntax in
    let id = identifier_of_cycle cycle in
    let* v_opt = Cache.find ctxt id in
    match v_opt with
    | None -> Storage.Delegate_sampler_state.get ctxt cycle
    | Some v -> return v

  let remove_existing ctxt cycle =
    let open Lwt_result_syntax in
    let id = identifier_of_cycle cycle in
    let*? ctxt = Cache.update ctxt id None in
    Storage.Delegate_sampler_state.remove_existing ctxt cycle

  let remove ctxt cycle =
    let open Lwt_result_syntax in
    let id = identifier_of_cycle cycle in
    let*? ctxt = Cache.update ctxt id None in
    let*! ctxt = Storage.Delegate_sampler_state.remove ctxt cycle in
    return ctxt
end

module Random = struct
  (* [init_random_state] initialize a random sequence drawing state
     that's unique for a given (seed, level, index) triple. Elements
     from this sequence are drawn using [take_int64], updating the
     state for the next draw. The initial state is the Blake2b hash of
     the three randomness sources, and an offset set to zero
     (indicating that zero bits of randomness have been
     consumed). When drawing random elements, bits are extracted from
     the state until exhaustion (256 bits), at which point the state
     is rehashed and the offset reset to 0. *)

  let init_random_state seed level index =
    ( Raw_hashes.blake2b
        (Data_encoding.Binary.to_bytes_exn
           Data_encoding.(tup3 Seed_repr.seed_encoding int32 int32)
           (seed, level.Level_repr.cycle_position, Int32.of_int index)),
      0 )

  let take_int64 bound state =
    let drop_if_over =
      (* This function draws random values in [0-(bound-1)] by drawing
         in [0-(2^63-1)] (64-bit) and computing the value modulo
         [bound]. For the application of [mod bound] to preserve
         uniformity, the input space must be of the form
         [0-(n*bound-1)]. We enforce this by rejecting 64-bit samples
         above this limit (in which case, we draw a new 64-sample from
         the sequence and try again). *)
      Int64.sub Int64.max_int (Int64.rem Int64.max_int bound)
    in
    let rec loop (bytes, n) =
      let consumed_bytes = 8 in
      let state_size = Bytes.length bytes in
      if Compare.Int.(n > state_size - consumed_bytes) then
        loop (Raw_hashes.blake2b bytes, 0)
      else
        let r = TzEndian.get_int64 bytes n in
        (* The absolute value of min_int is min_int.  Also, every
           positive integer is represented twice (positive and negative),
           but zero is only represented once.  We fix both problems at
           once. *)
        let r = if Compare.Int64.(r = Int64.min_int) then 0L else Int64.abs r in
        if Compare.Int64.(r >= drop_if_over) then
          loop (bytes, n + consumed_bytes)
        else
          let v = Int64.rem r bound in
          (v, (bytes, n + consumed_bytes))
    in
    loop state

  (** [sampler_for_cycle ctxt cycle] reads the sampler for [cycle] from
      [ctxt] if it has been previously inited. Otherwise it initializes
      the sampler and caches it in [ctxt] with
      [Raw_context.set_sampler_for_cycle]. *)
  let sampler_for_cycle ctxt cycle =
    let open Lwt_result_syntax in
    let read ctxt =
      let* seed = Seed_storage.for_cycle ctxt cycle in
      let+ state = Delegate_sampler_state.get ctxt cycle in
      (seed, state)
    in
    Raw_context.sampler_for_cycle ~read ctxt cycle

  let owner c (level : Level_repr.t) offset =
    let open Lwt_result_syntax in
    let cycle = level.Level_repr.cycle in
    let* c, seed, state = sampler_for_cycle c cycle in
    let sample ~int_bound ~mass_bound =
      let state = init_random_state seed level offset in
      let i, state = take_int64 (Int64.of_int int_bound) state in
      let elt, _ = take_int64 mass_bound state in
      (Int64.to_int i, elt)
    in
    let pk = Sampler.sample state sample in
    return (c, pk)
end

let slot_owner c level slot = Random.owner c level (Slot_repr.to_int slot)

let baking_rights_owner c (level : Level_repr.t) ~round =
  let open Lwt_result_syntax in
  let*? round = Round_repr.to_int round in
  let consensus_committee_size = Constants_storage.consensus_committee_size c in
  let*? slot = Slot_repr.of_int (round mod consensus_committee_size) in
  let+ ctxt, pk = slot_owner c level slot in
  (ctxt, slot, pk)

let load_sampler_for_cycle ctxt cycle =
  let open Lwt_result_syntax in
  let* ctxt, (_ : Seed_repr.seed), (_ : Raw_context.consensus_pk Sampler.t) =
    Random.sampler_for_cycle ctxt cycle
  in
  return ctxt

let get_delegate_stake_from_staking_balance ctxt delegate staking_balance =
  let open Lwt_result_syntax in
  let* staking_parameters =
    Delegate_staking_parameters.of_delegate ctxt delegate
  in
  Lwt.return
    (Stake_context.apply_limits ctxt staking_parameters staking_balance)

<<<<<<< HEAD
let get_stakes_for_selected_index ctxt ~slashings index =
=======
let get_stakes ctxt =
>>>>>>> 1a991a03
  let open Lwt_result_syntax in
  Stake_storage.fold_snapshot
    ctxt
    ~index
    ~f:(fun (delegate, staking_balance) (acc, total_stake) ->
      let staking_balance =
        match Signature.Public_key_hash.Map.find delegate slashings with
        | None -> staking_balance
        | Some percentage ->
            Full_staking_balance_repr.apply_slashing ~percentage staking_balance
      in
      let* stake_for_cycle =
        get_delegate_stake_from_staking_balance ctxt delegate staking_balance
      in
      if Stake_storage.has_minimal_stake_and_frozen_stake ctxt staking_balance
      then
        let*? total_stake = Stake_repr.(total_stake +? stake_for_cycle) in
        return ((delegate, stake_for_cycle) :: acc, total_stake)
      else return (acc, total_stake))
    ~init:([], Stake_repr.zero)

let select_distribution_for_cycle ctxt cycle =
  let open Lwt_result_syntax in
  let* seed = Seed_storage.raw_for_cycle ctxt cycle in
  let* stakes, total_stake = get_stakes ctxt in
  let* ctxt =
    Stake_storage.set_selected_distribution_for_cycle
      ctxt
      cycle
      stakes
      total_stake
  in
  let* stakes_pk =
    List.fold_left_es
      (fun acc (pkh, stake) ->
        let+ pk =
          Delegate_consensus_key.active_pubkey_for_cycle ctxt pkh cycle
        in
        (pk, Stake_repr.staking_weight stake) :: acc)
      []
      stakes
  in
  let state = Sampler.create stakes_pk in
  let* ctxt = Delegate_sampler_state.init ctxt cycle state in
  (* pre-allocate the sampler *)
  Lwt.return (Raw_context.init_sampler_for_cycle ctxt cycle seed state)

let select_new_distribution_at_cycle_end ctxt ~new_cycle =
  let consensus_rights_delay = Constants_storage.consensus_rights_delay ctxt in
  let for_cycle = Cycle_repr.add new_cycle consensus_rights_delay in
  select_distribution_for_cycle ctxt for_cycle

let clear_outdated_sampling_data ctxt ~new_cycle =
  let open Lwt_result_syntax in
  match Cycle_repr.sub new_cycle Constants_repr.max_slashing_period with
  | None -> return ctxt
  | Some outdated_cycle ->
      let* ctxt = Delegate_sampler_state.remove_existing ctxt outdated_cycle in
      Seed_storage.remove_for_cycle ctxt outdated_cycle

let cleanup_values_for_protocol_p ctxt ~preserved_cycles ~consensus_rights_delay
    ~new_cycle =
  let open Lwt_result_syntax in
  assert (Compare.Int.(consensus_rights_delay <= preserved_cycles)) ;
  if Compare.Int.(consensus_rights_delay = preserved_cycles) then return ctxt
  else
    let start_cycle = Cycle_repr.add new_cycle (consensus_rights_delay + 1) in
    let end_cycle = Cycle_repr.add new_cycle preserved_cycles in
    List.fold_left_es
      Delegate_sampler_state.remove
      ctxt
      Cycle_repr.(start_cycle ---> end_cycle)

let attesting_rights_count ctxt level =
  let consensus_committee_size =
    Constants_storage.consensus_committee_size ctxt
  in
  let open Lwt_result_syntax in
  let*? slots = Slot_repr.Range.create ~min:0 ~count:consensus_committee_size in
  Slot_repr.Range.fold_es
    (fun (ctxt, map) slot ->
      let* ctxt, consensus_pk = slot_owner ctxt level slot in
      let map =
        Signature.Public_key_hash.Map.update
          consensus_pk.delegate
          (function None -> Some 1 | Some slots_n -> Some (slots_n + 1))
          map
      in
      return (ctxt, map))
    (ctxt, Signature.Public_key_hash.Map.empty)
    slots

module For_RPC = struct
  let delegate_baking_power_for_cycle ctxt cycle delegate =
    let open Lwt_result_syntax in
    let* max_snapshot_index = Stake_storage.max_snapshot_index ctxt in
    let* seed = Seed_storage.raw_for_cycle ctxt cycle in
    let* selected_index =
      compute_snapshot_index_for_seed ~max_snapshot_index seed
    in
    let* stake =
      Storage.Stake.Staking_balance.Snapshot.get ctxt (selected_index, delegate)
    in
    let* staking_parameters =
      Delegate_staking_parameters.of_delegate ctxt delegate
    in
    Lwt.return @@ Stake_context.baking_weight ctxt staking_parameters stake

  let delegate_current_baking_power ctxt delegate =
    let open Lwt_result_syntax in
    let* stake = Storage.Stake.Staking_balance.get ctxt delegate in
    let* staking_parameters =
      Delegate_staking_parameters.of_delegate ctxt delegate
    in
    Lwt.return @@ Stake_context.baking_weight ctxt staking_parameters stake
end<|MERGE_RESOLUTION|>--- conflicted
+++ resolved
@@ -173,30 +173,38 @@
   Lwt.return
     (Stake_context.apply_limits ctxt staking_parameters staking_balance)
 
-<<<<<<< HEAD
-let get_stakes_for_selected_index ctxt ~slashings index =
-=======
 let get_stakes ctxt =
->>>>>>> 1a991a03
-  let open Lwt_result_syntax in
-  Stake_storage.fold_snapshot
+  let open Lwt_result_syntax in
+  let minimal_frozen_stake = Constants_storage.minimal_frozen_stake ctxt in
+  let minimal_stake = Constants_storage.minimal_stake ctxt in
+  Stake_storage.fold_on_active_delegates_with_minimal_stake_es
     ctxt
-    ~index
-    ~f:(fun (delegate, staking_balance) (acc, total_stake) ->
-      let staking_balance =
-        match Signature.Public_key_hash.Map.find delegate slashings with
-        | None -> staking_balance
-        | Some percentage ->
-            Full_staking_balance_repr.apply_slashing ~percentage staking_balance
+    ~order:`Sorted
+    ~f:(fun delegate acc ->
+      let* staking_balance =
+        Stake_storage.get_full_staking_balance ctxt delegate
       in
-      let* stake_for_cycle =
-        get_delegate_stake_from_staking_balance ctxt delegate staking_balance
-      in
-      if Stake_storage.has_minimal_stake_and_frozen_stake ctxt staking_balance
+      (* This function is called after slashing has been applied at cycle end,
+         hence there is no need to apply slashing on [staking_balance] as it
+         used to be when the value was taken from a snapshot. *)
+      if
+        Full_staking_balance_repr.has_minimal_frozen_stake
+          ~minimal_frozen_stake
+          staking_balance
       then
-        let*? total_stake = Stake_repr.(total_stake +? stake_for_cycle) in
-        return ((delegate, stake_for_cycle) :: acc, total_stake)
-      else return (acc, total_stake))
+        let* stake_for_cycle =
+          get_delegate_stake_from_staking_balance ctxt delegate staking_balance
+        in
+        if
+          Stake_repr.has_minimal_stake_to_participate
+            ~minimal_stake
+            stake_for_cycle
+        then
+          let stakes, total_stake = acc in
+          let*? total_stake = Stake_repr.(total_stake +? stake_for_cycle) in
+          return ((delegate, stake_for_cycle) :: stakes, total_stake)
+        else return acc
+      else return acc)
     ~init:([], Stake_repr.zero)
 
 let select_distribution_for_cycle ctxt cycle =
@@ -271,21 +279,6 @@
     slots
 
 module For_RPC = struct
-  let delegate_baking_power_for_cycle ctxt cycle delegate =
-    let open Lwt_result_syntax in
-    let* max_snapshot_index = Stake_storage.max_snapshot_index ctxt in
-    let* seed = Seed_storage.raw_for_cycle ctxt cycle in
-    let* selected_index =
-      compute_snapshot_index_for_seed ~max_snapshot_index seed
-    in
-    let* stake =
-      Storage.Stake.Staking_balance.Snapshot.get ctxt (selected_index, delegate)
-    in
-    let* staking_parameters =
-      Delegate_staking_parameters.of_delegate ctxt delegate
-    in
-    Lwt.return @@ Stake_context.baking_weight ctxt staking_parameters stake
-
   let delegate_current_baking_power ctxt delegate =
     let open Lwt_result_syntax in
     let* stake = Storage.Stake.Staking_balance.get ctxt delegate in
