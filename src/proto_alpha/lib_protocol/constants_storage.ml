--- conflicted
+++ resolved
@@ -24,11 +24,6 @@
 (*                                                                           *)
 (*****************************************************************************)
 
-<<<<<<< HEAD
-let preserved_cycles c =
-  let constants = Raw_context.constants c in
-  constants.preserved_cycles
-=======
 let consensus_rights_delay c =
   let constants = Raw_context.constants c in
   constants.consensus_rights_delay
@@ -76,7 +71,6 @@
 let slashable_deposits_period c =
   let constants = Raw_context.constants c in
   constants.consensus_rights_delay
->>>>>>> 1a991a03
 
 let blocks_per_cycle c =
   let constants = Raw_context.constants c in
@@ -245,6 +239,10 @@
 let sc_rollup_private_enable c =
   let sc_rollup = Raw_context.sc_rollup c in
   sc_rollup.private_enable
+
+let sc_rollup_riscv_pvm_enable c =
+  let sc_rollup = Raw_context.sc_rollup c in
+  sc_rollup.riscv_pvm_enable
 
 let dal_number_of_slots c =
   let constants = Raw_context.constants c in
@@ -292,5 +290,10 @@
 let adaptive_issuance_autostaking_enable c =
   (adaptive_issuance c).autostaking_enable
 
+let adaptive_issuance_force_activation c =
+  (adaptive_issuance c).force_activation
+
+let adaptive_issuance_ns_enable c = (adaptive_issuance c).ns_enable
+
 let direct_ticket_spending_enable c =
   (Raw_context.constants c).direct_ticket_spending_enable