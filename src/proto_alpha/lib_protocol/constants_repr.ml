--- conflicted
+++ resolved
@@ -356,11 +356,7 @@
     let max_slashing_threshold = (consensus_committee_size / 3) + 1 in
     let consensus_threshold = (consensus_committee_size * 2 / 3) + 1 in
     let bonus_committee_size = consensus_committee_size - consensus_threshold in
-<<<<<<< HEAD
-    let base_total_issued_per_minute = Tez_repr.of_mumav_exn 85_007_812L in
-=======
-    let base_total_issued_per_minute = Tez_repr.of_mutez_exn 80_007_812L in
->>>>>>> 1a991a03
+    let base_total_issued_per_minute = Tez_repr.of_mumav_exn 80_007_812L in
     let _reward_parts_whole = 20480 (* = 256 * 80 *) in
     let reward_parts_half = 10240 (* = reward_parts_whole / 2 *) in
     let reward_parts_quarter = 5120 (* = reward_parts_whole / 4 *) in
@@ -370,11 +366,7 @@
       issuance_weights =
         {
           base_total_issued_per_minute;
-<<<<<<< HEAD
-          (* 85.007812 mav/minute *)
-=======
-          (* 80.007812 tez/minute *)
->>>>>>> 1a991a03
+          (* 80.007812 mav/minute *)
           baking_reward_fixed_portion_weight =
             (* 1/4 or 1/2 *)
             (if Compare.Int.(bonus_committee_size <= 0) then
