--- conflicted
+++ resolved
@@ -56,13 +56,8 @@
 val launch_cycle :
   'a #RPC_context.simple -> 'a -> Cycle.t option shell_tzresult Lwt.t
 
-<<<<<<< HEAD
-(** Returns the list of expected issued mav for the current cycle and for the next
-    [preserved_cycles] cycles. *)
-=======
 (** Returns the list of expected issued tez for the current cycle and for the next
     [consensus_rights_delay] cycles. *)
->>>>>>> 1a991a03
 val expected_issuance :
   'a #RPC_context.simple -> 'a -> expected_rewards list shell_tzresult Lwt.t
 
