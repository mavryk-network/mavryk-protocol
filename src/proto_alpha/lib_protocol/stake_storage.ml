(*****************************************************************************)
(*                                                                           *)
(* Open Source License                                                       *)
(* Copyright (c) 2021 Nomadic Labs, <contact@nomadic-labs.com>               *)
(*                                                                           *)
(* Permission is hereby granted, free of charge, to any person obtaining a   *)
(* copy of this software and associated documentation files (the "Software"),*)
(* to deal in the Software without restriction, including without limitation *)
(* the rights to use, copy, modify, merge, publish, distribute, sublicense,  *)
(* and/or sell copies of the Software, and to permit persons to whom the     *)
(* Software is furnished to do so, subject to the following conditions:      *)
(*                                                                           *)
(* The above copyright notice and this permission notice shall be included   *)
(* in all copies or substantial portions of the Software.                    *)
(*                                                                           *)
(* THE SOFTWARE IS PROVIDED "AS IS", WITHOUT WARRANTY OF ANY KIND, EXPRESS OR*)
(* IMPLIED, INCLUDING BUT NOT LIMITED TO THE WARRANTIES OF MERCHANTABILITY,  *)
(* FITNESS FOR A PARTICULAR PURPOSE AND NONINFRINGEMENT. IN NO EVENT SHALL   *)
(* THE AUTHORS OR COPYRIGHT HOLDERS BE LIABLE FOR ANY CLAIM, DAMAGES OR OTHER*)
(* LIABILITY, WHETHER IN AN ACTION OF CONTRACT, TORT OR OTHERWISE, ARISING   *)
(* FROM, OUT OF OR IN CONNECTION WITH THE SOFTWARE OR THE USE OR OTHER       *)
(* DEALINGS IN THE SOFTWARE.                                                 *)
(*                                                                           *)
(*****************************************************************************)

module Selected_distribution_for_cycle = struct
  module Cache_client = struct
    type cached_value = (Signature.Public_key_hash.t * Tez_repr.t) list

    let namespace = Cache_repr.create_namespace "stake_distribution"

    let cache_index = 1

    let value_of_identifier ctxt identifier =
      let cycle = Cycle_repr.of_string_exn identifier in
      Storage.Stake.Selected_distribution_for_cycle.get ctxt cycle
  end

  module Cache = (val Cache_repr.register_exn (module Cache_client))

  let identifier_of_cycle cycle = Format.asprintf "%a" Cycle_repr.pp cycle

  let init ctxt cycle stakes =
    let id = identifier_of_cycle cycle in
    Storage.Stake.Selected_distribution_for_cycle.init ctxt cycle stakes
    >>=? fun ctxt ->
    let size = 1 (* that's symbolic: 1 cycle = 1 entry *) in
    Cache.update ctxt id (Some (stakes, size)) >>?= fun ctxt -> return ctxt

  let get ctxt cycle =
    let id = identifier_of_cycle cycle in
    Cache.find ctxt id >>=? function
    | None -> Storage.Stake.Selected_distribution_for_cycle.get ctxt cycle
    | Some v -> return v

  let remove_existing ctxt cycle =
    let id = identifier_of_cycle cycle in
    Cache.update ctxt id None >>?= fun ctxt ->
    Storage.Stake.Selected_distribution_for_cycle.remove_existing ctxt cycle
end

let get_staking_balance = Storage.Stake.Staking_balance.get

let get_initialized_stake ctxt delegate =
  Storage.Stake.Staking_balance.find ctxt delegate >>=? function
  | Some staking_balance -> return (staking_balance, ctxt)
  | None ->
      Frozen_deposits_storage.init ctxt delegate >>=? fun ctxt ->
      let balance = Tez_repr.zero in
      Storage.Stake.Staking_balance.init ctxt delegate balance >>=? fun ctxt ->
      return (balance, ctxt)

let remove_stake ctxt delegate amount =
  get_initialized_stake ctxt delegate >>=? fun (staking_balance_before, ctxt) ->
  Tez_repr.(staking_balance_before -? amount) >>?= fun staking_balance ->
  Storage.Stake.Staking_balance.update ctxt delegate staking_balance
  >>=? fun ctxt ->
  let tokens_per_roll = Constants_storage.tokens_per_roll ctxt in
  if Tez_repr.(staking_balance_before >= tokens_per_roll) then
    Delegate_activation_storage.is_inactive ctxt delegate >>=? fun inactive ->
    if (not inactive) && Tez_repr.(staking_balance < tokens_per_roll) then
      Storage.Stake.Active_delegate_with_one_roll.remove ctxt delegate
      >>= fun ctxt -> return ctxt
    else return ctxt
  else
    (* The delegate was not in Stake.Active_delegate_with_one_roll,
       either because it was inactive, or because it did not have a
       roll, in which case it still does not have a roll. *)
    return ctxt

let add_stake ctxt delegate amount =
  get_initialized_stake ctxt delegate >>=? fun (staking_balance_before, ctxt) ->
  Tez_repr.(amount +? staking_balance_before) >>?= fun staking_balance ->
  Storage.Stake.Staking_balance.update ctxt delegate staking_balance
  >>=? fun ctxt ->
  let tokens_per_roll = Constants_storage.tokens_per_roll ctxt in
  if Tez_repr.(staking_balance >= tokens_per_roll) then
    Delegate_activation_storage.is_inactive ctxt delegate >>=? fun inactive ->
    if inactive || Tez_repr.(staking_balance_before >= tokens_per_roll) then
      return ctxt
    else
      Storage.Stake.Active_delegate_with_one_roll.add ctxt delegate ()
      >>= fun ctxt -> return ctxt
  else
    (* The delegate was not in Stake.Active_delegate_with_one_roll,
       because it did not have a roll (as otherwise it would have a
       roll now). *)
    return ctxt

let deactivate_only_call_from_delegate_storage ctxt delegate =
  Storage.Stake.Active_delegate_with_one_roll.remove ctxt delegate

let activate_only_call_from_delegate_storage ctxt delegate =
  get_initialized_stake ctxt delegate >>=? fun (staking_balance, ctxt) ->
  let tokens_per_roll = Constants_storage.tokens_per_roll ctxt in
  if Tez_repr.(staking_balance >= tokens_per_roll) then
    Storage.Stake.Active_delegate_with_one_roll.add ctxt delegate ()
    >>= fun ctxt -> return ctxt
  else return ctxt

let snapshot ctxt =
  Storage.Stake.Last_snapshot.get ctxt >>=? fun index ->
  Storage.Stake.Last_snapshot.update ctxt (index + 1) >>=? fun ctxt ->
  Storage.Stake.Staking_balance.snapshot ctxt index >>=? fun ctxt ->
  Storage.Stake.Active_delegate_with_one_roll.snapshot ctxt index

let max_snapshot_index = Storage.Stake.Last_snapshot.get

let set_selected_distribution_for_cycle ctxt cycle stakes total_stake =
  let stakes = List.sort (fun (_, x) (_, y) -> Tez_repr.compare y x) stakes in
  Selected_distribution_for_cycle.init ctxt cycle stakes >>=? fun ctxt ->
  Storage.Total_active_stake.add ctxt cycle total_stake >>= fun ctxt ->
  (* cleanup snapshots *)
  Storage.Stake.Staking_balance.Snapshot.clear ctxt >>= fun ctxt ->
  Storage.Stake.Active_delegate_with_one_roll.Snapshot.clear ctxt
  >>= fun ctxt -> Storage.Stake.Last_snapshot.update ctxt 0

let clear_cycle ctxt cycle =
  Storage.Total_active_stake.remove_existing ctxt cycle >>=? fun ctxt ->
<<<<<<< HEAD
  Selected_distribution_for_cycle.remove_existing ctxt cycle >>=? fun ctxt ->
  Delegate_sampler_state.remove_existing ctxt cycle >>=? fun ctxt ->
  Storage.Seed.For_cycle.remove_existing ctxt cycle

let init_first_cycles ctxt pubkey =
  let preserved = Constants_storage.preserved_cycles ctxt in
  List.fold_left_es
    (fun ctxt c ->
      let cycle = Cycle_repr.of_int32_exn (Int32.of_int c) in
      snapshot ctxt >>=? fun ctxt ->
      (* NB: we need to take several snapshots because
         select_distribution_for_cycle deletes the snapshots *)
      select_distribution_for_cycle ctxt cycle pubkey)
    ctxt
    (0 --> preserved)
=======
  Selected_distribution_for_cycle.remove_existing ctxt cycle
>>>>>>> 55b3bab8

let fold ctxt ~f ~order init =
  Storage.Stake.Active_delegate_with_one_roll.fold
    ctxt
    ~order
    ~init:(Ok init)
    ~f:(fun delegate () acc ->
      acc >>?= fun acc ->
      get_staking_balance ctxt delegate >>=? fun stake ->
      f (delegate, stake) acc)

let fold_snapshot ctxt ~index ~f ~init =
  Storage.Stake.Active_delegate_with_one_roll.fold_snapshot
    ctxt
    index
    ~order:`Sorted
    ~init
    ~f:(fun delegate () acc ->
      Storage.Stake.Staking_balance.Snapshot.get ctxt (index, delegate)
      >>=? fun stake -> f (delegate, stake) acc)

let clear_at_cycle_end ctxt ~new_cycle =
  let max_slashing_period = Constants_storage.max_slashing_period ctxt in
  match Cycle_repr.sub new_cycle max_slashing_period with
  | None -> return ctxt
  | Some cycle_to_clear -> clear_cycle ctxt cycle_to_clear

let get ctxt delegate =
  Storage.Stake.Active_delegate_with_one_roll.mem ctxt delegate >>= function
  | true -> get_staking_balance ctxt delegate
  | false -> return Tez_repr.zero

let fold_on_active_delegates_with_rolls =
  Storage.Stake.Active_delegate_with_one_roll.fold

let get_selected_distribution = Selected_distribution_for_cycle.get

let find_selected_distribution =
  Storage.Stake.Selected_distribution_for_cycle.find

let prepare_stake_distribution ctxt =
  let level = Level_storage.current ctxt in
  Selected_distribution_for_cycle.get ctxt level.cycle >>=? fun stakes ->
  let stake_distribution =
    List.fold_left
      (fun map (pkh, stake) -> Signature.Public_key_hash.Map.add pkh stake map)
      Signature.Public_key_hash.Map.empty
      stakes
  in
  return
    (Raw_context.init_stake_distribution_for_current_cycle
       ctxt
       stake_distribution)

let get_total_active_stake = Storage.Total_active_stake.get

let remove_contract_stake ctxt contract amount =
  Contract_delegate_storage.find ctxt contract >>=? function
  | None -> return ctxt
  | Some delegate -> remove_stake ctxt delegate amount

let add_contract_stake ctxt contract amount =
  Contract_delegate_storage.find ctxt contract >>=? function
  | None -> return ctxt
  | Some delegate -> add_stake ctxt delegate amount<|MERGE_RESOLUTION|>--- conflicted
+++ resolved
@@ -137,25 +137,7 @@
 
 let clear_cycle ctxt cycle =
   Storage.Total_active_stake.remove_existing ctxt cycle >>=? fun ctxt ->
-<<<<<<< HEAD
-  Selected_distribution_for_cycle.remove_existing ctxt cycle >>=? fun ctxt ->
-  Delegate_sampler_state.remove_existing ctxt cycle >>=? fun ctxt ->
-  Storage.Seed.For_cycle.remove_existing ctxt cycle
-
-let init_first_cycles ctxt pubkey =
-  let preserved = Constants_storage.preserved_cycles ctxt in
-  List.fold_left_es
-    (fun ctxt c ->
-      let cycle = Cycle_repr.of_int32_exn (Int32.of_int c) in
-      snapshot ctxt >>=? fun ctxt ->
-      (* NB: we need to take several snapshots because
-         select_distribution_for_cycle deletes the snapshots *)
-      select_distribution_for_cycle ctxt cycle pubkey)
-    ctxt
-    (0 --> preserved)
-=======
   Selected_distribution_for_cycle.remove_existing ctxt cycle
->>>>>>> 55b3bab8
 
 let fold ctxt ~f ~order init =
   Storage.Stake.Active_delegate_with_one_roll.fold
