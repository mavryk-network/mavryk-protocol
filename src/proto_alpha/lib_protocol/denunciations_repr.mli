(*****************************************************************************)
(*                                                                           *)
(* SPDX-License-Identifier: MIT                                              *)
(* Copyright (c) 2023 Nomadic Labs, <contact@nomadic-labs.com>               *)
(*                                                                           *)
(*****************************************************************************)

<<<<<<< HEAD
(* Given that [max_slashing_period = 2] (see {!Constants_repr.check_constants}),
   a misbehaviour can only have happened during the same cycle as the
   denunciation or the preceding one. *)
type misbehaviour_cycle = Current | Previous

type item = {
  operation_hash : Operation_hash.t;
  rewarded : Signature.public_key_hash;
  misbehaviour : Misbehaviour.t;
  misbehaviour_cycle : misbehaviour_cycle;
=======
(** Internal representation of a pending denunciation, meaning that a
    denunciation operation has been observed in an applied block, but
    the corresponding slashing has not happened yet.

    Note: the public key hash of the culprit doesn't appear in this
    type because it is used as key to store the list of a culprit's
    items (see type [t] below) in the context. *)
type item = {
  operation_hash : Operation_hash.t;
  rewarded : Signature.public_key_hash;
  misbehaviour : Misbehaviour_repr.t;
>>>>>>> 1a991a03
}

type t = item list

val item_encoding : item Data_encoding.t

val encoding : t Data_encoding.t

val add :
<<<<<<< HEAD
  Operation_hash.t ->
  Signature.public_key_hash ->
  Misbehaviour.t ->
  misbehaviour_cycle ->
  t ->
  t
=======
  Operation_hash.t -> Signature.public_key_hash -> Misbehaviour_repr.t -> t -> t
>>>>>>> 1a991a03
<|MERGE_RESOLUTION|>--- conflicted
+++ resolved
@@ -5,18 +5,6 @@
 (*                                                                           *)
 (*****************************************************************************)
 
-<<<<<<< HEAD
-(* Given that [max_slashing_period = 2] (see {!Constants_repr.check_constants}),
-   a misbehaviour can only have happened during the same cycle as the
-   denunciation or the preceding one. *)
-type misbehaviour_cycle = Current | Previous
-
-type item = {
-  operation_hash : Operation_hash.t;
-  rewarded : Signature.public_key_hash;
-  misbehaviour : Misbehaviour.t;
-  misbehaviour_cycle : misbehaviour_cycle;
-=======
 (** Internal representation of a pending denunciation, meaning that a
     denunciation operation has been observed in an applied block, but
     the corresponding slashing has not happened yet.
@@ -28,23 +16,15 @@
   operation_hash : Operation_hash.t;
   rewarded : Signature.public_key_hash;
   misbehaviour : Misbehaviour_repr.t;
->>>>>>> 1a991a03
 }
 
+(** List of all pending denunciations about the same culprit. *)
 type t = item list
 
 val item_encoding : item Data_encoding.t
 
 val encoding : t Data_encoding.t
 
+(** Append a new pending denunciation to the end of the given list. *)
 val add :
-<<<<<<< HEAD
-  Operation_hash.t ->
-  Signature.public_key_hash ->
-  Misbehaviour.t ->
-  misbehaviour_cycle ->
-  t ->
-  t
-=======
-  Operation_hash.t -> Signature.public_key_hash -> Misbehaviour_repr.t -> t -> t
->>>>>>> 1a991a03
+  Operation_hash.t -> Signature.public_key_hash -> Misbehaviour_repr.t -> t -> t