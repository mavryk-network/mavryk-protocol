--- conflicted
+++ resolved
@@ -191,8 +191,6 @@
         let* ctxt = Sc_rollup_inbox_storage.init_inbox ~predecessor ctxt in
         let* ctxt = Adaptive_issuance_storage.init ctxt in
         return (ctxt, commitments_balance_updates @ bootstrap_balance_updates)
-<<<<<<< HEAD
-=======
     | ParisB_019
     (* Please update [next_protocol] and [previous_protocol] in
        [tezt/lib_tezos/protocol.ml] when you update this value. *) ->
@@ -217,7 +215,6 @@
         let*! ctxt = Pending_denunciations_storage.clear ctxt in
         let*! ctxt = Raw_context.remove ctxt ["last_snapshot"] in
         return (ctxt, [])
->>>>>>> 1a991a03
   in
   let* ctxt =
     List.fold_left_es patch_script ctxt Legacy_script_patches.addresses_to_patch
