(*****************************************************************************)
(*                                                                           *)
(* Open Source License                                                       *)
(* Copyright (c) 2018 Dynamic Ledger Solutions, Inc. <contact@tezos.com>     *)
(* Copyright (c) 2020 Metastate AG <hello@metastate.dev>                     *)
(* Copyright (c) 2021 Nomadic Labs, <contact@nomadic-labs.com>               *)
(*                                                                           *)
(* Permission is hereby granted, free of charge, to any person obtaining a   *)
(* copy of this software and associated documentation files (the "Software"),*)
(* to deal in the Software without restriction, including without limitation *)
(* the rights to use, copy, modify, merge, publish, distribute, sublicense,  *)
(* and/or sell copies of the Software, and to permit persons to whom the     *)
(* Software is furnished to do so, subject to the following conditions:      *)
(*                                                                           *)
(* The above copyright notice and this permission notice shall be included   *)
(* in all copies or substantial portions of the Software.                    *)
(*                                                                           *)
(* THE SOFTWARE IS PROVIDED "AS IS", WITHOUT WARRANTY OF ANY KIND, EXPRESS OR*)
(* IMPLIED, INCLUDING BUT NOT LIMITED TO THE WARRANTIES OF MERCHANTABILITY,  *)
(* FITNESS FOR A PARTICULAR PURPOSE AND NONINFRINGEMENT. IN NO EVENT SHALL   *)
(* THE AUTHORS OR COPYRIGHT HOLDERS BE LIABLE FOR ANY CLAIM, DAMAGES OR OTHER*)
(* LIABILITY, WHETHER IN AN ACTION OF CONTRACT, TORT OR OTHERWISE, ARISING   *)
(* FROM, OUT OF OR IN CONNECTION WITH THE SOFTWARE OR THE USE OR OTHER       *)
(* DEALINGS IN THE SOFTWARE.                                                 *)
(*                                                                           *)
(*****************************************************************************)

open Alpha_context

type error += Balance_rpc_non_delegate of public_key_hash

type error += (* `Temporary *) Not_registered of Signature.Public_key_hash.t

let () =
  register_error_kind
    `Temporary
    ~id:"delegate.not_registered"
    ~title:"Not a registered delegate"
    ~description:
      "The provided public key hash is not the address of a registered \
       delegate."
    ~pp:(fun ppf pkh ->
      Format.fprintf
        ppf
        "The provided public key hash (%a) is not the address of a registered \
         delegate. If you own this account and want to register it as a \
         delegate, use a delegation operation to delegate the account to \
         itself."
        Signature.Public_key_hash.pp
        pkh)
    Data_encoding.(obj1 (req "pkh" Signature.Public_key_hash.encoding))
    (function Not_registered pkh -> Some pkh | _ -> None)
    (fun pkh -> Not_registered pkh)

let () =
  register_error_kind
    `Temporary
    ~id:"delegate_service.balance_rpc_on_non_delegate"
    ~title:"Balance request for an unregistered delegate"
    ~description:"The account whose balance was requested is not a delegate."
    ~pp:(fun ppf pkh ->
      Format.fprintf
        ppf
        "The implicit account (%a) whose balance was requested is not a \
         registered delegate. To get the balance of this account you can use \
         the ../context/contracts/%a/balance RPC."
        Signature.Public_key_hash.pp
        pkh
        Signature.Public_key_hash.pp
        pkh)
    Data_encoding.(obj1 (req "pkh" Signature.Public_key_hash.encoding))
    (function Balance_rpc_non_delegate pkh -> Some pkh | _ -> None)
    (fun pkh -> Balance_rpc_non_delegate pkh)

type consensus_key = {
  consensus_key_pkh : Signature.Public_key_hash.t;
  consensus_key_pk : Signature.Public_key.t;
}

let consensus_key_encoding =
  let open Data_encoding in
  conv
    (fun {consensus_key_pkh; consensus_key_pk} ->
      (consensus_key_pkh, consensus_key_pk))
    (fun (consensus_key_pkh, consensus_key_pk) ->
      {consensus_key_pkh; consensus_key_pk})
    (obj2
       (req "pkh" Signature.Public_key_hash.encoding)
       (req "pk" Signature.Public_key.encoding))

type consensus_keys_info = {
  active : consensus_key;
  pendings : (Cycle.t * consensus_key) list;
}

let consensus_key_info_encoding =
  let open Data_encoding in
  conv
    (fun {active; pendings} -> (active, pendings))
    (fun (active, pendings) -> {active; pendings})
    (obj2
       (req "active" consensus_key_encoding)
       (dft
          "pendings"
          (list
             (merge_objs
                (obj1 (req "cycle" Cycle.encoding))
                consensus_key_encoding))
          []))

let participation_info_encoding =
  let open Data_encoding in
  conv
    (fun {
           Delegate.expected_cycle_activity;
           minimal_cycle_activity;
           missed_slots;
           missed_levels;
           remaining_allowed_missed_slots;
           expected_attesting_rewards;
         } ->
      ( expected_cycle_activity,
        minimal_cycle_activity,
        missed_slots,
        missed_levels,
        remaining_allowed_missed_slots,
        expected_attesting_rewards ))
    (fun ( expected_cycle_activity,
           minimal_cycle_activity,
           missed_slots,
           missed_levels,
           remaining_allowed_missed_slots,
           expected_attesting_rewards ) ->
      {
        expected_cycle_activity;
        minimal_cycle_activity;
        missed_slots;
        missed_levels;
        remaining_allowed_missed_slots;
        expected_attesting_rewards;
      })
    (obj6
       (req "expected_cycle_activity" int31)
       (req "minimal_cycle_activity" int31)
       (req "missed_slots" int31)
       (req "missed_levels" int31)
       (req "remaining_allowed_missed_slots" int31)
       (req "expected_attesting_rewards" Tez.encoding))

type deposit_per_cycle = {cycle : Cycle.t; deposit : Tez.t}

let deposit_per_cycle_encoding : deposit_per_cycle Data_encoding.t =
  let open Data_encoding in
  conv
    (fun {cycle; deposit} -> (cycle, deposit))
    (fun (cycle, deposit) -> {cycle; deposit})
    (obj2 (req "cycle" Cycle.encoding) (req "deposit" Tez.encoding))

type pending_staking_parameters = Cycle.t * Staking_parameters_repr.t

let pending_staking_parameters_encoding :
    pending_staking_parameters Data_encoding.t =
  let open Data_encoding in
  obj2
    (req "cycle" Cycle.encoding)
    (req "parameters" Staking_parameters_repr.encoding)

module S = struct
  let raw_path = RPC_path.(open_root / "context" / "delegates")

  open Data_encoding

  type list_query = {
    active : bool;
    inactive : bool;
    with_minimal_stake : bool;
    without_minimal_stake : bool;
  }

  let list_query : list_query RPC_query.t =
    let open RPC_query in
    query (fun active inactive with_minimal_stake without_minimal_stake ->
        {active; inactive; with_minimal_stake; without_minimal_stake})
    |+ flag "active" (fun t -> t.active)
    |+ flag "inactive" (fun t -> t.inactive)
    |+ flag "with_minimal_stake" (fun t -> t.with_minimal_stake)
    |+ flag "without_minimal_stake" (fun t -> t.without_minimal_stake)
    |> seal

  let list_delegate =
    RPC_service.get_service
      ~description:
        "Lists all registered delegates by default. The arguments `active`, \
         `inactive`, `with_minimal_stake`, and `without_minimal_stake` allow \
         to enumerate only the delegates that are active, inactive, have at \
         least a minimal stake to participate in consensus and in governance, \
         or do not have such a minimal stake, respectively. Note, setting \
         these arguments to false has no effect."
      ~query:list_query
      ~output:(list Signature.Public_key_hash.encoding)
      raw_path

  let path = RPC_path.(raw_path /: Signature.Public_key_hash.rpc_arg)

  let full_balance =
    RPC_service.get_service
      ~description:
        "Returns the full balance (in mumav) of a given delegate, including \
         the frozen deposits and the frozen bonds. It does not include its \
         delegated balance."
      ~query:RPC_query.empty
      ~output:Tez.encoding
      RPC_path.(path / "full_balance")

  let current_frozen_deposits =
    RPC_service.get_service
      ~description:
        "Returns the current amount of the frozen deposits (in mumav). That is \
         the frozen deposits at beginning of cycle plus rewards minus unstaked \
         and slashing. It doesn't count unstaked frozen deposits."
      ~query:RPC_query.empty
      ~output:Tez.encoding
      RPC_path.(path / "current_frozen_deposits")

  let frozen_deposits =
    RPC_service.get_service
      ~description:
<<<<<<< HEAD
        "Returns the amount of the frozen deposits (in mumav) at the beginning \
         of the current cycle. It doesn't count frozen deposits unstaked \
         before the current cycle."
=======
        "Returns the amount (in mutez) frozen as a deposit at the time the \
         staking rights for the current cycle were computed."
>>>>>>> 1a991a03
      ~query:RPC_query.empty
      ~output:Tez.encoding
      RPC_path.(path / "frozen_deposits")

  let unstaked_frozen_deposits =
    RPC_service.get_service
      ~description:
        "Returns, for each cycle, the sum of unstaked-but-frozen deposits for \
         this cycle. Cycles go from the last unslashable cycle to the current \
         cycle."
      ~query:RPC_query.empty
      ~output:(Data_encoding.list deposit_per_cycle_encoding)
      RPC_path.(path / "unstaked_frozen_deposits")

  let staking_balance =
    RPC_service.get_service
      ~description:
        "Returns the total amount of tokens (in mumav) delegated to a given \
         delegate. This includes the balances of all the contracts that \
         delegate to it, but also the balance of the delegate itself, its \
         frozen deposits, and its frozen bonds."
      ~query:RPC_query.empty
      ~output:Tez.encoding
      RPC_path.(path / "staking_balance")

  let frozen_deposits_limit =
    RPC_service.get_service
      ~description:
        "Returns the frozen deposits limit for the given delegate or none if \
         no limit is set."
      ~query:RPC_query.empty
      ~output:(Data_encoding.option Tez.encoding)
      RPC_path.(path / "frozen_deposits_limit")

  let delegated_contracts =
    RPC_service.get_service
      ~description:
        "Returns the list of contracts that delegate to a given delegate."
      ~query:RPC_query.empty
      ~output:(list Contract.encoding)
      RPC_path.(path / "delegated_contracts")

  let total_delegated_stake =
    RPC_service.get_service
      ~description:
        "Returns the sum (in mumav) of all tokens staked by the delegators of \
         a given delegate. This excludes the delegate's own staked tokens."
      ~query:RPC_query.empty
      ~output:Tez.encoding
      RPC_path.(path / "total_delegated_stake")

  let staking_denominator =
    RPC_service.get_service
      ~description:
        "Returns an abstract representation of the total delegated stake."
      ~query:RPC_query.empty
      ~output:Staking_pseudotoken.For_RPC.encoding
      RPC_path.(path / "staking_denominator")

<<<<<<< HEAD
  let delegated_balance =
    RPC_service.get_service
      ~description:
        "Returns the sum (in mumav) of all balances of all the contracts that \
         delegate to a given delegate. This excludes the delegate's own \
         balance, its frozen deposits and its frozen bonds."
      ~query:RPC_query.empty
      ~output:Tez.encoding
      RPC_path.(path / "delegated_balance")

=======
>>>>>>> 1a991a03
  let deactivated =
    RPC_service.get_service
      ~description:
        "Tells whether the delegate is currently tagged as deactivated or not."
      ~query:RPC_query.empty
      ~output:bool
      RPC_path.(path / "deactivated")

  let grace_period =
    RPC_service.get_service
      ~description:
        "Returns the cycle by the end of which the delegate might be \
         deactivated if she fails to execute any delegate action. A \
         deactivated delegate might be reactivated (without loosing any stake) \
         by simply re-registering as a delegate. For deactivated delegates, \
         this value contains the cycle at which they were deactivated."
      ~query:RPC_query.empty
      ~output:Cycle.encoding
      RPC_path.(path / "grace_period")

  let current_voting_power =
    RPC_service.get_service
      ~description:
        "The voting power of a given delegate, as computed from its current \
         stake."
      ~query:RPC_query.empty
      ~output:Data_encoding.int64
      RPC_path.(path / "current_voting_power")

  let voting_power =
    RPC_service.get_service
      ~description:"The voting power in the vote listings for a given delegate."
      ~query:RPC_query.empty
      ~output:Data_encoding.int64
      RPC_path.(path / "voting_power")

  let current_baking_power =
    RPC_service.get_service
      ~description:
        "The baking power of a delegate, as computed from its current stake. \
         This value is not used for computing baking rights but only reflects \
         the baking power that the delegate would have if the cycle ended at \
         the current block."
      ~query:RPC_query.empty
      ~output:Data_encoding.int64
      RPC_path.(path / "current_baking_power")

  let voting_info =
    RPC_service.get_service
      ~description:
        "Returns the delegate info (e.g. voting power) found in the listings \
         of the current voting period."
      ~query:RPC_query.empty
      ~output:Vote.delegate_info_encoding
      RPC_path.(path / "voting_info")

  let consensus_key =
    RPC_service.get_service
      ~description:
        "The active consensus key for a given delegate and the pending \
         consensus keys."
      ~query:RPC_query.empty
      ~output:consensus_key_info_encoding
      RPC_path.(path / "consensus_key")

  let participation =
    RPC_service.get_service
      ~description:
        "Returns cycle and level participation information. In particular this \
         indicates, in the field 'expected_cycle_activity', the number of \
         slots the delegate is expected to have in the cycle based on its \
         active stake. The field 'minimal_cycle_activity' indicates the \
         minimal attesting slots in the cycle required to get attesting \
         rewards. It is computed based on 'expected_cycle_activity. The fields \
         'missed_slots' and 'missed_levels' indicate the number of missed \
         attesting slots and missed levels (for attesting) in the cycle so \
         far. 'missed_slots' indicates the number of missed attesting slots in \
         the cycle so far. The field 'remaining_allowed_missed_slots' \
         indicates the remaining amount of attesting slots that can be missed \
         in the cycle before forfeiting the rewards. Finally, \
         'expected_attesting_rewards' indicates the attesting rewards that \
         will be distributed at the end of the cycle if activity at that point \
         will be greater than the minimal required; if the activity is already \
         known to be below the required minimum, then the rewards are zero."
      ~query:RPC_query.empty
      ~output:participation_info_encoding
      RPC_path.(path / "participation")

  let active_staking_parameters =
    RPC_service.get_service
      ~description:
        "Returns the currently active staking parameters for the given \
         delegate."
      ~query:RPC_query.empty
      ~output:Staking_parameters_repr.encoding
      RPC_path.(path / "active_staking_parameters")

  let pending_staking_parameters =
    RPC_service.get_service
      ~description:
        "Returns the pending values for the given delegate's staking \
         parameters."
      ~query:RPC_query.empty
      ~output:(list pending_staking_parameters_encoding)
      RPC_path.(path / "pending_staking_parameters")

  let pending_denunciations =
    RPC_service.get_service
      ~description:"Returns the pending denunciations for the given delegate."
      ~query:RPC_query.empty
      ~output:(list Denunciations_repr.item_encoding)
      RPC_path.(path / "denunciations")

  let estimated_shared_pending_slashed_amount =
    RPC_service.get_service
      ~description:
        "Returns the estimated shared pending slashed amount (in mutez) of a \
         given delegate."
      ~query:RPC_query.empty
      ~output:Tez.encoding
      RPC_path.(path / "estimated_shared_pending_slashed_amount")
end

let check_delegate_registered ctxt pkh =
  let open Lwt_result_syntax in
  let*! is_registered = Delegate.registered ctxt pkh in
  match is_registered with
  | true -> return_unit
  | false -> tzfail (Not_registered pkh)

let register () =
  let open Services_registration in
  let open Lwt_result_syntax in
  register0 ~chunked:true S.list_delegate (fun ctxt q () ->
      let*! delegates = Delegate.list ctxt in
      let* delegates =
        match q with
        | {active = true; inactive = false; _} ->
            List.filter_es
              (fun pkh ->
                let+ deactivated = Delegate.deactivated ctxt pkh in
                not deactivated)
              delegates
        | {active = false; inactive = true; _} ->
            List.filter_es (fun pkh -> Delegate.deactivated ctxt pkh) delegates
        | {active = false; inactive = false; _}
        (* This case is counter-intuitive, but it represents the default behavior, when no arguments are given *)
        | {active = true; inactive = true; _} ->
            return delegates
      in
      let minimal_stake = Constants.minimal_stake ctxt in
      match q with
      | {with_minimal_stake = true; without_minimal_stake = false; _} ->
          List.filter_es
            (fun pkh ->
              let+ staking_balance =
                Delegate.For_RPC.staking_balance ctxt pkh
              in
              Tez.(staking_balance >= minimal_stake))
            delegates
      | {with_minimal_stake = false; without_minimal_stake = true; _} ->
          List.filter_es
            (fun pkh ->
              let+ staking_balance =
                Delegate.For_RPC.staking_balance ctxt pkh
              in
              Tez.(staking_balance < minimal_stake))
            delegates
      | {with_minimal_stake = true; without_minimal_stake = true; _}
      | {with_minimal_stake = false; without_minimal_stake = false; _} ->
          return delegates) ;
  register1 ~chunked:false S.full_balance (fun ctxt pkh () () ->
      let* () =
        trace
          (Balance_rpc_non_delegate pkh)
          (check_delegate_registered ctxt pkh)
      in
      Delegate.For_RPC.full_balance ctxt pkh) ;
  register1 ~chunked:false S.current_frozen_deposits (fun ctxt pkh () () ->
      let* () = check_delegate_registered ctxt pkh in
      Delegate.current_frozen_deposits ctxt pkh) ;
  register1 ~chunked:false S.frozen_deposits (fun ctxt pkh () () ->
      let* () = check_delegate_registered ctxt pkh in
      Delegate.initial_frozen_deposits ctxt pkh) ;
  register1 ~chunked:false S.unstaked_frozen_deposits (fun ctxt pkh () () ->
      let* () = check_delegate_registered ctxt pkh in
      let ctxt_cycle = (Alpha_context.Level.current ctxt).cycle in
      let last_unslashable_cycle =
        Option.value ~default:Cycle.root
        @@ Cycle.sub
             ctxt_cycle
             (Constants.slashable_deposits_period ctxt
             + Constants_repr.max_slashing_period)
      in
      let cycles = Cycle.(last_unslashable_cycle ---> ctxt_cycle) in
      let* requests =
        List.map_es
          (fun cycle ->
            let* deposit = Unstaked_frozen_deposits.balance ctxt pkh cycle in
            return (cycle, deposit))
          cycles
      in
      let* slashed_requests =
        Alpha_context.Unstake_requests.For_RPC
        .apply_slash_to_unstaked_unfinalizable
          ctxt
          ~delegate:pkh
          ~requests
      in
      List.map_es
        (fun (cycle, deposit) -> return {cycle; deposit})
        slashed_requests) ;
  register1 ~chunked:false S.staking_balance (fun ctxt pkh () () ->
      let* () = check_delegate_registered ctxt pkh in
      Delegate.For_RPC.staking_balance ctxt pkh) ;
  register1 ~chunked:false S.frozen_deposits_limit (fun ctxt pkh () () ->
      let* () = check_delegate_registered ctxt pkh in
      Delegate.frozen_deposits_limit ctxt pkh) ;
  register1 ~chunked:true S.delegated_contracts (fun ctxt pkh () () ->
      let* () = check_delegate_registered ctxt pkh in
      let*! contracts = Delegate.delegated_contracts ctxt pkh in
      return contracts) ;
  register1 ~chunked:false S.total_delegated_stake (fun ctxt pkh () () ->
      let* () = check_delegate_registered ctxt pkh in
      Staking_pseudotokens.For_RPC.get_frozen_deposits_staked_tez
        ctxt
        ~delegate:pkh) ;
  register1 ~chunked:false S.staking_denominator (fun ctxt pkh () () ->
      let* () = check_delegate_registered ctxt pkh in
      Staking_pseudotokens.For_RPC.get_frozen_deposits_pseudotokens
        ctxt
        ~delegate:pkh) ;
  register1 ~chunked:false S.deactivated (fun ctxt pkh () () ->
      let* () = check_delegate_registered ctxt pkh in
      Delegate.deactivated ctxt pkh) ;
  register1 ~chunked:false S.grace_period (fun ctxt pkh () () ->
      let* () = check_delegate_registered ctxt pkh in
      Delegate.last_cycle_before_deactivation ctxt pkh) ;
  register1 ~chunked:false S.current_voting_power (fun ctxt pkh () () ->
      let* () = check_delegate_registered ctxt pkh in
      Vote.get_current_voting_power_free ctxt pkh) ;
  register1 ~chunked:false S.voting_power (fun ctxt pkh () () ->
      let* () = check_delegate_registered ctxt pkh in
      Vote.get_voting_power_free ctxt pkh) ;
  register1 ~chunked:false S.current_baking_power (fun ctxt pkh () () ->
      let* () = check_delegate_registered ctxt pkh in
      Stake_distribution.For_RPC.delegate_current_baking_power ctxt pkh) ;
  register1 ~chunked:false S.voting_info (fun ctxt pkh () () ->
      let* () = check_delegate_registered ctxt pkh in
      Vote.get_delegate_info ctxt pkh) ;
  register1 ~chunked:false S.consensus_key (fun ctxt pkh () () ->
      let* {
             consensus_pk = consensus_key_pk;
             consensus_pkh = consensus_key_pkh;
             _;
           } =
        Delegate.Consensus_key.active_pubkey ctxt pkh
      in
      let* pendings = Delegate.Consensus_key.pending_updates ctxt pkh in
      let pendings =
        List.map
          (fun (cycle, consensus_key_pkh, consensus_key_pk) ->
            (cycle, {consensus_key_pk; consensus_key_pkh}))
          pendings
      in
      return {active = {consensus_key_pk; consensus_key_pkh}; pendings}) ;
  register1 ~chunked:false S.participation (fun ctxt pkh () () ->
      let* () = check_delegate_registered ctxt pkh in
      Delegate.participation_info ctxt pkh) ;
  register1 ~chunked:false S.active_staking_parameters (fun ctxt pkh () () ->
      Delegate.Staking_parameters.of_delegate ctxt pkh) ;
  register1 ~chunked:false S.pending_staking_parameters (fun ctxt pkh () () ->
      Delegate.Staking_parameters.pending_updates ctxt pkh) ;
  register1 ~chunked:false S.pending_denunciations (fun ctxt pkh () () ->
      Delegate.For_RPC.pending_denunciations ctxt pkh) ;
  register1
    ~chunked:false
    S.estimated_shared_pending_slashed_amount
    (fun ctxt delegate () () ->
      let* () = check_delegate_registered ctxt delegate in
      Delegate.For_RPC.get_estimated_shared_pending_slashed_amount ctxt delegate)

let list ctxt block ?(active = true) ?(inactive = false)
    ?(with_minimal_stake = true) ?(without_minimal_stake = false) () =
  RPC_context.make_call0
    S.list_delegate
    ctxt
    block
    {active; inactive; with_minimal_stake; without_minimal_stake}
    ()

let full_balance ctxt block pkh =
  RPC_context.make_call1 S.full_balance ctxt block pkh () ()

let current_frozen_deposits ctxt block pkh =
  RPC_context.make_call1 S.current_frozen_deposits ctxt block pkh () ()

let frozen_deposits ctxt block pkh =
  RPC_context.make_call1 S.frozen_deposits ctxt block pkh () ()

let unstaked_frozen_deposits ctxt block pkh =
  RPC_context.make_call1 S.unstaked_frozen_deposits ctxt block pkh () ()

let staking_balance ctxt block pkh =
  RPC_context.make_call1 S.staking_balance ctxt block pkh () ()

let frozen_deposits_limit ctxt block pkh =
  RPC_context.make_call1 S.frozen_deposits_limit ctxt block pkh () ()

let delegated_contracts ctxt block pkh =
  RPC_context.make_call1 S.delegated_contracts ctxt block pkh () ()

let total_delegated_stake ctxt block pkh =
  RPC_context.make_call1 S.total_delegated_stake ctxt block pkh () ()

let staking_denominator ctxt block pkh =
  RPC_context.make_call1 S.staking_denominator ctxt block pkh () ()

let deactivated ctxt block pkh =
  RPC_context.make_call1 S.deactivated ctxt block pkh () ()

let grace_period ctxt block pkh =
  RPC_context.make_call1 S.grace_period ctxt block pkh () ()

let voting_power ctxt block pkh =
  RPC_context.make_call1 S.voting_power ctxt block pkh () ()

let current_voting_power ctxt block pkh =
  RPC_context.make_call1 S.current_voting_power ctxt block pkh () ()

let current_baking_power ctxt block pkh =
  RPC_context.make_call1 S.current_baking_power ctxt block pkh () ()

let voting_info ctxt block pkh =
  RPC_context.make_call1 S.voting_info ctxt block pkh () ()

let consensus_key ctxt block pkh =
  RPC_context.make_call1 S.consensus_key ctxt block pkh () ()

let participation ctxt block pkh =
  RPC_context.make_call1 S.participation ctxt block pkh () ()

let active_staking_parameters ctxt block pkh =
  RPC_context.make_call1 S.active_staking_parameters ctxt block pkh () ()

let pending_staking_parameters ctxt block pkh =
  RPC_context.make_call1 S.pending_staking_parameters ctxt block pkh () ()

let pending_denunciations ctxt block pkh =
  RPC_context.make_call1 S.pending_denunciations ctxt block pkh () ()

let estimated_shared_pending_slashed_amount ctxt block pkh =
  RPC_context.make_call1
    S.estimated_shared_pending_slashed_amount
    ctxt
    block
    pkh
    ()
    ()<|MERGE_RESOLUTION|>--- conflicted
+++ resolved
@@ -225,14 +225,8 @@
   let frozen_deposits =
     RPC_service.get_service
       ~description:
-<<<<<<< HEAD
-        "Returns the amount of the frozen deposits (in mumav) at the beginning \
-         of the current cycle. It doesn't count frozen deposits unstaked \
-         before the current cycle."
-=======
-        "Returns the amount (in mutez) frozen as a deposit at the time the \
+        "Returns the amount (in mumav) frozen as a deposit at the time the \
          staking rights for the current cycle were computed."
->>>>>>> 1a991a03
       ~query:RPC_query.empty
       ~output:Tez.encoding
       RPC_path.(path / "frozen_deposits")
@@ -292,19 +286,6 @@
       ~output:Staking_pseudotoken.For_RPC.encoding
       RPC_path.(path / "staking_denominator")
 
-<<<<<<< HEAD
-  let delegated_balance =
-    RPC_service.get_service
-      ~description:
-        "Returns the sum (in mumav) of all balances of all the contracts that \
-         delegate to a given delegate. This excludes the delegate's own \
-         balance, its frozen deposits and its frozen bonds."
-      ~query:RPC_query.empty
-      ~output:Tez.encoding
-      RPC_path.(path / "delegated_balance")
-
-=======
->>>>>>> 1a991a03
   let deactivated =
     RPC_service.get_service
       ~description:
