(*****************************************************************************)
(*                                                                           *)
(* Open Source License                                                       *)
(* Copyright (c) 2018 Dynamic Ledger Solutions, Inc. <contact@tezos.com>     *)
(* Copyright (c) 2020 Metastate AG <hello@metastate.dev>                     *)
(* Copyright (c) 2022 Trili Tech  <contact@trili.tech>                       *)
(*                                                                           *)
(* Permission is hereby granted, free of charge, to any person obtaining a   *)
(* copy of this software and associated documentation files (the "Software"),*)
(* to deal in the Software without restriction, including without limitation *)
(* the rights to use, copy, modify, merge, publish, distribute, sublicense,  *)
(* and/or sell copies of the Software, and to permit persons to whom the     *)
(* Software is furnished to do so, subject to the following conditions:      *)
(*                                                                           *)
(* The above copyright notice and this permission notice shall be included   *)
(* in all copies or substantial portions of the Software.                    *)
(*                                                                           *)
(* THE SOFTWARE IS PROVIDED "AS IS", WITHOUT WARRANTY OF ANY KIND, EXPRESS OR*)
(* IMPLIED, INCLUDING BUT NOT LIMITED TO THE WARRANTIES OF MERCHANTABILITY,  *)
(* FITNESS FOR A PARTICULAR PURPOSE AND NONINFRINGEMENT. IN NO EVENT SHALL   *)
(* THE AUTHORS OR COPYRIGHT HOLDERS BE LIABLE FOR ANY CLAIM, DAMAGES OR OTHER*)
(* LIABILITY, WHETHER IN AN ACTION OF CONTRACT, TORT OR OTHERWISE, ARISING   *)
(* FROM, OUT OF OR IN CONNECTION WITH THE SOFTWARE OR THE USE OR OTHER       *)
(* DEALINGS IN THE SOFTWARE.                                                 *)
(*                                                                           *)
(*****************************************************************************)

open Protocol
module Proto_Nonce = Nonce (* Renamed otherwise is masked by Alpha_context *)
open Alpha_context

(* This type collects a block and the context that results from its application *)
type t = {
  hash : Block_hash.t;
  header : Block_header.t;
  operations : Operation.packed list;
  context : Mavryk_protocol_environment.Context.t;
  constants : Constants.Parametric.t;
}

type block = t

let rpc_context block =
  {
    Environment.Updater.block_hash = block.hash;
    block_header = block.header.shell;
    context = block.context;
  }

let rpc_ctxt =
  new Environment.proto_rpc_context_of_directory
    rpc_context
    Plugin.RPC.rpc_services

(******** Policies ***********)

(* Policies are functions that take a block and return a tuple
   [(account, level, timestamp)] for the [forge_header] function. *)

(* This type is used only to provide a simpler interface to the exterior. *)
type baker_policy =
  | By_round of int
  | By_account of public_key_hash
  | Excluding of public_key_hash list

type baking_mode = Application | Baking

let get_next_baker_by_round round block =
  let open Lwt_result_syntax in
  let+ bakers =
    Plugin.RPC.Baking_rights.get rpc_ctxt ~all:true ~max_round:(round + 1) block
  in
  let {Plugin.RPC.Baking_rights.delegate = pkh; consensus_key; timestamp; _} =
    WithExceptions.Option.get ~loc:__LOC__
    @@ List.find
         (fun {Plugin.RPC.Baking_rights.round = r; _} ->
           Round.to_int32 r = Int32.of_int round)
         bakers
  in
  ( pkh,
    consensus_key,
    round,
    WithExceptions.Option.to_exn ~none:(Failure "") timestamp )

type error += No_slots_found_for of Signature.Public_key_hash.t

let () =
  register_error_kind
    `Permanent
    ~id:(Protocol.name ^ "_Block.No_slots_found_for")
    ~title:"No slots found for given pkh"
    ~description:"No slots found for given public key hash"
    ~pp:(fun ppf pkh ->
      Format.fprintf
        ppf
        "No slots found for %a"
        Signature.Public_key_hash.pp
        pkh)
    Data_encoding.(obj1 (req "pkh" Signature.Public_key_hash.encoding))
    (function No_slots_found_for pkh -> Some pkh | _ -> None)
    (fun pkh -> No_slots_found_for pkh)

let get_next_baker_by_account pkh block =
  let open Lwt_result_wrap_syntax in
  let* bakers = Plugin.RPC.Baking_rights.get rpc_ctxt ~delegates:[pkh] block in
  let* {
         Plugin.RPC.Baking_rights.delegate = pkh;
         consensus_key;
         timestamp;
         round;
         _;
       } =
    match List.hd bakers with
    | Some b -> return b
    | None -> tzfail (No_slots_found_for pkh)
  in
  let*?@ round = Round.to_int round in
  return
    ( pkh,
      consensus_key,
      round,
      WithExceptions.Option.to_exn ~none:(Failure __LOC__) timestamp )

let get_next_baker_excluding excludes block =
  let open Lwt_result_wrap_syntax in
  let* bakers = Plugin.RPC.Baking_rights.get rpc_ctxt block in
  let {
    Plugin.RPC.Baking_rights.delegate = pkh;
    consensus_key;
    timestamp;
    round;
    _;
  } =
    WithExceptions.Option.get ~loc:__LOC__
    @@ List.find
         (fun {Plugin.RPC.Baking_rights.consensus_key; _} ->
           not
             (List.mem
                ~equal:Signature.Public_key_hash.equal
                consensus_key
                excludes))
         bakers
  in
  let*?@ round = Round.to_int round in
  return
    ( pkh,
      consensus_key,
      round,
      WithExceptions.Option.to_exn ~none:(Failure "") timestamp )

let dispatch_policy = function
  | By_round r -> get_next_baker_by_round r
  | By_account a -> get_next_baker_by_account a
  | Excluding al -> get_next_baker_excluding al

let get_next_baker ?(policy = By_round 0) = dispatch_policy policy

let get_round (b : t) =
  let open Result_syntax in
  let fitness = b.header.shell.fitness in
  Fitness.(
    let+ fitness = from_raw fitness in
    round fitness)

module Forge = struct
  type header = {
    baker : public_key_hash;
    consensus_key : public_key_hash;
    (* the signer of the block *)
    shell : Block_header.shell_header;
    contents : Block_header.contents;
  }

  let default_proof_of_work_nonce =
    Bytes.create Constants.proof_of_work_nonce_size

  let rec naive_pow_miner ~proof_of_work_threshold shell header =
    match
      Hacl_star.Hacl.RandomBuffer.randombytes
        ~size:Constants.proof_of_work_nonce_size
    with
    | Some proof_of_work_nonce ->
        let cand = Block_header.{header with proof_of_work_nonce} in
        if
          Block_header.Proof_of_work.check_header_proof_of_work_stamp
            shell
            cand
            proof_of_work_threshold
        then return cand
        else naive_pow_miner ~proof_of_work_threshold shell header
    | None -> failwith "Impossible to gather randomness"

  let make_contents
      ?(proof_of_work_threshold =
        Mavryk_protocol_alpha_parameters.Default_parameters.constants_test
          .proof_of_work_threshold) ~payload_hash ~payload_round
      ?(liquidity_baking_toggle_vote = Per_block_votes.Per_block_vote_pass)
      ?(adaptive_issuance_vote = Per_block_votes.Per_block_vote_pass)
      ~seed_nonce_hash shell =
    naive_pow_miner
      ~proof_of_work_threshold
      shell
      Block_header.
        {
          payload_hash;
          payload_round;
          proof_of_work_nonce = default_proof_of_work_nonce;
          seed_nonce_hash;
          per_block_votes =
            {
              liquidity_baking_vote = liquidity_baking_toggle_vote;
              adaptive_issuance_vote;
            };
        }

  let make_shell ~level ~predecessor ~timestamp ~fitness ~operations_hash =
    Mavryk_base.Block_header.
      {
        level;
        predecessor;
        timestamp;
        fitness;
        operations_hash;
        (* We don't care of the following values, only the shell validates them. *)
        proto_level = 0;
        validation_passes = 0;
        context = Context_hash.zero;
      }

  let set_seed_nonce_hash
      ?(proof_of_work_threshold =
        Mavryk_protocol_alpha_parameters.Default_parameters.constants_test
          .proof_of_work_threshold) seed_nonce_hash
      {baker; consensus_key; shell; contents} =
    let open Lwt_result_syntax in
    let+ contents =
      naive_pow_miner
        ~proof_of_work_threshold
        shell
        {contents with seed_nonce_hash}
    in
    {baker; consensus_key; shell; contents}

  let set_baker baker ?(consensus_key = baker) header =
    {header with baker; consensus_key}

  let sign_header {consensus_key; shell; contents; _} =
    let open Lwt_result_syntax in
    let+ signer_account = Account.find consensus_key in
    let unsigned_bytes =
      Data_encoding.Binary.to_bytes_exn
        Block_header.unsigned_encoding
        (shell, contents)
    in
    let signature =
      Signature.sign
        ~watermark:Block_header.(to_watermark (Block_header Chain_id.zero))
        signer_account.sk
        unsigned_bytes
    in
    Block_header.{shell; protocol_data = {contents; signature}}

  let classify_operations operations =
    let validation_passes_len = List.length Main.validation_passes in
    let t = Array.make validation_passes_len [] in
    List.iter
      (fun (op : packed_operation) ->
        match Main.acceptable_pass op with
        | None -> ()
        | Some pass -> t.(pass) <- op :: t.(pass))
      operations ;
    let t = Array.map List.rev t in
    Array.to_list t

  let forge_header ?(locked_round = None) ?(payload_round = None)
      ?(policy = By_round 0) ?timestamp ?(operations = [])
      ?liquidity_baking_toggle_vote ?adaptive_issuance_vote pred =
    let open Lwt_result_wrap_syntax in
    let pred_fitness =
      match Fitness.from_raw pred.header.shell.fitness with
      | Ok pred_fitness -> pred_fitness
      | _ -> assert false
    in
    let predecessor_round = Fitness.round pred_fitness in
    let* delegate, consensus_key, round, expected_timestamp =
      dispatch_policy policy pred
    in
    let timestamp = Option.value ~default:expected_timestamp timestamp in
    let level = Int32.succ pred.header.shell.level in
    let*?@ raw_level = Raw_level.of_int32 level in
    let*?@ round = Round.of_int round in
    let*?@ fitness =
      Fitness.create ~level:raw_level ~predecessor_round ~round ~locked_round
    in
    let fitness = Fitness.to_raw fitness in
    let* seed_nonce_hash =
      let+ level = Plugin.RPC.current_level ~offset:1l rpc_ctxt pred in
      match level with
      | {expected_commitment = true; _} -> Some (fst (Proto_Nonce.generate ()))
      | {expected_commitment = false; _} -> None
    in
    let hashes = List.map Operation.hash_packed operations in
    let operations_hash =
      Operation_list_list_hash.compute [Operation_list_hash.compute hashes]
    in
    let shell =
      make_shell
        ~level
        ~predecessor:pred.hash
        ~timestamp
        ~fitness
        ~operations_hash
    in
    let operations = classify_operations operations in
    let non_consensus_operations =
      List.concat (match List.tl operations with None -> [] | Some l -> l)
    in
    let hashes = List.map Operation.hash_packed non_consensus_operations in
    let payload_round =
      match payload_round with None -> round | Some r -> r
    in
    let payload_hash =
      Block_payload.hash
        ~predecessor_hash:shell.predecessor
        ~payload_round
        hashes
    in
    let+ contents =
      make_contents
        ~seed_nonce_hash
        ?liquidity_baking_toggle_vote
        ?adaptive_issuance_vote
        ~payload_hash
        ~payload_round
        shell
    in
    {baker = delegate; consensus_key; shell; contents}

  (* compatibility only, needed by incremental *)
  let contents
      ?(proof_of_work_threshold =
        Mavryk_protocol_alpha_parameters.Default_parameters.constants_test
          .proof_of_work_threshold) ?seed_nonce_hash
      ?(liquidity_baking_toggle_vote = Per_block_votes.Per_block_vote_pass)
      ?(adaptive_issuance_vote = Per_block_votes.Per_block_vote_pass)
      ~payload_hash ~payload_round shell_header =
    naive_pow_miner
      ~proof_of_work_threshold
      shell_header
      {
        Block_header.proof_of_work_nonce = default_proof_of_work_nonce;
        seed_nonce_hash;
        per_block_votes =
          {
            liquidity_baking_vote = liquidity_baking_toggle_vote;
            adaptive_issuance_vote;
          };
        payload_hash;
        payload_round;
      }
end

(********* Genesis creation *************)

(* Hard-coded context key *)
let protocol_param_key = ["protocol_parameters"]

let check_constants_consistency constants =
  let open Lwt_result_syntax in
  let open Constants.Parametric in
  let {blocks_per_cycle; blocks_per_commitment; nonce_revelation_threshold; _} =
    constants
  in
  let* () =
    Error_monad.unless (blocks_per_commitment <= blocks_per_cycle) (fun () ->
        failwith
          "Inconsistent constants : blocks_per_commitment must be less than \
           blocks_per_cycle")
  in
  Error_monad.unless (nonce_revelation_threshold <= blocks_per_cycle) (fun () ->
      failwith
        "Inconsistent constants : nonce_revelation_threshold must be less than \
         blocks_per_cycle")

let prepare_main_init_params ?bootstrap_contracts commitments constants
    bootstrap_accounts =
  let open Lwt_syntax in
  let open Mavryk_protocol_alpha_parameters in
  let parameters =
    Default_parameters.parameters_of_constants
      ~bootstrap_accounts
      ?bootstrap_contracts
      ~commitments
      constants
  in
  let json = Default_parameters.json_of_parameters parameters in
  let proto_params =
    Data_encoding.Binary.to_bytes_exn Data_encoding.json json
  in
  Mavryk_protocol_environment.Context.(
    let empty = Mavryk_protocol_environment.Memory_context.empty in
    let* ctxt = add empty ["version"] (Bytes.of_string "genesis") in
    add ctxt protocol_param_key proto_params)

let initial_context ?(commitments = []) ?bootstrap_contracts chain_id constants
    header bootstrap_accounts =
  let open Lwt_result_wrap_syntax in
  let*! ctxt =
    prepare_main_init_params
      ?bootstrap_contracts
      commitments
      constants
      bootstrap_accounts
  in
  let+@ {context; _} = Main.init chain_id ctxt header in
  context

let initial_alpha_context ?(commitments = []) constants
    (block_header : Block_header.shell_header) bootstrap_accounts =
  let open Lwt_result_wrap_syntax in
  let*! ctxt =
    prepare_main_init_params commitments constants bootstrap_accounts
  in
  let level = block_header.level in
  let timestamp = block_header.timestamp in
  let predecessor = block_header.predecessor in
  let typecheck_smart_contract (ctxt : Alpha_context.context)
      (script : Alpha_context.Script.t) =
    let allow_forged_tickets_in_storage, allow_forged_lazy_storage_id_in_storage
        =
      (false, false)
      (* There should be no forged value in bootstrap contracts. *)
    in
    let* Ex_script (Script parsed_script), ctxt =
      Script_ir_translator.parse_script
        ctxt
        ~elab_conf:(Script_ir_translator_config.make ~legacy:true ())
        ~allow_forged_tickets_in_storage
        ~allow_forged_lazy_storage_id_in_storage
        script
    in
    let* storage, lazy_storage_diff, ctxt =
      Script_ir_translator.extract_lazy_storage_diff
        ctxt
        Optimized
        parsed_script.storage_type
        parsed_script.storage
        ~to_duplicate:Script_ir_translator.no_lazy_storage_id
        ~to_update:Script_ir_translator.no_lazy_storage_id
        ~temporary:false
    in
    let+ storage, ctxt =
      Script_ir_translator.unparse_data
        ctxt
        Optimized
        parsed_script.storage_type
        storage
    in
    let storage = Alpha_context.Script.lazy_expr storage in
    (({script with storage}, lazy_storage_diff), ctxt)
  in
  let*@ result =
    Alpha_context.prepare_first_block
      ~typecheck_smart_contract
      ~typecheck_smart_rollup:
        Sc_rollup_operations.validate_untyped_parameters_ty
      ~level
      ~timestamp
      ~predecessor
      Chain_id.zero
      ctxt
  in
  return result

let genesis_with_parameters parameters =
  let open Lwt_result_wrap_syntax in
  let hash =
    Block_hash.of_b58check_exn
      "BLockGenesisGenesisGenesisGenesisGenesisCCCCCeZiLHU"
  in
  let fitness =
    Fitness_repr.create_without_locked_round
      ~level:(Protocol.Raw_level_repr.of_int32_exn 0l)
      ~predecessor_round:Round_repr.zero
      ~round:Round_repr.zero
    |> Fitness_repr.to_raw
  in
  let shell =
    Forge.make_shell
      ~level:0l
      ~predecessor:hash
      ~timestamp:Time.Protocol.epoch
      ~fitness
      ~operations_hash:Operation_list_list_hash.zero
  in
  let* contents =
    Forge.make_contents
      ~payload_hash:Block_payload_hash.zero
      ~payload_round:Round.zero
      ~seed_nonce_hash:None
      shell
  in
  let open Mavryk_protocol_alpha_parameters in
  let json = Default_parameters.json_of_parameters parameters in
  let proto_params =
    Data_encoding.Binary.to_bytes_exn Data_encoding.json json
  in
  let*! ctxt =
    Mavryk_protocol_environment.Context.(
      let empty = Mavryk_protocol_environment.Memory_context.empty in
      let*! ctxt = add empty ["version"] (Bytes.of_string "genesis") in
      add ctxt protocol_param_key proto_params)
  in
  let chain_id = Chain_id.of_block_hash hash in
  let*@ {context; _} = Main.init chain_id ctxt shell in
  return
    {
      hash;
      header = {shell; protocol_data = {contents; signature = Signature.zero}};
      operations = [];
      context;
      constants = parameters.constants;
    }

let validate_bootstrap_accounts
    (bootstrap_accounts : Parameters.bootstrap_account list) minimal_stake =
  let open Lwt_result_wrap_syntax in
  if bootstrap_accounts = [] then
    Stdlib.failwith "Must have one account with minimal_stake to bake" ;
  (* Check there are at least minimal_stake tokens *)
  Lwt.catch
    (fun () ->
      let* (_ : Tez.t) =
        List.fold_left_es
          (fun acc (Parameters.{amount; _} : Parameters.bootstrap_account) ->
            let*?@ acc = Tez.( +? ) acc amount in
            if acc >= minimal_stake then raise Exit else return acc)
          Tez.zero
          bootstrap_accounts
      in
      failwith
        "Insufficient tokens in initial accounts: the amount should be at \
         least minimal_stake")
    (function Exit -> return_unit | exc -> Lwt.reraise exc)

let prepare_initial_context_params ?consensus_committee_size
    ?consensus_threshold ?min_proposal_quorum ?level ?cost_per_byte
    ?issuance_weights ?origination_size ?blocks_per_cycle
    ?cycles_per_voting_period ?sc_rollup_arith_pvm_enable
    ?sc_rollup_private_enable ?sc_rollup_riscv_pvm_enable ?dal_enable
    ?zk_rollup_enable ?hard_gas_limit_per_block ?nonce_revelation_threshold ?dal
    ?adaptive_issuance ?consensus_rights_delay () =
  let open Lwt_result_syntax in
  let open Mavryk_protocol_alpha_parameters in
  let constants = Default_parameters.constants_test in
  let min_proposal_quorum =
    Option.value ~default:constants.min_proposal_quorum min_proposal_quorum
  in
  let cost_per_byte =
    Option.value ~default:constants.cost_per_byte cost_per_byte
  in
  let issuance_weights =
    Option.value ~default:constants.issuance_weights issuance_weights
  in
  let origination_size =
    Option.value ~default:constants.origination_size origination_size
  in
  let blocks_per_cycle =
    Option.value ~default:constants.blocks_per_cycle blocks_per_cycle
  in
  let cycles_per_voting_period =
    Option.value
      ~default:constants.cycles_per_voting_period
      cycles_per_voting_period
  in
  let consensus_threshold =
    Option.value ~default:constants.consensus_threshold consensus_threshold
  in
  let consensus_committee_size =
    Option.value
      ~default:constants.consensus_committee_size
      consensus_committee_size
  in
  let sc_rollup_arith_pvm_enable =
    Option.value
      ~default:constants.sc_rollup.arith_pvm_enable
      sc_rollup_arith_pvm_enable
  in
  let sc_rollup_riscv_pvm_enable =
    Option.value
      ~default:constants.sc_rollup.riscv_pvm_enable
      sc_rollup_riscv_pvm_enable
  in
  let sc_rollup_private_enable =
    Option.value
      ~default:constants.sc_rollup.private_enable
      sc_rollup_private_enable
  in
  let dal_enable =
    Option.value ~default:constants.dal.feature_enable dal_enable
  in
  let zk_rollup_enable =
    Option.value ~default:constants.zk_rollup.enable zk_rollup_enable
  in
  let hard_gas_limit_per_block =
    Option.value
      ~default:constants.hard_gas_limit_per_block
      hard_gas_limit_per_block
  in
  let nonce_revelation_threshold =
    Option.value
      ~default:constants.nonce_revelation_threshold
      nonce_revelation_threshold
  in
  let dal = Option.value ~default:constants.dal dal in
  let adaptive_issuance =
    Option.value ~default:constants.adaptive_issuance adaptive_issuance
  in
  let consensus_rights_delay =
    Option.value
      ~default:constants.consensus_rights_delay
      consensus_rights_delay
  in

  let constants =
    {
      constants with
      issuance_weights;
      origination_size;
      blocks_per_cycle;
      cycles_per_voting_period;
      min_proposal_quorum;
      cost_per_byte;
      consensus_committee_size;
      consensus_threshold;
      sc_rollup =
        {
          constants.sc_rollup with
          arith_pvm_enable = sc_rollup_arith_pvm_enable;
          private_enable = sc_rollup_private_enable;
          riscv_pvm_enable = sc_rollup_riscv_pvm_enable;
        };
      dal = {dal with feature_enable = dal_enable};
      zk_rollup = {constants.zk_rollup with enable = zk_rollup_enable};
      adaptive_issuance;
      hard_gas_limit_per_block;
      nonce_revelation_threshold;
      consensus_rights_delay;
    }
  in
  let* () = check_constants_consistency constants in
  let hash =
    Block_hash.of_b58check_exn
      "BLockGenesisGenesisGenesisGenesisGenesisCCCCCeZiLHU"
  in
  let level = Option.value ~default:0l level in
  let fitness =
    Fitness_repr.create_without_locked_round
      ~level:(Protocol.Raw_level_repr.of_int32_exn level)
      ~predecessor_round:Round_repr.zero
      ~round:Round_repr.zero
    |> Fitness_repr.to_raw
  in
  let shell =
    Forge.make_shell
      ~level
      ~predecessor:hash
      ~timestamp:Time.Protocol.epoch
      ~fitness
      ~operations_hash:Operation_list_list_hash.zero
  in
  return (constants, shell, hash)

(* if no parameter file is passed we check in the current directory
   where the test is run *)
let genesis ?commitments ?consensus_committee_size ?consensus_threshold
    ?min_proposal_quorum ?bootstrap_contracts ?level ?cost_per_byte
    ?issuance_weights ?origination_size ?blocks_per_cycle
    ?cycles_per_voting_period ?sc_rollup_arith_pvm_enable
    ?sc_rollup_private_enable ?sc_rollup_riscv_pvm_enable ?dal_enable
    ?zk_rollup_enable ?hard_gas_limit_per_block ?nonce_revelation_threshold ?dal
    ?adaptive_issuance (bootstrap_accounts : Parameters.bootstrap_account list)
    =
  let open Lwt_result_syntax in
  let* constants, shell, hash =
    prepare_initial_context_params
      ?consensus_committee_size
      ?consensus_threshold
      ?min_proposal_quorum
      ?level
      ?cost_per_byte
      ?issuance_weights
      ?origination_size
      ?blocks_per_cycle
      ?cycles_per_voting_period
      ?sc_rollup_arith_pvm_enable
      ?sc_rollup_private_enable
      ?sc_rollup_riscv_pvm_enable
      ?dal_enable
      ?zk_rollup_enable
      ?hard_gas_limit_per_block
      ?nonce_revelation_threshold
      ?dal
      ?adaptive_issuance
      ()
  in
  let* () =
    validate_bootstrap_accounts bootstrap_accounts constants.minimal_stake
  in
  let* context =
    initial_context
      ?commitments
      ?bootstrap_contracts
      (Chain_id.of_block_hash hash)
      constants
      shell
      bootstrap_accounts
  in
  let+ contents =
    Forge.make_contents
      ~payload_hash:Block_payload_hash.zero
      ~payload_round:Round.zero
      ~seed_nonce_hash:None
      shell
  in
  {
    hash;
    header = {shell; protocol_data = {contents; signature = Signature.zero}};
    operations = [];
    context;
    constants;
  }

let alpha_context ?commitments ?min_proposal_quorum ?consensus_rights_delay
    (bootstrap_accounts : Parameters.bootstrap_account list) =
  let open Lwt_result_syntax in
  let* constants, shell, _hash =
    prepare_initial_context_params
      ?min_proposal_quorum
      ?consensus_rights_delay
      ()
  in
  let* () =
    validate_bootstrap_accounts bootstrap_accounts constants.minimal_stake
  in
  initial_alpha_context ?commitments constants shell bootstrap_accounts

(********* Baking *************)

let begin_validation_and_application ctxt chain_id mode ~predecessor =
  let open Lwt_result_syntax in
  let* validation_state = begin_validation ctxt chain_id mode ~predecessor in
  let* application_state = begin_application ctxt chain_id mode ~predecessor in
  return (validation_state, application_state)

let get_application_vstate (pred : t) (operations : Protocol.operation trace) =
  let open Lwt_result_wrap_syntax in
  let* header = Forge.forge_header pred ~operations in
  let* header = Forge.sign_header header in
  let*@ result =
    begin_validation_and_application
      pred.context
      Chain_id.zero
      (Application header)
      ~predecessor:pred.header.shell
  in
  return result

(* Note that by calling this function without [protocol_data], we
   force the mode to be partial construction. *)
let get_construction_vstate ?(policy = By_round 0) ?timestamp
    ?(protocol_data = None) (pred : t) =
  let open Lwt_result_wrap_syntax in
  let open Protocol in
  let* _pkh, _ck, _round, expected_timestamp = dispatch_policy policy pred in
  let timestamp = Option.value ~default:expected_timestamp timestamp in
  let mode =
    match protocol_data with
    | None -> Partial_construction {predecessor_hash = pred.hash; timestamp}
    | Some block_header_data ->
        Construction
          {predecessor_hash = pred.hash; timestamp; block_header_data}
  in
  let*@ result =
    begin_validation_and_application
      pred.context
      Chain_id.zero
      mode
      ~predecessor:pred.header.shell
  in
  return result

let validate_and_apply_operation (validation_state, application_state) op =
  let open Lwt_result_syntax in
  let oph = Operation.hash_packed op in
  let* validation_state = validate_operation validation_state oph op in
  let* application_state, receipt = apply_operation application_state oph op in
  return ((validation_state, application_state), receipt)

let finalize_validation_and_application (validation_state, application_state)
    shell_header =
  let open Lwt_result_syntax in
  let* () = finalize_validation validation_state in
  finalize_application application_state shell_header

let detect_manager_failure :
    type kind. kind Apply_results.operation_metadata -> _ =
  let open Result_syntax in
  let rec detect_manager_failure :
      type kind. kind Apply_results.contents_result_list -> _ =
    let open Apply_results in
    let open Apply_operation_result in
    let open Apply_internal_results in
    let detect_manager_failure_single (type kind)
        (Manager_operation_result
           {operation_result; internal_operation_results; _} :
          kind Kind.manager Apply_results.contents_result) =
      let detect_manager_failure (type kind)
          (result : (kind, _, _) operation_result) =
        match result with
        | Applied _ -> return_unit
        | Skipped _ -> assert false
        | Backtracked (_, None) ->
            (* there must be another error for this to happen *)
            return_unit
        | Backtracked (_, Some errs) -> fail errs
        | Failed (_, errs) -> fail errs
      in
      let* () = detect_manager_failure operation_result in
      List.iter_e
        (fun (Internal_operation_result (_, r)) -> detect_manager_failure r)
        internal_operation_results
    in
    function
    | Single_result (Manager_operation_result _ as res) ->
        detect_manager_failure_single res
    | Single_result _ -> return_unit
    | Cons_result (res, rest) ->
        let* () = detect_manager_failure_single res in
        detect_manager_failure rest
  in
  fun {contents} -> detect_manager_failure contents

let apply_with_metadata ?(policy = By_round 0) ?(check_size = true)
    ?(baking_mode = Application) ~allow_manager_failures header
    ?(operations = []) pred =
  let open Lwt_result_wrap_syntax in
  let* context, result, contents_result =
    let* vstate =
      match baking_mode with
      | Application ->
          let*@ result =
            begin_validation_and_application
              pred.context
              Chain_id.zero
              (Application header)
              ~predecessor:pred.header.shell
          in
          return result
      | Baking ->
          get_construction_vstate
            ~policy
            ~protocol_data:(Some header.protocol_data)
            (pred : t)
    in
    let*@ vstate, contents_result =
      List.fold_left_es
        (fun (vstate, contents_result) op ->
          (if check_size then
           let operation_size =
             Data_encoding.Binary.length Operation.encoding op
           in
           if operation_size > Constants_repr.max_operation_data_length then
             raise
               (invalid_arg
                  (Format.sprintf
                     "The operation size is %d, it exceeds the constant \
                      maximum size %d"
                     operation_size
                     Constants_repr.max_operation_data_length))) ;
          let* state, result = validate_and_apply_operation vstate op in
          if allow_manager_failures then
            return (state, result :: contents_result)
          else
            match result with
            | No_operation_metadata -> return (state, contents_result)
            | Operation_metadata metadata ->
                let*? () = detect_manager_failure metadata in
                return (state, result :: contents_result))
        (vstate, [])
        operations
    in
    let+@ validation, result =
      finalize_validation_and_application vstate (Some header.shell)
    in
    (validation.context, result, List.rev contents_result)
  in
  let hash = Block_header.hash header in
  let+ constants = Alpha_services.Constants.parametric rpc_ctxt pred in
  ({hash; header; operations; context; constants}, (result, contents_result))

let apply header ?(operations = []) ?(allow_manager_failures = false) pred =
  let open Lwt_result_syntax in
  let* t, _metadata =
    apply_with_metadata
      header
      ~operations
      pred
      ~baking_mode:Application
      ~allow_manager_failures
  in
  return t

let bake_with_metadata ?locked_round ?policy ?timestamp ?operation ?operations
    ?payload_round ?check_size ?baking_mode ?(allow_manager_failures = false)
    ?liquidity_baking_toggle_vote ?adaptive_issuance_vote pred =
  let open Lwt_result_syntax in
  let operations =
    match (operation, operations) with
    | Some op, Some ops -> Some (op :: ops)
    | Some op, None -> Some [op]
    | None, Some ops -> Some ops
    | None, None -> None
  in
  let* header =
    Forge.forge_header
      ?payload_round
      ?locked_round
      ?timestamp
      ?policy
      ?operations
      ?liquidity_baking_toggle_vote
      ?adaptive_issuance_vote
      pred
  in
  let* header = Forge.sign_header header in
  apply_with_metadata
    ?policy
    ?check_size
    ?baking_mode
    ~allow_manager_failures
    header
    ?operations
    pred

let bake_n_with_metadata ?locked_round ?policy ?timestamp ?payload_round
    ?check_size ?baking_mode ?(allow_manager_failures = false)
    ?liquidity_baking_toggle_vote ?adaptive_issuance_vote n pred =
  let open Lwt_result_syntax in
  let get_next b =
    bake_with_metadata
      ?locked_round
      ?policy
      ?timestamp
      ?payload_round
      ?check_size
      ?baking_mode
      ~allow_manager_failures
      ?liquidity_baking_toggle_vote
      ?adaptive_issuance_vote
      b
  in
  let* b = get_next pred in
  List.fold_left_es (fun (b, _metadata) _ -> get_next b) b (2 -- n)

let bake ?baking_mode ?(allow_manager_failures = false) ?payload_round
    ?locked_round ?policy ?timestamp ?operation ?operations
    ?liquidity_baking_toggle_vote ?adaptive_issuance_vote ?check_size pred =
  let open Lwt_result_syntax in
  let* t, (_metadata : block_header_metadata * operation_receipt list) =
    bake_with_metadata
      ?payload_round
      ?baking_mode
      ~allow_manager_failures
      ?locked_round
      ?policy
      ?timestamp
      ?operation
      ?operations
      ?liquidity_baking_toggle_vote
      ?adaptive_issuance_vote
      ?check_size
      pred
  in
  return t

(********** Cycles ****************)

let bake_n ?baking_mode ?policy ?liquidity_baking_toggle_vote
    ?adaptive_issuance_vote n b =
  List.fold_left_es
    (fun b _ ->
      bake
        ?baking_mode
        ?policy
        ?liquidity_baking_toggle_vote
        ?adaptive_issuance_vote
        b)
    b
    (1 -- n)

let rec bake_while_with_metadata ?baking_mode ?policy
    ?liquidity_baking_toggle_vote ?adaptive_issuance_vote
    ?(invariant = fun _ -> return_unit) ?previous_metadata predicate b =
  let open Lwt_result_syntax in
  let* () = invariant b in
  let* new_block, (metadata, _) =
    bake_with_metadata
      ?baking_mode
      ?policy
      ?liquidity_baking_toggle_vote
      ?adaptive_issuance_vote
      b
  in
  if predicate new_block metadata then
    (bake_while_with_metadata [@ocaml.tailcall])
      ?baking_mode
      ?policy
      ?liquidity_baking_toggle_vote
      ?adaptive_issuance_vote
      ~previous_metadata:metadata
      ~invariant
      predicate
      new_block
  else return (b, (previous_metadata, metadata))

let bake_while_with_metadata = bake_while_with_metadata ?previous_metadata:None

let bake_while ?baking_mode ?policy ?liquidity_baking_toggle_vote
    ?adaptive_issuance_vote ?invariant predicate b =
  let open Lwt_result_syntax in
  let* b, _ =
    bake_while_with_metadata
      ?baking_mode
      ?policy
      ?liquidity_baking_toggle_vote
      ?adaptive_issuance_vote
      ?invariant
      (fun block _metadata -> predicate block)
      b
  in
  return b

let bake_until_level ?baking_mode ?policy ?liquidity_baking_toggle_vote
    ?adaptive_issuance_vote level b =
  bake_while
    ?baking_mode
    ?policy
    ?liquidity_baking_toggle_vote
    ?adaptive_issuance_vote
    (fun b -> b.header.shell.level <= Raw_level.to_int32 level)
    b

let balance_update_of_internal_operation_result = function
  | Protocol.Apply_internal_results.Internal_operation_result (_, iopr) -> (
      match iopr with
      | Protocol.Apply_operation_result.Backtracked _ | Failed _ | Skipped _ ->
          assert false
      | Applied siopr -> (
          match siopr with
          | ITransaction_result
              (Transaction_to_contract_result {balance_updates; _})
          | ITransaction_result
              (Transaction_to_zk_rollup_result {balance_updates; _})
          | IOrigination_result {balance_updates; _}
          | IDelegation_result {balance_updates; _} ->
              balance_updates
          | ITransaction_result (Transaction_to_sc_rollup_result _)
          | IEvent_result _ ->
              []))

let balance_update_of_operation_result :
    type a.
    a Protocol.Apply_results.manager_operation_result ->
    Protocol.Alpha_context.Receipt.balance_updates = function
  | Protocol.Apply_operation_result.Backtracked _ | Failed _ | Skipped _ ->
      assert false
  | Applied siopr -> (
      match siopr with
      | Protocol.Apply_results.Transaction_result
          (Transaction_to_sc_rollup_result _)
      | Reveal_result _ | Update_consensus_key_result _
      | Set_deposits_limit_result _ | Transfer_ticket_result _
      | Dal_publish_commitment_result _ | Sc_rollup_originate_result _
      | Sc_rollup_add_messages_result _ | Sc_rollup_cement_result _
      | Sc_rollup_publish_result _ | Sc_rollup_refute_result _
      | Sc_rollup_timeout_result _ | Sc_rollup_execute_outbox_message_result _
      | Sc_rollup_recover_bond_result _ | Zk_rollup_origination_result _
      | Zk_rollup_publish_result _ | Zk_rollup_update_result _ ->
          []
      | Delegation_result {balance_updates; _}
      | Transaction_result
          ( Transaction_to_contract_result {balance_updates; _}
          | Transaction_to_zk_rollup_result {balance_updates; _} )
      | Origination_result {balance_updates; _}
      | Register_global_constant_result {balance_updates; _}
      | Increase_paid_storage_result {balance_updates; _} ->
          balance_updates)

let balance_updates_of_single_content :
    type a.
    a Protocol.Apply_results.contents_result ->
    Protocol.Alpha_context.Receipt.balance_updates = function
  | Proposals_result | Ballot_result -> []
  | Preattestation_result {balance_updates; _}
  | Attestation_result {balance_updates; _}
  | Seed_nonce_revelation_result balance_updates
  | Vdf_revelation_result balance_updates
  | Double_attestation_evidence_result {balance_updates; _}
  | Double_preattestation_evidence_result {balance_updates; _}
  | Double_baking_evidence_result {balance_updates; _}
  | Activate_account_result balance_updates
  | Drain_delegate_result {balance_updates; _} ->
      balance_updates
  | Manager_operation_result
      {balance_updates; internal_operation_results; operation_result} ->
      balance_updates
      @ (List.map
           balance_update_of_internal_operation_result
           internal_operation_results
        |> List.flatten)
      @ balance_update_of_operation_result operation_result

let rec balance_updates_of_contents :
    type a.
    a Protocol.Apply_results.contents_result_list ->
    Protocol.Alpha_context.Receipt.balance_updates = function
  | Single_result c -> balance_updates_of_single_content c
  | Cons_result (h, t) ->
      balance_updates_of_single_content h @ balance_updates_of_contents t

let balance_updates_of_packed_operation_metadata :
    Protocol.Apply_results.packed_operation_metadata ->
    Protocol.Alpha_context.Receipt.balance_updates = function
  | No_operation_metadata -> []
  | Operation_metadata {contents} -> balance_updates_of_contents contents

let get_balance_updates_from_metadata
    ( Apply_results.{balance_updates; implicit_operations_results; _},
      operation_receipts ) =
  let implicit_balance_updates =
    List.(
      map
        (fun (Protocol.Apply_results.Successful_manager_result r) ->
          balance_update_of_operation_result (Applied r))
        implicit_operations_results)
    |> List.flatten
  in
  balance_updates
  @ (List.map balance_updates_of_packed_operation_metadata operation_receipts
    |> List.flatten)
  @ implicit_balance_updates

let bake_n_with_all_balance_updates ?baking_mode ?policy
    ?liquidity_baking_toggle_vote ?adaptive_issuance_vote n b =
  let open Lwt_result_syntax in
  let+ b, balance_updates_rev =
    List.fold_left_es
      (fun (b, balance_updates_rev) _ ->
        let* b, metadata =
          bake_with_metadata
            ?baking_mode
            ?policy
            ?liquidity_baking_toggle_vote
            ?adaptive_issuance_vote
            b
        in
        let balance_updates_rev =
          List.rev_append
            balance_updates_rev
            (get_balance_updates_from_metadata metadata)
        in
        return (b, balance_updates_rev))
      (b, [])
      (1 -- n)
  in
  (b, List.rev balance_updates_rev)

let bake_n_with_origination_results ?baking_mode ?policy n b =
  let open Lwt_result_syntax in
  let+ b, origination_results_rev =
    List.fold_left_es
      (fun (b, origination_results_rev) _ ->
        let* b, (metadata, _) = bake_with_metadata ?baking_mode ?policy b in
        let origination_results_rev =
          List.fold_left
            (fun origination_results_rev ->
              let open Apply_results in
              function
              | Successful_manager_result (Reveal_result _)
              | Successful_manager_result (Delegation_result _)
              | Successful_manager_result (Update_consensus_key_result _)
              | Successful_manager_result (Transaction_result _)
              | Successful_manager_result (Register_global_constant_result _)
              | Successful_manager_result (Set_deposits_limit_result _)
              | Successful_manager_result (Increase_paid_storage_result _)
              | Successful_manager_result (Transfer_ticket_result _)
              | Successful_manager_result (Dal_publish_commitment_result _)
              | Successful_manager_result (Sc_rollup_originate_result _)
              | Successful_manager_result (Sc_rollup_add_messages_result _)
              | Successful_manager_result (Sc_rollup_cement_result _)
              | Successful_manager_result (Sc_rollup_publish_result _)
              | Successful_manager_result (Sc_rollup_refute_result _)
              | Successful_manager_result (Sc_rollup_timeout_result _)
              | Successful_manager_result
                  (Sc_rollup_execute_outbox_message_result _)
              | Successful_manager_result (Sc_rollup_recover_bond_result _)
              | Successful_manager_result (Zk_rollup_origination_result _)
              | Successful_manager_result (Zk_rollup_publish_result _)
              | Successful_manager_result (Zk_rollup_update_result _) ->
                  origination_results_rev
              | Successful_manager_result (Origination_result x) ->
                  Origination_result x :: origination_results_rev)
            origination_results_rev
            metadata.implicit_operations_results
        in
        return (b, origination_results_rev))
      (b, [])
      (1 -- n)
  in
  (b, List.rev origination_results_rev)

let bake_n_with_liquidity_baking_toggle_ema ?baking_mode ?policy
    ?liquidity_baking_toggle_vote ?adaptive_issuance_vote n b =
  let open Lwt_result_syntax in
  let+ b, (metadata, _) =
    bake_n_with_metadata
      ?baking_mode
      ?policy
      ?liquidity_baking_toggle_vote
      ?adaptive_issuance_vote
      n
      b
  in
  (b, metadata.liquidity_baking_toggle_ema)

let current_cycle_of_level ~blocks_per_cycle ~current_level =
  let current_cycle = Int32.div current_level blocks_per_cycle in
  let current_cycle = Cycle.add Cycle.root (Int32.to_int current_cycle) in
  current_cycle

let current_cycle b =
  let blocks_per_cycle = b.constants.blocks_per_cycle in
  let current_level = b.header.shell.level in
  current_cycle_of_level ~blocks_per_cycle ~current_level

let last_block_of_cycle b =
  let blocks_per_cycle = b.constants.blocks_per_cycle in
  let current_level = b.header.shell.level in
  let mod_plus_one = Int32.(rem (succ current_level) blocks_per_cycle) in
  Int32.(equal mod_plus_one zero)

let bake_until_cycle ?baking_mode ?policy cycle (b : t) =
  let open Lwt_result_syntax in
  let* final_block_of_previous_cycle =
    bake_while
      ?baking_mode
      ?policy
      (fun block -> Cycle.(current_cycle block < cycle))
      b
  in
  bake ?baking_mode ?policy final_block_of_previous_cycle

let bake_until_cycle_with_metadata ?baking_mode ?policy cycle (b : t) =
  bake_while_with_metadata
    ?baking_mode
    ?policy
    (fun block _ -> Cycle.(current_cycle block < cycle))
    b

let bake_until_cycle_end ?baking_mode ?policy b =
  let cycle = current_cycle b in
  bake_until_cycle ?baking_mode ?policy (Cycle.succ cycle) b

let bake_until_cycle_end_with_metadata ?baking_mode ?policy b =
  let open Lwt_result_syntax in
  let cycle = current_cycle b in
  let* blk, (eoc_metadata, nxt_metadata) =
    bake_until_cycle_with_metadata ?baking_mode ?policy (Cycle.succ cycle) b
  in
  return (blk, eoc_metadata, nxt_metadata)

let bake_until_n_cycle_end ?baking_mode ?policy n b =
  let cycle = current_cycle b in
  bake_until_cycle ?baking_mode ?policy (Cycle.add cycle n) b

let bake_until_n_cycle_end_with_metadata ?baking_mode ?policy n b =
  let open Lwt_result_syntax in
  let cycle = current_cycle b in
  let* blk, (eoc_metadata, nxt_metadata) =
    bake_until_cycle_with_metadata ?baking_mode ?policy (Cycle.add cycle n) b
  in
  return (blk, eoc_metadata, nxt_metadata)

let debited_of_balance_update_item (it : Receipt.balance_update_item) :
    Tez.t option =
  let open Receipt in
  match it with
  | Balance_update_item (Contract _, Debited mav, _) -> Some mav
  | _ -> None

let autostaked_opt baker (metadata : block_header_metadata) =
  let autostaked_bal_up_opt =
    List.find
      (function
        | Receipt.Balance_update_item
            (Contract tzbaker, Receipt.Debited debited_tez, _origin)
          when tzbaker = Implicit baker ->
            List.exists
              (function
                | Receipt.Balance_update_item
                    (Deposits _staker, Receipt.Credited mav, _origin) ->
                    Tez.(mav = debited_tez)
                | _ -> false)
              metadata.balance_updates
        | _ -> false)
      metadata.balance_updates
  in
  Option.map
    (fun receipt ->
      match debited_of_balance_update_item receipt with
      | None -> assert false
      | Some mav -> mav)
    autostaked_bal_up_opt

let autostaked ?(loc = __LOC__) baker metadata =
<<<<<<< HEAD
  match autostaked_opt baker metadata with
  | None -> raise (Failure (loc ^ ":No autostake found"))
  | Some mav -> mav
=======
  ignore loc ;
  match autostaked_opt baker metadata with None -> Tez.zero | Some tez -> tez
>>>>>>> 1a991a03
<|MERGE_RESOLUTION|>--- conflicted
+++ resolved
@@ -1324,11 +1324,5 @@
     autostaked_bal_up_opt
 
 let autostaked ?(loc = __LOC__) baker metadata =
-<<<<<<< HEAD
-  match autostaked_opt baker metadata with
-  | None -> raise (Failure (loc ^ ":No autostake found"))
-  | Some mav -> mav
-=======
   ignore loc ;
-  match autostaked_opt baker metadata with None -> Tez.zero | Some tez -> tez
->>>>>>> 1a991a03
+  match autostaked_opt baker metadata with None -> Tez.zero | Some tez -> tez