(*****************************************************************************)
(*                                                                           *)
(* Open Source License                                                       *)
(* Copyright (c) 2021 Nomadic Labs <contact@nomadic-labs.com>                *)
(* Copyright (c) 2022 Trili Tech  <contact@trili.tech>                       *)
(*                                                                           *)
(* Permission is hereby granted, free of charge, to any person obtaining a   *)
(* copy of this software and associated documentation files (the "Software"),*)
(* to deal in the Software without restriction, including without limitation *)
(* the rights to use, copy, modify, merge, publish, distribute, sublicense,  *)
(* and/or sell copies of the Software, and to permit persons to whom the     *)
(* Software is furnished to do so, subject to the following conditions:      *)
(*                                                                           *)
(* The above copyright notice and this permission notice shall be included   *)
(* in all copies or substantial portions of the Software.                    *)
(*                                                                           *)
(* THE SOFTWARE IS PROVIDED "AS IS", WITHOUT WARRANTY OF ANY KIND, EXPRESS OR*)
(* IMPLIED, INCLUDING BUT NOT LIMITED TO THE WARRANTIES OF MERCHANTABILITY,  *)
(* FITNESS FOR A PARTICULAR PURPOSE AND NONINFRINGEMENT. IN NO EVENT SHALL   *)
(* THE AUTHORS OR COPYRIGHT HOLDERS BE LIABLE FOR ANY CLAIM, DAMAGES OR OTHER*)
(* LIABILITY, WHETHER IN AN ACTION OF CONTRACT, TORT OR OTHERWISE, ARISING   *)
(* FROM, OUT OF OR IN CONNECTION WITH THE SOFTWARE OR THE USE OR OTHER       *)
(* DEALINGS IN THE SOFTWARE.                                                 *)
(*                                                                           *)
(*****************************************************************************)

open Protocol
open Alpha_context

(** To implement the interface of this module, as described and
    documented in the related MLI file, we rely on the OCaml module
    system. More precisely, most of the implementation of the two
    public machines ([ValidationMachine] and [SymbolicMachine]) is
    derived by means of functors.

    The machines provide two key functions which can be used in a
    test suite:

      - [M.build specs] which allows to construct an initial state of
        a machine [M] that satisfies the properties described by
        [specs] (along with the so-called “environment” of the
        machine)
      - [M.step s env state] (resp. [M.run]) which allows to execute a
        so-called scenario [step] (resp. a sequence of [step]s, {i
        i.e.}, a complete scenario) by the machine [M] from the state
        [state].

     The module is organized as follows:

       1. We introduce the necessary abstractions we later use to
          specify the properties the initial state of a given machine
          needs to satisfy (most notably the [specs] type).
       2. Then, we introduce the [step] type, which describes the
          various actions we can make a machine perform as part of a
          more complete scenario.
       3. We introduce the [MACHINE] module type which lists the
          necessary types and functions we need to derive a machine
          capable of executing scenarios, and the [Machine.Make]
          functor that we can use to derive such a machine
          automatically.
       4. We introduce the [MACHINE_WITH_INIT] module type which is a
          superset of [MACHINE], extended with an [init] function
          (analogous to {! Context.init_n}) to create an initial, mostly
          blank state, and the [MachineBuilder.Make] functor that we
          can use to derive a machine with a [build] function.
       5. We construct the [ConcreteMachine], that allows to
          asynchronously execute scenarios against the Mavryk
          blockchain.
       6. We implement the [AbstractMachine.Make] functor, which we
          can use to construct machines that can simulate the
          execution scenarios completely off-chains, by reimplementing
          the LB features logic in pure OCaml.
       7. We use [AbstractMachine.Make] to create the [SymbolicMachine].
       8. We use the [AbstractMachine.Make] functor in conjuction with
          the [ConcreteMachine] to introduce the [ValidationMachine].

        _
       / \     A warning for developers willing to modify this module:
      / | \    dealing with the subsidy of the Liquidity Baking (LB)
     /  ·  \   feature is probably the main source of complexity and
    /_______\  fragility of this module.

    At several places (marked with a /!\ note), we need to predict the
    xtz pool of the CPMM contract, in order to compute the amount of
    tzBTC token it will provide or request. To make this prediction,
    we need to determine how many blocks have been/will be baked. This
    means that each time we modify the code of the machine functors,
    we will probably have to modify the code marked with /!\ too.

    To reduce the potential to get things wrong, we have introduced
    constants to prevent the use of “magic numbers” (numbers whose
    meaning cannot be guessed only by looking at the formula). The
    value of these constants is not statically checked, so pay extra
    attention before modifying them.

    Ideally, we could probably compute these magic numbers using a
    dedicated machine, whose purpose would be to count the number of
    call to the [bake] function. For the sake of simplicity, we do not
    do it currently. *)

(** The number of blocks baked in order to execute the {!
    AddLiquidity} step. *)
let blocks_per_add_liquidity_step = 2L

(** The number of blocks baked by the [init] function. Since
    Tenderbake, we need to compensate for deposits, so the number is
    no longer constant. It is linear wrt. the number of accounts. *)
let blocks_during_init len = Int64.add 3L len

(** The number of blocks baked by the [mint_tzbtc] functions *)
let blocks_per_mint_tzbtc = 1L

(** A timestamp “far in the future” which should not be exceeded when
    running tests. *)
let far_future = Script_timestamp.of_zint (Z.of_int 42_000)
(* Hypothesis: the tests start at timestamp 0, and 42000 is
   “big enough.” *)

(* --------------------------------------------------------------------------- *)

(** {1 Miscellaneous Helpers} *)
module List_helpers = struct
  let rec zip l r =
    match (l, r) with
    | xl :: rstl, xr :: rstr -> (xl, xr) :: zip rstl rstr
    | _ -> []

  let nth_exn l n =
    match List.nth l n with
    | Some x -> x
    | _ -> raise (Invalid_argument "nth_exn")

  let assoc_exn c l =
    match List.assoc ~equal:( = ) c l with
    | Some x -> x
    | _ -> raise (Invalid_argument "assoc_exn")
end

(* --------------------------------------------------------------------------- *)

(** {1 Characterizing Initial Machines States} *)

(** In order to run so-called scenarios against our machines, we first
    need to characterize their initial state. *)

type xtz = int64

type tzbtc = int

type liquidity = int

type balances = {xtz : xtz; tzbtc : tzbtc; liquidity : liquidity}

let pp_balances fmt b =
  Format.fprintf
    fmt
    "@[<h>{xtz = %a; tzbtc = %d; liquidity = %d}@]"
    Tez.pp
    (Tez.of_mumav_exn b.xtz)
    b.tzbtc
    b.liquidity

let xtz {xtz; _} = xtz

type specs = {
  cpmm_min_xtz_balance : xtz;
  cpmm_min_tzbtc_balance : tzbtc;
  accounts_balances : balances list;
}

let pp_specs fmt specs =
  Format.(
    fprintf
      fmt
      "@[<v>{@   @[<v>cpmm = {min_xtz = %a; min_tzbtc = %d}@ @[<v 2>accounts = \
       [@ %a@ ]@]@]@ }@]"
      Tez.pp
      (Tez.of_mumav_exn specs.cpmm_min_xtz_balance)
      specs.cpmm_min_tzbtc_balance
      (pp_print_list ~pp_sep:pp_print_space pp_balances)
      specs.accounts_balances)

(* --------------------------------------------------------------------------- *)

(** {1 Scenario [step] }*)

type 'a step =
  | SellTzBTC of {source : 'a; destination : 'a; tzbtc_deposit : tzbtc}
  | BuyTzBTC of {source : 'a; destination : 'a; xtz_deposit : xtz}
  | AddLiquidity of {source : 'a; destination : 'a; xtz_deposit : xtz}
  | RemoveLiquidity of {source : 'a; destination : 'a; lqt_burned : liquidity}

let pp_step pp_contract fmt = function
  | SellTzBTC p ->
      Format.(
        fprintf
          fmt
          "@[<h>SellTzBTC(%a, %dtz₿, %a)@]"
          pp_contract
          p.source
          p.tzbtc_deposit
          pp_contract
          p.destination)
  | BuyTzBTC p ->
      Format.(
        fprintf
          fmt
          "@[<h>BuyTzBTC(%a, %aꜩ, %a)@]"
          pp_contract
          p.source
          Tez.pp
          (Tez.of_mumav_exn p.xtz_deposit)
          pp_contract
          p.destination)
  | AddLiquidity p ->
      Format.(
        fprintf
          fmt
          "@[<h>AddLiquidity(%a, %aꜩ, %a)@]"
          pp_contract
          p.source
          Tez.pp
          (Tez.of_mumav_exn p.xtz_deposit)
          pp_contract
          p.destination)
  | RemoveLiquidity p ->
      Format.(
        fprintf
          fmt
          "@[<h>RemoveLiquidity(%a, %d lqt, %a)@]"
          pp_contract
          p.source
          p.lqt_burned
          pp_contract
          p.destination)

type contract_id =
  | Cpmm
  | Holder
  | TzBTC
  | TzBTCAdmin
  | Liquidity
  | LiquidityAdmin
  | ImplicitAccount of int

let contract_id_to_string = function
  | Holder -> "holder"
  | Cpmm -> "cpmm"
  | TzBTC -> "tzbtc"
  | TzBTCAdmin -> "tzbtc_admin"
  | Liquidity -> "lqt"
  | LiquidityAdmin -> "lqt_admin"
  | ImplicitAccount i -> Format.sprintf "#%d" i

let pp_contract_id fmt c = Format.(fprintf fmt "[%s]" (contract_id_to_string c))

(* --------------------------------------------------------------------------- *)

(** {1 Machines} *)

(** {2 Machine Environment} *)

type 'a env = {
  cpmm_contract : 'a;
  tzbtc_contract : 'a;
  tzbtc_admin : 'a;
  liquidity_contract : 'a;
  liquidity_admin : 'a;
  implicit_accounts : 'a list;
  holder : 'a;
  subsidy : xtz;
}

let refine_contract env = function
  | Cpmm -> env.cpmm_contract
  | TzBTC -> env.tzbtc_contract
  | TzBTCAdmin -> env.tzbtc_admin
  | Liquidity -> env.liquidity_contract
  | LiquidityAdmin -> env.liquidity_admin
  | Holder -> env.holder
  | ImplicitAccount i -> List_helpers.nth_exn env.implicit_accounts i

let refine_step env step =
  match step with
  | SellTzBTC p ->
      SellTzBTC
        {
          p with
          source = refine_contract env p.source;
          destination = refine_contract env p.destination;
        }
  | BuyTzBTC p ->
      BuyTzBTC
        {
          p with
          source = refine_contract env p.source;
          destination = refine_contract env p.destination;
        }
  | AddLiquidity p ->
      AddLiquidity
        {
          p with
          source = refine_contract env p.source;
          destination = refine_contract env p.destination;
        }
  | RemoveLiquidity p ->
      RemoveLiquidity
        {
          p with
          source = refine_contract env p.source;
          destination = refine_contract env p.destination;
        }

(** {2 Machine Module Type} *)

module type MACHINE = sig
  type 'a m

  type contract

  type t

  type operation

  val pp_contract : Format.formatter -> contract -> unit

  val ( let* ) : 'a m -> ('a -> 'b m) -> 'b m

  val fold_m : ('a -> 'b -> 'a m) -> 'a -> 'b list -> 'a m

  val pure : 'a -> 'a m

  val get_balances : contract -> contract env -> t -> balances m

  val get_xtz_balance : contract -> t -> xtz m

  val get_tzbtc_balance : contract -> contract env -> t -> tzbtc m

  val get_liquidity_balance : contract -> contract env -> t -> liquidity m

  val get_cpmm_total_liquidity : contract env -> t -> liquidity m

  val bake :
    invariant:(contract env -> t -> bool m) ->
    baker:contract ->
    operation list ->
    contract env ->
    t ->
    t m

  val transaction : src:contract -> contract -> xtz -> t -> operation m

  val token_to_xtz :
    src:contract -> contract -> tzbtc -> contract env -> t -> operation m

  val xtz_to_token :
    src:contract -> contract -> xtz -> contract env -> t -> operation m

  (* [mint_or_burn_tzbtc contract amount env state] will construct an
     operation to credit or remove [amount] tzbtc tokens to [contract] *)
  val mint_or_burn_tzbtc :
    contract -> liquidity -> contract env -> t -> operation m

  (** [approve_tzbtc contract amount env state] will construct an
      operation to authorize the CPMM contract to spend [amount] tzbtc
      on behalf of [contract] *)
  val approve_tzbtc : contract -> tzbtc -> contract env -> t -> operation m

  val add_liquidity :
    src:contract -> contract -> xtz -> tzbtc -> contract env -> t -> operation m

  val remove_liquidity :
    src:contract -> contract -> liquidity -> contract env -> t -> operation m

  val reveal : Account.t -> t -> operation m
end

(** {2 Mavryk Constants} *)

let default_subsidy =
<<<<<<< HEAD
  let open Mavryk_protocol_alpha_parameters in
  let c = Default_parameters.constants_test in
  Tez.to_mumav
  @@ Delegate.Rewards.For_RPC.reward_from_constants
       c
       ~reward_kind:Liquidity_baking_subsidy
=======
  let c = Default_parameters.constants_test in
  match Delegate.Rewards.For_RPC.liquidity_baking_subsidy_from_constants c with
  | Ok x -> Tez.to_mutez x
  | Error _ -> assert false
>>>>>>> 1a991a03

let security_deposit = 640_000_000L

(* When calling [Context.init_n] with a list of initial balances, the
   sum of these balances should be equal to this constant. *)
let total_xtz = 32_000_000_000_000L

let tzbtc_admin_account : Account.t =
  {
    pkh =
      Signature.Public_key_hash.of_b58check_exn
        "mv18Cw7psUrAAPBpXYd9CtCpHg9EgjHP9KTe";
    pk =
      Signature.Public_key.of_b58check_exn
        "edpkuBknW28nW72KG6RoHtYW7p12T6GKc7nAbwYX5m8Wd9sDVC9yav";
    sk =
      Signature.Secret_key.of_b58check_exn
        "edsk3gUfUPyBSfrS9CCgmCiQsTCHGkviBDusMxDJstFtojtc1zcpsh";
  }

let cpmm_initial_balance = {xtz = 100L; tzbtc = 1; liquidity = 0}

let cpmm_initial_liquidity_supply = 100

(** {2 Machine Functor} *)

module Machine = struct
  module Make (S : MACHINE) = struct
    open S

    let mint_tzbtc destination ~invariant amount env state =
      let* op = mint_or_burn_tzbtc destination amount env state in
      bake ~invariant ~baker:env.holder [op] env state

    let add_liquidity ~invariant src dst xtz_deposit tzbtc_deposit env state =
      let* lqt_op = approve_tzbtc src tzbtc_deposit env state in
      let* state = bake ~invariant ~baker:env.holder [lqt_op] env state in
      let* cpmm_op =
        add_liquidity ~src dst xtz_deposit tzbtc_deposit env state
      in
      bake ~invariant ~baker:env.holder [cpmm_op] env state

    let remove_liquidity ~invariant src dst lqt_burned env state =
      let* cpmm_op = remove_liquidity ~src dst lqt_burned env state in
      bake ~invariant ~baker:env.holder [cpmm_op] env state

    let sell_tzbtc ~invariant src dst tzbtc_deposit env state =
      let* tzbtc_op = approve_tzbtc src tzbtc_deposit env state in
      let* state = bake ~invariant ~baker:env.holder [tzbtc_op] env state in
      let* cpmm_op = token_to_xtz ~src dst tzbtc_deposit env state in
      bake ~invariant ~baker:env.holder [cpmm_op] env state

    let buy_tzbtc ~invariant src dst xtz_deposit env state =
      let* cpmm_op = xtz_to_token ~src dst xtz_deposit env state in
      bake ~invariant ~baker:env.holder [cpmm_op] env state

    let check_state_satisfies_specs (env : S.contract env) (state : S.t)
        (specs : specs) =
      let implicit_accounts_targets =
        List_helpers.zip env.implicit_accounts specs.accounts_balances
      in
      let* () =
        fold_m
          (fun _ acc ->
            let expected =
              List_helpers.assoc_exn acc implicit_accounts_targets
            in
            let* amount = get_balances acc env state in
            assert (expected = amount) ;
            pure ())
          ()
          env.implicit_accounts
      in
      let* cpmm_tzbtc_balance = get_tzbtc_balance env.cpmm_contract env state in
      assert (specs.cpmm_min_tzbtc_balance <= cpmm_tzbtc_balance) ;
      let* current_cpmm_xtz = get_xtz_balance env.cpmm_contract state in
      assert (
        Int64.(to_int specs.cpmm_min_xtz_balance <= to_int @@ current_cpmm_xtz)) ;
      pure ()

    (** [predict_required_tzbtc_deposit xtz_deposit env state]
        predicts the tzbtc deposit which will be required by the CPMM
        contract for a deposit of [xtz_deposit].

        This function is used by the machines to make the according
        call to the [approve] entrypoint of the TzBTC contract. *)
    let predict_required_tzbtc_deposit xtz_deposit env state =
      let* xtzPool = get_xtz_balance env.cpmm_contract state in
      (* /!\ We need to take into accounts the number of blocks baked
             to actually call the [add_liquidity] entry point of the
             CPMM. *)
      let xtzPool =
        Tez.of_mumav_exn
          Int64.(add xtzPool (mul blocks_per_add_liquidity_step env.subsidy))
      in
      let* tokenPool = get_tzbtc_balance env.cpmm_contract env state in
      let tokenPool = Z.of_int tokenPool in
      let* lqtTotal = get_cpmm_total_liquidity env state in
      let lqtTotal = Z.of_int lqtTotal in
      let amount = Tez.of_mumav_exn xtz_deposit in
      let _, tokens_deposited =
        Cpmm_logic.Simulate_raw.addLiquidity
          ~tokenPool
          ~xtzPool
          ~lqtTotal
          ~amount
      in
      pure (Z.to_int tokens_deposited)

    let step ?(invariant = fun _ _ -> pure true) s env state =
      match s with
      | SellTzBTC {source; destination; tzbtc_deposit} ->
          sell_tzbtc ~invariant source destination tzbtc_deposit env state
      | BuyTzBTC {source; destination; xtz_deposit} ->
          buy_tzbtc ~invariant source destination xtz_deposit env state
      | AddLiquidity {source; destination; xtz_deposit} ->
          let* tzbtc_deposit =
            predict_required_tzbtc_deposit xtz_deposit env state
          in
          add_liquidity
            ~invariant
            source
            destination
            xtz_deposit
            tzbtc_deposit
            env
            state
      | RemoveLiquidity {source; destination; lqt_burned} ->
          remove_liquidity ~invariant source destination lqt_burned env state

    let run ?(invariant = fun _ _ -> pure true) scenario env state =
      fold_m
        (fun state s -> step ~invariant (refine_step env s) env state)
        state
        scenario
  end
end

let initial_xtz_repartition accounts_balances =
  let distributed_xtz = List.fold_left Int64.add 0L accounts_balances in
  let bootstrap1_xtz = Int64.sub total_xtz distributed_xtz in
  let bootstrap_balances = bootstrap1_xtz :: accounts_balances in
  let n = List.length bootstrap_balances in
  (n, bootstrap_balances)

(* --------------------------------------------------------------------------- *)

(** {1 Machines with a [build] Function} *)

module type MACHINE_WITH_INIT = sig
  include MACHINE

  (** [init balances] will create an “initial” state wherein the
      [balances] have been distributed to [n] implicit contracts ([n]
      being the size of the [balances] list).  This function also
      creates a [holder] implicit account which has the rest of the
      xtz liquidity (the test framework forces the sum of xtz balances
      to be equal to [total_xtz]).  [init] also accepts an optional
      argument [subsidy] to modify the default value of the subsidy
      minted by the protocol in favor of the CPMM. *)
  val init :
    invariant:(contract env -> t -> bool m) ->
    ?subsidy:xtz ->
    xtz list ->
    (t * contract env) m
end

(** [initial_xtz_pool] balances predicts the value of the CPMM’s xtz
    pool just before we start using the [add_liquidity] entrypoint to
    provide to each implicit accounts the necessary liquidity
    tokens. *)
let initial_xtz_pool balances subsidy =
  (* /!\ In addition to the initial CPMM balances, we need to take
         into account the subsidies of each block baked before this
         point, which currently consist in:

           - One call to the [init] function
           - One call to the [mint_tzbtc] function per implicit
             accounts

         If the [build] function changes, this functions needs to be
         updated accordingly. *)
  let len = Int64.of_int (List.length balances) in
  Int64.(
    add
      cpmm_initial_balance.xtz
      (mul
         (add (blocks_during_init len) (mul blocks_per_mint_tzbtc len))
         subsidy))

(** [predict_initial_balances xtz_pool tzbtc_pool lqt_total balances]
    evaluates the extra xtz and tzbtc tokens to add to each balance of
    the list [balances] so that the related implicit accounts can call
    the [add_liquidity] entrypoint in order to have the required
    liquidity token.

    For instance, for a balance [b] such that [b.liquidity = 10], we
    compute [xtz_etra] and [tzbtc_extra] so that the implicit account
    will be able to buy [10] liquidity tokens, and replace [b] with
    [{b with xtz = b.xtz + xtz_extra; tzbtc = b.tzbtc + tzbtc_extra}]
    in the returned list.

    The implementation of this function is made more complex than it
    should due to the mechanism of subsidy of LB. In particular, it is
    depends on the number of block baked to buy liquidities. *)
let predict_initial_balances balances subsidy =
  let open Z in
  let subsidy_z = of_int64 subsidy in
  (* Due to the roundness of [Z.( / )], it is not straightforward to
     find the inverse of the equation used to compute the number of
     liquidity tokens bought with the [add_liquidity] entrypoint. To
     find the suitable number of xtz to propose in order to buy
     [liquidity_target], we naively search for the correct
     solution. We compute a [xtz_candidate] by ignoring the roundness
     of [Z.( / )], then increment it until it works. *)
  let find_xtz_extra xtz_pool lqt_total liquidity_target =
    let rec aux xtz_candidate =
      let liquidity_z = xtz_candidate * lqt_total / xtz_pool in
      if liquidity_z = liquidity_target then xtz_candidate
      else aux (xtz_candidate + Z.one)
    in
    let xtz_extra_candidate = liquidity_target * xtz_pool / lqt_total in
    aux xtz_extra_candidate
  in
  let rec predict_initial_balances xtz_pool tzbtc_pool lqt_total = function
    | {xtz; tzbtc; liquidity} :: rst ->
        (* balance inputs *)
        (* /!\ We compute two blocks per [add_liquidity] entrypoint,
               hence the two subsidies *)
        let xtz_pool =
          xtz_pool + (Z.of_int64 blocks_per_add_liquidity_step * subsidy_z)
        in
        let xtz_z = of_int64 xtz in
        let tzbtc_z = of_int tzbtc in
        let liquidity_z = of_int liquidity in
        (* compute extra for being able to buy liquidity tokens *)
        let xtz_extra = find_xtz_extra xtz_pool lqt_total liquidity_z in
        let tzbtc_extra = cdiv (xtz_extra * tzbtc_pool) xtz_pool in
        (* compute new balances *)
        let xtz = to_int64 (xtz_z + xtz_extra) in
        let tzbtc = to_int (tzbtc_z + tzbtc_extra) in
        let liquidity = to_int liquidity_z in
        (* new pools *)
        let xtz_pool' = xtz_pool + xtz_extra in
        let tzbtc_pool' = tzbtc_pool + tzbtc_extra in
        let lqt_total' = lqt_total + liquidity_z in
        (* recursion time *)
        {xtz; tzbtc; liquidity}
        :: predict_initial_balances xtz_pool' tzbtc_pool' lqt_total' rst
    | [] -> []
  in
  predict_initial_balances
    (of_int64 @@ initial_xtz_pool balances subsidy)
    (of_int cpmm_initial_balance.tzbtc)
    (of_int cpmm_initial_liquidity_supply)
    balances

module MachineBuilder = struct
  module Make (S : MACHINE_WITH_INIT) = struct
    open S
    include Machine.Make (S)

    let build :
        ?invariant:(S.contract env -> S.t -> bool m) ->
        ?subsidy:xtz ->
        specs ->
        (S.t * S.contract env) m =
     fun ?(invariant = fun _ _ -> pure true)
         ?(subsidy = default_subsidy)
         ({cpmm_min_xtz_balance; accounts_balances; cpmm_min_tzbtc_balance} as
         specs) ->
      let accounts_balances_with_extra =
        predict_initial_balances accounts_balances subsidy
      in
      let xtz_balances_with_extra = List.map xtz accounts_balances_with_extra in
      (* 1. Create an initial context *)
      let* state, env = init ~invariant ~subsidy xtz_balances_with_extra in
      let* cond = invariant env state in
      assert cond ;
      (* 2. Provide the initial tzBTC liquidities to implicit accounts *)
      let accounts =
        List_helpers.zip
          env.implicit_accounts
          (List_helpers.zip accounts_balances accounts_balances_with_extra)
      in
      let* state =
        fold_m
          (fun state (address, (_, balances)) ->
            mint_tzbtc ~invariant address balances.tzbtc env state)
          state
          accounts
      in
      (* 3. Make implicit accounts buy liquidities *)
      let* state =
        fold_m
          (fun state (address, (target_balances, balances_with_extra)) ->
            let xtz = Int64.sub balances_with_extra.xtz target_balances.xtz in
            let tzbtc = balances_with_extra.tzbtc - target_balances.tzbtc in
            add_liquidity ~invariant address address xtz tzbtc env state)
          state
          accounts
      in
      (* 4. Provide any missing tzbtc tokens to [cpmm_contract], if necessary *)
      let* current_cpmm_tzbtc_balance =
        get_tzbtc_balance env.cpmm_contract env state
      in
      let tzbtc_missing = cpmm_min_tzbtc_balance - current_cpmm_tzbtc_balance in
      let* state =
        if 0 < tzbtc_missing then
          (* 4.1. Provide the tokens to the [bootstrap1] account, as a
             temporary holder for CPMM missing tzBTC balance *)
          let* state =
            mint_tzbtc ~invariant env.holder tzbtc_missing env state
          in
          (* 4.1. Make [bootstrap1] buy some xtz against the appropriate
             amount of tzbtc *)
          sell_tzbtc ~invariant env.holder env.holder tzbtc_missing env state
        else pure state
      in
      (* 5. Provide any missing xtz tokens to [cpmm_contract], if necessary *)
      let* current_cpmm_xtz_balance = get_xtz_balance env.cpmm_contract state in
      let xtz_missing =
        Int64.sub cpmm_min_xtz_balance current_cpmm_xtz_balance
      in
      let* state =
        if 0L < xtz_missing then
          let* op =
            transaction ~src:env.holder env.cpmm_contract xtz_missing state
          in
          bake ~invariant ~baker:env.holder [op] env state
        else pure state
      in
      let* () = check_state_satisfies_specs env state specs in
      pure (state, env)
  end
end

(* --------------------------------------------------------------------------- *)

module ConcreteBaseMachine :
  MACHINE_WITH_INIT
    with type 'a m = 'a tzresult Lwt.t
     and type contract = Contract.t
     and type t = Block.t = struct
  type 'a m = 'a tzresult Lwt.t

  type contract = Contract.t

  type operation = packed_operation

  type t = Block.t

  let pp_contract = Contract.pp

  let ( let* ) = Lwt_result_syntax.( let* )

  let fold_m = Environment.List.fold_left_es

  let pure = return

  let get_xtz_balance contract blk =
    let* x = Context.Contract.balance (B blk) contract in
    pure @@ Tez.to_mumav x

  let get_tzbtc_balance contract env blk =
    let destination = Destination.Contract contract in
    let* mamount =
      Lqt_fa12_repr.Storage.getBalance_opt
        (B blk)
        ~contract:env.tzbtc_contract
        {destination; entrypoint = Entrypoint.default}
    in
    pure (Option.value (Option.map Z.to_int mamount) ~default:0)

  let get_liquidity_balance contract env blk =
    let destination = Destination.Contract contract in
    let* mamount =
      Lqt_fa12_repr.Storage.getBalance_opt
        (B blk)
        ~contract:env.liquidity_contract
        {destination; entrypoint = Entrypoint.default}
    in
    pure (Option.value (Option.map Z.to_int mamount) ~default:0)

  let get_cpmm_total_liquidity env blk =
    let* cpmm_storage =
      Cpmm_repr.Storage.get (B blk) ~contract:env.cpmm_contract
    in
    pure @@ Z.to_int cpmm_storage.lqtTotal

  let get_balances contract env blk =
    let* xtz = get_xtz_balance contract blk in
    let* tzbtc = get_tzbtc_balance contract env blk in
    let* liquidity = get_liquidity_balance contract env blk in
    pure {xtz; tzbtc; liquidity}

  let bake ~invariant ~baker ops env blk =
    let* incr =
      Incremental.begin_construction
        ~policy:(Block.By_account (Context.Contract.pkh baker))
        blk
    in
    let* incr = fold_m Incremental.add_operation incr ops in
    let* blk = Incremental.finalize_block incr in
    let* cond = invariant env blk in
    assert cond ;
    return blk

  let reveal (account : Account.t) blk = Op.revelation (B blk) account.pk

  let transaction ~src dst amount blk =
    Op.transaction (B blk) src dst (Tez.of_mumav_exn amount)

  let token_to_xtz ~src dst tzbtc_deposit env blk =
    Cpmm_repr.transaction
      (B blk)
      ~src
      ~contract:env.cpmm_contract
      (Cpmm_repr.Parameter.TokenToXtz
         {
           to_ = dst;
           minXtzBought = Tez.zero;
           tokensSold = Z.of_int tzbtc_deposit;
           deadline = far_future;
         })

  let xtz_to_token ~src dst amount env blk =
    Cpmm_repr.transaction
      (B blk)
      ~src
      ~contract:env.cpmm_contract
      (Cpmm_repr.Parameter.XtzToToken
         {to_ = dst; minTokensBought = Z.zero; deadline = far_future})
      ~amount:(Tez.of_mumav_exn amount)

  let approve_tzbtc src tzbtc env blk =
    let maxTokensDeposited = Z.of_int tzbtc in
    Lqt_fa12_repr.transaction
      (B blk)
      ~src
      ~contract:env.tzbtc_contract
      (Lqt_fa12_repr.Parameter.Approve
         {spender = env.cpmm_contract; value = maxTokensDeposited})

  let mint_or_burn_tzbtc target amount env blk =
    let quantity = Z.of_int amount in
    let ctxt = Context.B blk in
    Lqt_fa12_repr.transaction
      ctxt
      ~src:env.tzbtc_admin
      ~contract:env.tzbtc_contract
      (Lqt_fa12_repr.Parameter.mintOrBurn {target; quantity})

  let add_liquidity ~src dst xtz_deposit tzbtc_deposit env blk =
    let amount = Tez.of_mumav_exn xtz_deposit in
    let maxTokensDeposited = Z.of_int tzbtc_deposit in
    Cpmm_repr.transaction
      (B blk)
      ~src
      ~contract:env.cpmm_contract
      ~amount
      (Cpmm_repr.Parameter.AddLiquidity
         {
           owner = dst;
           maxTokensDeposited;
           minLqtMinted = Z.zero;
           deadline = far_future;
         })

  let remove_liquidity ~src dst lqt_burned env blk =
    let lqtBurned = Z.of_int lqt_burned in
    Cpmm_repr.transaction
      (B blk)
      ~src
      ~contract:env.cpmm_contract
      (Cpmm_repr.Parameter.RemoveLiquidity
         {
           to_ = dst;
           lqtBurned;
           minXtzWithdrawn = Tez.zero;
           minTokensWithdrawn = Z.zero;
           deadline = far_future;
         })

  let reveal_tzbtc_admin ~invariant env state =
    Account.add_account tzbtc_admin_account ;
    let* op1 = transaction ~src:env.holder env.tzbtc_admin 1L state in
    let* state = bake ~invariant ~baker:env.holder [op1] env state in
    let* op2 = reveal tzbtc_admin_account state in
    bake ~invariant ~baker:env.holder [op2] env state

<<<<<<< HEAD
  let init ~invariant ?subsidy accounts_balances =
    let liquidity_baking_subsidy =
      Option.value ~default:default_subsidy subsidy |> Tez.of_mumav_exn
    in
    let block_delay =
      Period.to_seconds
        Mavryk_protocol_alpha_parameters.Default_parameters.constants_test
          .minimal_block_delay
      |> Int64.to_int
    in
=======
  let init ~invariant ?subsidy:_ accounts_balances =
>>>>>>> 1a991a03
    let n, bootstrap_balances = initial_xtz_repartition accounts_balances in
    let* result =
      Context.init_n
        n
        ~consensus_threshold:0
        ~bootstrap_balances
        ~cost_per_byte:Tez.zero
        ~origination_size:0
        ~blocks_per_cycle:10_000l
        ~cycles_per_voting_period:1l
        ()
    in
    match result with
    | blk, holder :: accounts ->
        let ctxt = Context.B blk in
        let* cpmm_contract = Context.get_liquidity_baking_cpmm_address ctxt in
        let* storage = Context.Contract.storage ctxt cpmm_contract in
        let storage = Cpmm_repr.Storage.of_expr_exn (Micheline.root storage) in
        let tzbtc_contract = storage.tokenAddress in
        let liquidity_contract = storage.lqtAddress in
        let* storage = Context.Contract.storage ctxt tzbtc_contract in
        let storage =
          Lqt_fa12_repr.Storage.of_expr_exn (Micheline.root storage)
        in
        let tzbtc_admin = storage.admin in
        let* storage = Context.Contract.storage ctxt liquidity_contract in
        let storage =
          Lqt_fa12_repr.Storage.of_expr_exn (Micheline.root storage)
        in
        let liquidity_admin = storage.admin in
        let* subsidy = Context.get_liquidity_baking_subsidy (B blk) in
        let env =
          {
            cpmm_contract = Contract.Originated cpmm_contract;
            tzbtc_contract = Contract.Originated tzbtc_contract;
            tzbtc_admin;
            liquidity_contract = Contract.Originated liquidity_contract;
            liquidity_admin;
            implicit_accounts = accounts;
            holder;
            subsidy = Tez.to_mumav subsidy;
          }
        in
        let* blk =
          reveal_tzbtc_admin ~invariant:(fun _ _ -> pure true) env blk
        in
        let* op =
          mint_or_burn_tzbtc
            env.cpmm_contract
            cpmm_initial_balance.tzbtc
            env
            blk
        in
        let* blk =
          bake ~invariant:(fun _ _ -> pure true) ~baker:env.holder [op] env blk
        in
        (* Since Tenderbake, we need to compensate for potential deposits
           related to the consensus. *)
        let* blk =
          List.fold_left_i_es
            (fun idx blk contract ->
              match List.nth accounts_balances idx with
              | Some target ->
                  let* balance = get_xtz_balance contract blk in
                  let delta = Int64.(sub target balance) in
                  if Compare.Int64.(0L = delta) then
                    (* We need to be able to determine the number of
                       blocks baked in the init function (to predict the
                       CPMM balance). So even when there is no delta to
                       compensate with, we bake an empty block. *)
                    bake
                      ~invariant:(fun _ _ -> pure true)
                      ~baker:env.holder
                      []
                      env
                      blk
                  else if Compare.Int64.(0L < delta) then
                    let* op = transaction ~src:env.holder contract delta blk in
                    bake
                      ~invariant:(fun _ _ -> pure true)
                      ~baker:env.holder
                      [op]
                      env
                      blk
                  else assert false
              | None -> assert false)
            blk
            accounts
        in
        (* We did not check the invariant before, because the CPMM
           contract was in an inconsistent state. More precisely, it
           was supposed to hold tzbtc tokens, while in practice it was
           not. This was solved by the last call to [bake]. *)
        let* cond = invariant env blk in
        assert cond ;
        pure (blk, env)
    | _ -> assert false
end

module ConcreteMachine = struct
  include ConcreteBaseMachine
  include Machine.Make (ConcreteBaseMachine)
  include MachineBuilder.Make (ConcreteBaseMachine)
end

(* --------------------------------------------------------------------------- *)

(** {1 Abstract Machines} *)

type 'a state = {
  cpmm_total_liquidity : liquidity;
  accounts_balances : ('a * balances) list;
}

let refine_state env state =
  {
    cpmm_total_liquidity = state.cpmm_total_liquidity;
    accounts_balances =
      List.map
        (fun (c, b) -> (refine_contract env c, b))
        state.accounts_balances;
  }

let update_balances account f state =
  match List.assoc ~equal:( = ) account state.accounts_balances with
  | Some b ->
      {
        state with
        accounts_balances =
          (account, f b)
          :: List.remove_assoc ~equal:( = ) account state.accounts_balances;
      }
  | _ -> assert false

let update_xtz_balance account f =
  update_balances account (fun b -> {b with xtz = f b.xtz})

let update_tzbtc_balance account f =
  update_balances account (fun b -> {b with tzbtc = f b.tzbtc})

let update_liquidity_balance account f =
  update_balances account (fun b -> {b with liquidity = f b.liquidity})

let transfer_xtz_balance src dest d st =
  update_xtz_balance src (fun b -> Int64.sub b d) st
  |> update_xtz_balance dest (fun b -> Int64.add b d)

let transfer_tzbtc_balance src dest d st =
  update_tzbtc_balance src (fun b -> b - d) st
  |> update_tzbtc_balance dest (fun b -> d + b)

module AbstractMachine = struct
  module type C = sig
    type t

    val pp : Format.formatter -> t -> unit
  end

  module Make (C : C) :
    MACHINE with type 'a m = 'a and type contract = C.t and type t = C.t state =
  struct
    type 'a m = 'a

    type contract = C.t

    type t = C.t state

    type operation = t -> t

    let pp_contract = C.pp

    let ( let* ) x f = f x

    let pure = Fun.id

    let fold_m = List.fold_left

    let get_balances account state =
      match List.assoc ~equal:( = ) account state.accounts_balances with
      | Some x -> x
      | _ -> assert false

    let get_xtz_balance account state = (get_balances account state).xtz

    let get_tzbtc_balance account _env state =
      (get_balances account state).tzbtc

    let get_liquidity_balance account _env state =
      (get_balances account state).liquidity

    let get_balances account _env state = get_balances account state

    let get_cpmm_total_liquidity _env state = state.cpmm_total_liquidity

    let reveal _pk _state state = state

    let transaction ~src dst amount _ state =
      transfer_xtz_balance src dst amount state

    let xtz_bought tzbtc env state =
      let xtzPool =
        Tez.of_mumav_exn @@ get_xtz_balance env.cpmm_contract state
      in
      let tokenPool =
        Z.of_int @@ get_tzbtc_balance env.cpmm_contract env state
      in
      let tokensSold = Z.of_int tzbtc in
      let xtz_bought, xtz_net_bought =
        Cpmm_logic.Simulate_raw.tokenToXtz ~xtzPool ~tokenPool ~tokensSold
      in
      (Z.to_int64 xtz_net_bought, Tez.to_mumav xtz_bought)

    let token_to_xtz ~src dst amount env _ state =
      let xtz_bought, xtz_net_bought = xtz_bought amount env state in
      state
      |> transfer_tzbtc_balance src env.cpmm_contract amount
      |> update_xtz_balance env.cpmm_contract (fun b -> Int64.sub b xtz_bought)
      |> update_xtz_balance dst (Int64.add xtz_net_bought)

    let tzbtc_bought env state amount =
      let xtzPool =
        Tez.of_mumav_exn @@ get_xtz_balance env.cpmm_contract state
      in
      let tokenPool =
        Z.of_int @@ get_tzbtc_balance env.cpmm_contract env state
      in
      let amount = Tez.of_mumav_exn amount in
      let tzbtc_bought, xtz_earnt =
        Cpmm_logic.Simulate_raw.xtzToToken ~xtzPool ~tokenPool ~amount
      in
      (Z.to_int tzbtc_bought, Z.to_int64 xtz_earnt)

    let xtz_to_token ~src dst amount env _ state =
      let tzbtc_bought, xtz_earnt = tzbtc_bought env state amount in
      update_xtz_balance src (fun b -> Int64.sub b amount) state
      |> update_xtz_balance env.cpmm_contract (Int64.add xtz_earnt)
      |> transfer_tzbtc_balance env.cpmm_contract dst tzbtc_bought

    let mint_or_burn_tzbtc target amount _ _ =
      update_tzbtc_balance target (( + ) amount)

    let approve_tzbtc _contract _amount _env _state = Fun.id

    let add_liquidity ~src dst xtz_deposit _tzbtc_deposit env _ state =
      let xtzPool =
        Tez.of_mumav_exn (get_xtz_balance env.cpmm_contract state)
      in
      let tokenPool =
        Z.of_int (get_tzbtc_balance env.cpmm_contract env state)
      in
      let lqtTotal = Z.of_int state.cpmm_total_liquidity in
      let amount = Tez.of_mumav_exn xtz_deposit in
      let lqt_minted, tokens_deposited =
        Cpmm_logic.Simulate_raw.addLiquidity
          ~tokenPool
          ~xtzPool
          ~lqtTotal
          ~amount
      in
      let lqt_minted = Z.to_int lqt_minted in
      let tokens_deposited = Z.to_int tokens_deposited in
      let state =
        transfer_xtz_balance src env.cpmm_contract xtz_deposit state
        |> transfer_tzbtc_balance src env.cpmm_contract tokens_deposited
        |> update_liquidity_balance dst (( + ) lqt_minted)
      in
      {
        state with
        cpmm_total_liquidity = state.cpmm_total_liquidity + lqt_minted;
      }

    let remove_liquidity ~src dst lqt_burned env _ state =
      let xtzPool =
        Tez.of_mumav_exn (get_xtz_balance env.cpmm_contract state)
      in
      let tokenPool =
        Z.of_int (get_tzbtc_balance env.cpmm_contract env state)
      in
      let lqtTotal = Z.of_int state.cpmm_total_liquidity in
      let lqtBurned = Z.of_int lqt_burned in
      let xtz_withdrawn, tokens_withdrawn =
        Cpmm_logic.Simulate_raw.removeLiquidity
          ~tokenPool
          ~xtzPool
          ~lqtTotal
          ~lqtBurned
      in
      let xtz_withdrawn = Tez.to_mumav xtz_withdrawn in
      let tokens_withdrawn = Z.to_int tokens_withdrawn in
      let state =
        update_xtz_balance dst (fun b -> Int64.add b xtz_withdrawn) state
        |> update_tzbtc_balance dst (( + ) tokens_withdrawn)
        |> update_liquidity_balance src (fun b -> b - lqt_burned)
        |> update_xtz_balance env.cpmm_contract (fun b ->
               Int64.sub b xtz_withdrawn)
        |> update_tzbtc_balance env.cpmm_contract (fun b ->
               b - tokens_withdrawn)
      in
      {
        state with
        cpmm_total_liquidity = state.cpmm_total_liquidity - lqt_burned;
      }

    (* Ideally, we should also deal with the release of security
       deposit, but since our tests are not long enough for this to
       happen, we omit this aspect of the simulation. *)
    let bake ~invariant ~baker operations env state =
      let state =
        update_xtz_balance env.cpmm_contract (Int64.add env.subsidy) state
        |> (fun state -> List.fold_left ( |> ) state operations)
        |> update_xtz_balance baker (fun b -> Int64.sub b security_deposit)
      in
      assert (invariant env state) ;
      state
  end
end

(* --------------------------------------------------------------------------- *)

(** {1 Symbolic Machine} *)

module SymbolicBaseMachine :
  MACHINE_WITH_INIT
    with type 'a m = 'a
     and type contract = contract_id
     and type t = contract_id state = struct
  include AbstractMachine.Make (struct
    type t = contract_id

    let pp = pp_contract_id
  end)

  let init ~invariant:_ ?(subsidy = default_subsidy) accounts_balances =
    let _, bootstrap_balances = initial_xtz_repartition accounts_balances in
    let len = Int64.of_int (List.length accounts_balances) in
    match bootstrap_balances with
    | holder_xtz :: accounts ->
        let xtz_cpmm =
          Int64.(
            add cpmm_initial_balance.xtz (mul (blocks_during_init len) subsidy))
        in
        ( {
            cpmm_total_liquidity = cpmm_initial_liquidity_supply;
            accounts_balances =
              (Cpmm, {cpmm_initial_balance with xtz = xtz_cpmm})
              :: (Holder, {xtz = holder_xtz; tzbtc = 0; liquidity = 0})
              :: (TzBTCAdmin, {xtz = 0L; tzbtc = 0; liquidity = 0})
              :: List.mapi
                   (fun i xtz ->
                     (ImplicitAccount i, {xtz; tzbtc = 0; liquidity = 0}))
                   accounts;
          },
          {
            cpmm_contract = Cpmm;
            tzbtc_contract = TzBTC;
            tzbtc_admin = TzBTCAdmin;
            liquidity_contract = Liquidity;
            liquidity_admin = LiquidityAdmin;
            implicit_accounts =
              List.mapi (fun i _ -> ImplicitAccount i) accounts;
            holder = Holder;
            subsidy;
          } )
    | [] -> assert false
end

module SymbolicMachine = struct
  include SymbolicBaseMachine
  include Machine.Make (SymbolicBaseMachine)
  include MachineBuilder.Make (SymbolicBaseMachine)
end

(* --------------------------------------------------------------------------- *)

(** {1 Validation Machine} *)

module ValidationBaseMachine :
  MACHINE_WITH_INIT
    with type 'a m = 'a ConcreteBaseMachine.m
     and type t = ConcreteBaseMachine.t * Contract.t state
     and type contract = Contract.t = struct
  module GhostMachine = AbstractMachine.Make (struct
    type t = Contract.t

    let pp = Contract.pp
  end)

  type 'a m = 'a ConcreteBaseMachine.m

  type t = ConcreteBaseMachine.t * GhostMachine.t

  type contract = Contract.t

  type operation = ConcreteBaseMachine.operation * GhostMachine.operation

  let pp_contract = Contract.pp

  let ( let* ) = ConcreteBaseMachine.( let* )

  let fold_m = ConcreteBaseMachine.fold_m

  let pure = ConcreteBaseMachine.pure

  let get_balances contract env (_, state) =
    pure (GhostMachine.get_balances contract env state)

  let get_xtz_balance contract (_, state) =
    pure (GhostMachine.get_xtz_balance contract state)

  let get_tzbtc_balance contract env (_, state) =
    pure (GhostMachine.get_tzbtc_balance contract env state)

  let get_liquidity_balance contract env (_, state) =
    pure (GhostMachine.get_liquidity_balance contract env state)

  let get_cpmm_total_liquidity env (_, state) =
    pure (GhostMachine.get_cpmm_total_liquidity env state)

  let bake ~invariant ~baker ops env (blk, state) =
    let cops = List.map fst ops in
    let rops = List.map snd ops in
    let* blk =
      ConcreteBaseMachine.(
        bake ~invariant:(fun _ _ -> pure true) ~baker cops env blk)
    in
    let state =
      GhostMachine.bake ~invariant:(fun _ _ -> true) ~baker rops env state
    in
    let* cond = invariant env (blk, state) in
    assert cond ;
    pure (blk, state)

  let transaction ~src dst xtz (blk, state) =
    let* cop = ConcreteBaseMachine.transaction ~src dst xtz blk in
    pure (cop, GhostMachine.transaction ~src dst xtz state)

  let token_to_xtz ~src dst tzbtc env (blk, state) =
    let* cop = ConcreteBaseMachine.token_to_xtz ~src dst tzbtc env blk in
    pure (cop, GhostMachine.token_to_xtz ~src dst tzbtc env state)

  let xtz_to_token ~src dst xtz env (blk, state) =
    let* cop = ConcreteBaseMachine.xtz_to_token ~src dst xtz env blk in
    pure (cop, GhostMachine.xtz_to_token ~src dst xtz env state)

  let mint_or_burn_tzbtc dst tzbtc env (blk, state) =
    let* cop = ConcreteBaseMachine.mint_or_burn_tzbtc dst tzbtc env blk in
    pure (cop, GhostMachine.mint_or_burn_tzbtc dst tzbtc env state)

  let approve_tzbtc dst tzbtc env (blk, state) =
    let* cop = ConcreteBaseMachine.approve_tzbtc dst tzbtc env blk in
    pure (cop, GhostMachine.approve_tzbtc dst tzbtc env state)

  let add_liquidity ~src dst xtz_deposit tzbtc_deposit env (blk, state) =
    let* cop =
      ConcreteBaseMachine.add_liquidity
        ~src
        dst
        xtz_deposit
        tzbtc_deposit
        env
        blk
    in
    pure
      ( cop,
        GhostMachine.add_liquidity ~src dst xtz_deposit tzbtc_deposit env state
      )

  let remove_liquidity ~src dst lqt_burned env (blk, state) =
    let* cop =
      ConcreteBaseMachine.remove_liquidity ~src dst lqt_burned env blk
    in
    pure (cop, GhostMachine.remove_liquidity ~src dst lqt_burned env state)

  let reveal account (blk, state) =
    let* cop = ConcreteBaseMachine.reveal account blk in
    pure (cop, GhostMachine.reveal account state)

  let init ~invariant ?subsidy balances =
    let* blk, env =
      ConcreteBaseMachine.init
        ~invariant:(fun _ _ -> return_true)
        ?subsidy
        balances
    in
    let state, _ =
      SymbolicBaseMachine.init ~invariant:(fun _ _ -> true) ?subsidy balances
    in
    let state = refine_state env state in
    let* cond = invariant env (blk, state) in
    assert cond ;
    pure ((blk, state), env)
end

module ValidationMachine = struct
  include ValidationBaseMachine
  include Machine.Make (ValidationBaseMachine)
  include MachineBuilder.Make (ValidationBaseMachine)

  module Symbolic = struct
    let get_xtz_balance = get_xtz_balance

    let get_tzbtc_balance = get_tzbtc_balance

    let get_liquidity_balance = get_liquidity_balance

    let get_cpmm_total_liquidity = get_cpmm_total_liquidity
  end

  module Concrete = struct
    let get_xtz_balance contract (blk, _) =
      ConcreteMachine.get_xtz_balance contract blk

    let get_tzbtc_balance contract env (blk, _) =
      ConcreteMachine.get_tzbtc_balance contract env blk

    let get_liquidity_balance contract env (blk, _) =
      ConcreteMachine.get_liquidity_balance contract env blk

    let get_cpmm_total_liquidity env (blk, _) =
      ConcreteMachine.get_cpmm_total_liquidity env blk
  end
end<|MERGE_RESOLUTION|>--- conflicted
+++ resolved
@@ -205,7 +205,7 @@
       Format.(
         fprintf
           fmt
-          "@[<h>BuyTzBTC(%a, %aꜩ, %a)@]"
+          "@[<h>BuyTzBTC(%a, %aṁ, %a)@]"
           pp_contract
           p.source
           Tez.pp
@@ -216,7 +216,7 @@
       Format.(
         fprintf
           fmt
-          "@[<h>AddLiquidity(%a, %aꜩ, %a)@]"
+          "@[<h>AddLiquidity(%a, %aṁ, %a)@]"
           pp_contract
           p.source
           Tez.pp
@@ -378,19 +378,10 @@
 (** {2 Mavryk Constants} *)
 
 let default_subsidy =
-<<<<<<< HEAD
-  let open Mavryk_protocol_alpha_parameters in
-  let c = Default_parameters.constants_test in
-  Tez.to_mumav
-  @@ Delegate.Rewards.For_RPC.reward_from_constants
-       c
-       ~reward_kind:Liquidity_baking_subsidy
-=======
   let c = Default_parameters.constants_test in
   match Delegate.Rewards.For_RPC.liquidity_baking_subsidy_from_constants c with
-  | Ok x -> Tez.to_mutez x
+  | Ok x -> Tez.to_mumav x
   | Error _ -> assert false
->>>>>>> 1a991a03
 
 let security_deposit = 640_000_000L
 
@@ -882,20 +873,7 @@
     let* op2 = reveal tzbtc_admin_account state in
     bake ~invariant ~baker:env.holder [op2] env state
 
-<<<<<<< HEAD
-  let init ~invariant ?subsidy accounts_balances =
-    let liquidity_baking_subsidy =
-      Option.value ~default:default_subsidy subsidy |> Tez.of_mumav_exn
-    in
-    let block_delay =
-      Period.to_seconds
-        Mavryk_protocol_alpha_parameters.Default_parameters.constants_test
-          .minimal_block_delay
-      |> Int64.to_int
-    in
-=======
   let init ~invariant ?subsidy:_ accounts_balances =
->>>>>>> 1a991a03
     let n, bootstrap_balances = initial_xtz_repartition accounts_balances in
     let* result =
       Context.init_n
