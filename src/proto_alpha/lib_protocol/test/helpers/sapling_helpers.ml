--- conflicted
+++ resolved
@@ -417,11 +417,7 @@
   let transac_and_sync ~memo_size block parameters amount src dst baker =
     let open Lwt_result_syntax in
     let amount_tez =
-<<<<<<< HEAD
-      Test_tez.(Alpha_context.Tez.one_mumav *! Int64.of_int amount)
-=======
-      Tez_helpers.(Alpha_context.Tez.one_mutez *! Int64.of_int amount)
->>>>>>> 1a991a03
+      Tez_helpers.(Alpha_context.Tez.one_mumav *! Int64.of_int amount)
     in
     let fee = Tez_helpers.of_int 10 in
     let* operation =
