--- conflicted
+++ resolved
@@ -27,6 +27,7 @@
 
 type dal = {
   feature_enable : bool;
+  incentives_enable : bool;
   number_of_slots : int;
   attestation_lag : int;
   attestation_threshold : int;
@@ -107,8 +108,20 @@
 }
 
 type adaptive_rewards_params = {
-  issuance_ratio_min : (* Maximum yearly issuance rate *) Q.t;
-  issuance_ratio_max : (* Minimum yearly issuance rate *) Q.t;
+  issuance_ratio_final_min : (* Minimum yearly issuance rate *) Q.t;
+  issuance_ratio_final_max : (* Maximum yearly issuance rate *) Q.t;
+  issuance_ratio_initial_min :
+    (* Minimum yearly issuance rate at adaptive issuance activation *) Q.t;
+  issuance_ratio_initial_max :
+    (* Maximum yearly issuance rate at adaptive issuance activation *) Q.t;
+  initial_period :
+    (* Period in cycles during which the minimum and maximum yearly
+       issuance rate values stay at their initial values *)
+    int;
+  transition_period :
+    (* Period in cycles during which the minimum and maximum yearly
+       issuance rate values decrease/increase until they reach their global values *)
+    int;
   max_bonus : (* Maximum issuance bonus value *) Issuance_bonus_repr.max_bonus;
   growth_rate : (* Bonus value's growth rate *) Q.t;
   center_dz : (* Center for bonus *) Q.t;
@@ -134,6 +147,12 @@
     (* If set to true, a stake/unstake/finalize operation will be triggered for
        all delegate at end of cycle. *)
     bool;
+  force_activation :
+    (* For testing purposes. If set to true, the adaptive issuance feature is
+       enabled without waiting to reach the launch_ema_threshold.*)
+    bool;
+  ns_enable : (* If set to true, enables the NS feature *)
+              bool;
 }
 
 type issuance_weights = {
@@ -152,9 +171,6 @@
 }
 
 type t = {
-<<<<<<< HEAD
-  preserved_cycles : int;
-=======
   (* Number of cycles after which computed consensus rights are used to actually
      participate in the consensus *)
   consensus_rights_delay : int;
@@ -164,7 +180,6 @@
   (* Number of cycles after which submitted delegate parameters are being
      used. *)
   delegate_parameters_activation_delay : int;
->>>>>>> 1a991a03
   blocks_per_cycle : int32;
   blocks_per_commitment : int32;
   nonce_revelation_threshold : int32;
@@ -214,4 +229,10 @@
   direct_ticket_spending_enable : bool;
 }
 
-val encoding : t Data_encoding.encoding+val encoding : t Data_encoding.encoding
+
+val update_sc_rollup_parameter : block_time:int -> sc_rollup -> sc_rollup
+
+module Internal_for_tests : sig
+  val sc_rollup_encoding : sc_rollup Data_encoding.t
+end