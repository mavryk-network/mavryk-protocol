(*****************************************************************************)
(*                                                                           *)
(* Open Source License                                                       *)
(* Copyright (c) 2020 Nomadic Labs <contact@nomadic-labs.com>                *)
(*                                                                           *)
(* Permission is hereby granted, free of charge, to any person obtaining a   *)
(* copy of this software and associated documentation files (the "Software"),*)
(* to deal in the Software without restriction, including without limitation *)
(* the rights to use, copy, modify, merge, publish, distribute, sublicense,  *)
(* and/or sell copies of the Software, and to permit persons to whom the     *)
(* Software is furnished to do so, subject to the following conditions:      *)
(*                                                                           *)
(* The above copyright notice and this permission notice shall be included   *)
(* in all copies or substantial portions of the Software.                    *)
(*                                                                           *)
(* THE SOFTWARE IS PROVIDED "AS IS", WITHOUT WARRANTY OF ANY KIND, EXPRESS OR*)
(* IMPLIED, INCLUDING BUT NOT LIMITED TO THE WARRANTIES OF MERCHANTABILITY,  *)
(* FITNESS FOR A PARTICULAR PURPOSE AND NONINFRINGEMENT. IN NO EVENT SHALL   *)
(* THE AUTHORS OR COPYRIGHT HOLDERS BE LIABLE FOR ANY CLAIM, DAMAGES OR OTHER*)
(* LIABILITY, WHETHER IN AN ACTION OF CONTRACT, TORT OR OTHERWISE, ARISING   *)
(* FROM, OUT OF OR IN CONNECTION WITH THE SOFTWARE OR THE USE OR OTHER       *)
(* DEALINGS IN THE SOFTWARE.                                                 *)
(*                                                                           *)
(*****************************************************************************)

open Protocol
open Alpha_context
open Client_proto_args

let group =
  {
    Mavryk_clic.name = "tokens";
    title = "Commands for managing FA1.2-compatible smart contracts";
  }

let alias_param = Client_proto_contracts.Contract_alias.destination_param

let implicit_alias_param = Client_keys.Public_key_hash.source_param

let token_contract_param () =
  Client_proto_contracts.Originated_contract_alias.destination_param
    ~name:"contract"
    ~desc:"name or address of the FA1.2-compatible contract"

let from_implicit_param () =
  implicit_alias_param ~name:"from" ~desc:"name or address of the sender"

let from_param () =
  alias_param ~name:"from" ~desc:"name or address of the sender"

let to_param () = alias_param ~name:"to" ~desc:"name or address of the receiver"

let amount_param () =
  Mavryk_clic.param
    ~name:"amount"
    ~desc:"number of tokens"
    (Mavryk_clic.parameter (fun (cctxt : #Client_context.full) s ->
         try
           let v = Z.of_string s in
           assert (Compare.Z.(v >= Z.zero)) ;
           Lwt_result_syntax.return v
         with _ ->
           cctxt#error "invalid amount (must be a non-negative number)"))

let tez_amount_arg =
  tez_arg ~default:"0" ~parameter:"mav-amount" ~doc:"amount in \xEA\x9C\xA9"

let implicit_as_arg =
  Client_keys.Public_key_hash.source_arg
    ~long:"as"
    ~doc:"name or address of the caller of the contract"
    ()

let payer_arg =
  Client_keys.Public_key_hash.source_arg
    ~long:"payer"
    ~doc:"name of the payer (i.e. SOURCE) contract for the transaction"
    ()

let callback_entrypoint_arg =
  Mavryk_clic.arg
    ~doc:"Entrypoint the view should use to callback to"
    ~long:"callback-entrypoint"
    ~placeholder:"name"
    string_parameter

let contract_call_options =
<<<<<<< HEAD
  Mavryk_clic.args9
=======
  Tezos_clic.args10
>>>>>>> 1a991a03
    tez_amount_arg
    fee_arg
    Client_proto_context_commands.dry_run_switch
    Client_proto_context_commands.verbose_signing_switch
    gas_limit_arg
    safety_guard_arg
    storage_limit_arg
    counter_arg
    no_print_source_flag
    fee_parameter_args

let contract_view_options =
<<<<<<< HEAD
  Mavryk_clic.args10
=======
  Tezos_clic.args11
>>>>>>> 1a991a03
    callback_entrypoint_arg
    tez_amount_arg
    fee_arg
    Client_proto_context_commands.dry_run_switch
    Client_proto_context_commands.verbose_signing_switch
    gas_limit_arg
    safety_guard_arg
    storage_limit_arg
    counter_arg
    no_print_source_flag
    fee_parameter_args

let view_options =
  Mavryk_clic.args3
    run_gas_limit_arg
    payer_arg
    (unparsing_mode_arg ~default:"Readable")

let dummy_callback = Contract.Implicit Signature.Public_key_hash.zero

let get_contract_caller_keys (cctxt : #Client_context.full) source =
  let open Lwt_result_syntax in
  let* _, caller_pk, caller_sk = Client_keys.get_key cctxt source in
  return (source, caller_pk, caller_sk)

let commands_ro () : #Protocol_client_context.full Mavryk_clic.command list =
  Mavryk_clic.
    [
      command
        ~group
        ~desc:"Check that a contract is FA1.2-compatible."
        no_options
        (prefixes ["check"; "contract"]
        @@ token_contract_param ()
        @@ prefixes ["implements"; "fa1.2"]
        @@ stop)
        (fun () contract (cctxt : #Protocol_client_context.full) ->
          let open Lwt_result_syntax in
          let* _ =
            Client_proto_fa12.contract_has_fa12_interface
              cctxt
              ~chain:cctxt#chain
              ~block:cctxt#block
              ~contract
              ()
          in
          Format.printf
            "Contract %a has an FA1.2 interface.\n%!"
            Contract_hash.pp
            contract ;
          return_unit);
      command
        ~group
        ~desc:"Ask for an address's balance offchain"
        view_options
        (prefixes ["from"; "fa1.2"; "contract"]
        @@ token_contract_param ()
        @@ prefixes ["get"; "balance"; "for"]
        @@ alias_param
             ~name:"from"
             ~desc:
               "name or address of the account to lookup (also the source \
                contract)"
        @@ stop)
        (fun (gas, payer, unparsing_mode)
             contract
             addr
             (cctxt : #Protocol_client_context.full) ->
          let open Lwt_syntax in
          let action =
            Client_proto_fa12.Get_balance (addr, (dummy_callback, None))
          in
          let* res =
            Client_proto_fa12.run_view_action
              cctxt
              ~chain:cctxt#chain
              ~block:cctxt#block
              ~contract
              ~action
              ~sender:(Some addr)
              ~gas
              ~payer
              ~unparsing_mode
              ()
          in
          Client_proto_programs.print_view_result cctxt res);
      command
        ~group
        ~desc:"Ask for an address's allowance offchain"
        view_options
        (prefixes ["from"; "fa1.2"; "contract"]
        @@ token_contract_param ()
        @@ prefixes ["get"; "allowance"; "on"]
        @@ alias_param
             ~name:"owner"
             ~desc:"name or address of the account giving the allowance"
        @@ prefix "as"
        @@ alias_param
             ~name:"operator"
             ~desc:"name or address of the account receiving the allowance"
        @@ stop)
        (fun (gas, payer, unparsing_mode)
             contract
             sender
             destination
             (cctxt : #Protocol_client_context.full) ->
          let open Lwt_syntax in
          let action =
            Client_proto_fa12.Get_allowance
              (sender, destination, (dummy_callback, None))
          in
          let* res =
            Client_proto_fa12.run_view_action
              cctxt
              ~chain:cctxt#chain
              ~block:cctxt#block
              ~contract
              ~action
              ~sender:(Some sender)
              ~gas
              ~payer
              ~unparsing_mode
              ()
          in
          Client_proto_programs.print_view_result cctxt res);
      command
        ~group
        ~desc:"Ask for the contract's total token supply offchain"
        view_options
        (prefixes ["from"; "fa1.2"; "contract"]
        @@ token_contract_param ()
        @@ prefixes ["get"; "total"; "supply"]
        @@ stop)
        (fun (gas, payer, unparsing_mode)
             contract
             (cctxt : #Protocol_client_context.full) ->
          let open Lwt_syntax in
          let action =
            Client_proto_fa12.Get_total_supply (dummy_callback, None)
          in
          let* res =
            Client_proto_fa12.run_view_action
              cctxt
              ~chain:cctxt#chain
              ~block:cctxt#block
              ~sender:None
              ~contract
              ~action
              ~gas
              ~payer
              ~unparsing_mode
              ()
          in
          Client_proto_programs.print_view_result cctxt res);
      command
        ~group
        ~desc:"Ask for an address's balance using a callback contract"
        contract_view_options
        (prefixes ["from"; "fa1.2"; "contract"]
        @@ token_contract_param ()
        @@ prefixes ["get"; "balance"; "for"]
        @@ implicit_alias_param
             ~name:"from"
             ~desc:
               "name or address of the account to lookup (also the source \
                contract)"
        @@ prefixes ["callback"; "on"]
        @@ alias_param
             ~name:"callback"
             ~desc:"name or address of the callback contract"
        @@ stop)
        (fun ( callback_entrypoint,
               tez_amount,
               fee,
               dry_run,
               verbose_signing,
               gas_limit,
               safety_guard,
               storage_limit,
               counter,
               no_print_source,
               fee_parameter )
             contract
             addr
             callback
             (cctxt : #Protocol_client_context.full) ->
          let open Lwt_result_syntax in
          let* source, src_pk, src_sk = get_contract_caller_keys cctxt addr in
          let action =
            Client_proto_fa12.Get_balance
              (Implicit addr, (callback, callback_entrypoint))
          in
          let*! errors =
            Client_proto_fa12.call_contract
              cctxt
              ~chain:cctxt#chain
              ~block:cctxt#block
              ~contract
              ~action
              ?confirmations:cctxt#confirmations
              ~dry_run
              ~verbose_signing
              ?fee
              ~source
              ~src_pk
              ~src_sk
              ~tez_amount
              ?gas_limit
              ?safety_guard
              ?storage_limit
              ?counter
              ~fee_parameter
              ()
          in
          let*! _ =
            Client_proto_context_commands.report_michelson_errors
              ~no_print_source
              ~msg:"transfer simulation failed"
              cctxt
              errors
          in
          return_unit);
      command
        ~group
        ~desc:"Ask for an address's allowance using a callback contract"
        contract_view_options
        (prefixes ["from"; "fa1.2"; "contract"]
        @@ token_contract_param ()
        @@ prefixes ["get"; "allowance"; "on"]
        @@ implicit_alias_param
             ~name:"from"
             ~desc:"name or address of the account giving the allowance"
        @@ prefix "as"
        @@ alias_param
             ~name:"to"
             ~desc:"name or address of the account receiving the allowance"
        @@ prefixes ["callback"; "on"]
        @@ alias_param
             ~name:"callback"
             ~desc:"name or address of the callback contract"
        @@ stop)
        (fun ( callback_entrypoint,
               tez_amount,
               fee,
               dry_run,
               verbose_signing,
               gas_limit,
               safety_guard,
               storage_limit,
               counter,
               no_print_source,
               fee_parameter )
             contract
             src
             dst
             callback
             (cctxt : #Protocol_client_context.full) ->
          let open Lwt_result_syntax in
          let* source, src_pk, src_sk = get_contract_caller_keys cctxt src in
          let action =
            Client_proto_fa12.Get_allowance
              (Implicit src, dst, (callback, callback_entrypoint))
          in
          let*! errors =
            Client_proto_fa12.call_contract
              cctxt
              ~chain:cctxt#chain
              ~block:cctxt#block
              ~contract
              ~action
              ?confirmations:cctxt#confirmations
              ~dry_run
              ~verbose_signing
              ?fee
              ~source
              ~src_pk
              ~src_sk
              ~tez_amount
              ?gas_limit
              ?safety_guard
              ?storage_limit
              ?counter
              ~fee_parameter
              ()
          in
          let*! _ =
            Client_proto_context_commands.report_michelson_errors
              ~no_print_source
              ~msg:"transfer simulation failed"
              cctxt
              errors
          in
          return_unit);
      command
        ~group
        ~desc:
          "Ask for a contract's total token supply using a callback contract"
        contract_view_options
        (prefixes ["from"; "fa1.2"; "contract"]
        @@ token_contract_param ()
        @@ prefixes ["get"; "total"; "supply"; "as"]
        @@ implicit_alias_param
             ~name:"from"
             ~desc:"name or address of the source account"
        @@ prefixes ["callback"; "on"]
        @@ alias_param
             ~name:"callback"
             ~desc:"name or address of the callback contract"
        @@ stop)
        (fun ( callback_entrypoint,
               tez_amount,
               fee,
               dry_run,
               verbose_signing,
               gas_limit,
               safety_guard,
               storage_limit,
               counter,
               no_print_source,
               fee_parameter )
             contract
             addr
             callback
             (cctxt : #Protocol_client_context.full) ->
          let open Lwt_result_syntax in
          let* source, src_pk, src_sk = get_contract_caller_keys cctxt addr in
          let action =
            Client_proto_fa12.Get_total_supply (callback, callback_entrypoint)
          in
          let*! errors =
            Client_proto_fa12.call_contract
              cctxt
              ~chain:cctxt#chain
              ~block:cctxt#block
              ~contract
              ~action
              ?confirmations:cctxt#confirmations
              ~dry_run
              ~verbose_signing
              ?fee
              ~source
              ~src_pk
              ~src_sk
              ~tez_amount
              ?gas_limit
              ?safety_guard
              ?storage_limit
              ?counter
              ~fee_parameter
              ()
          in
          let*! _ =
            Client_proto_context_commands.report_michelson_errors
              ~no_print_source
              ~msg:"transfer simulation failed"
              cctxt
              errors
          in
          return_unit);
    ]

let commands_rw () : #Protocol_client_context.full Mavryk_clic.command list =
  let open Client_proto_args in
  Mavryk_clic.
    [
      command
        ~group
        ~desc:"Transfer tokens between two given accounts"
<<<<<<< HEAD
        (Mavryk_clic.args10
=======
        (Tezos_clic.args11
>>>>>>> 1a991a03
           implicit_as_arg
           tez_amount_arg
           fee_arg
           Client_proto_context_commands.dry_run_switch
           Client_proto_context_commands.verbose_signing_switch
           gas_limit_arg
           safety_guard_arg
           storage_limit_arg
           counter_arg
           no_print_source_flag
           fee_parameter_args)
        (prefixes ["from"; "fa1.2"; "contract"]
        @@ token_contract_param () @@ prefix "transfer" @@ amount_param ()
        @@ prefix "from" @@ from_implicit_param () @@ prefix "to" @@ to_param ()
        @@ stop)
        (fun ( as_address,
               tez_amount,
               fee,
               dry_run,
               verbose_signing,
               gas_limit,
               safety_guard,
               storage_limit,
               counter,
               no_print_source,
               fee_parameter )
             contract
             amount
             src
             dst
             (cctxt : #Protocol_client_context.full) ->
          let open Lwt_result_syntax in
          let caller = Option.value ~default:src as_address in
          let* source, caller_pk, caller_sk =
            get_contract_caller_keys cctxt caller
          in
          let action = Client_proto_fa12.Transfer (Implicit src, dst, amount) in
          let*! errors =
            Client_proto_fa12.call_contract
              cctxt
              ~chain:cctxt#chain
              ~block:cctxt#block
              ~contract
              ~action
              ?confirmations:cctxt#confirmations
              ~dry_run
              ~verbose_signing
              ?fee
              ~source
              ~src_pk:caller_pk
              ~src_sk:caller_sk
              ~tez_amount
              ?gas_limit
              ?safety_guard
              ?storage_limit
              ?counter
              ~fee_parameter
              ()
          in
          let*! _ =
            Client_proto_context_commands.report_michelson_errors
              ~no_print_source
              ~msg:"transfer simulation failed"
              cctxt
              errors
          in
          return_unit);
      command
        ~group
        ~desc:"Allow account to transfer an amount of token"
        contract_call_options
        (prefixes ["from"; "fa1.2"; "contract"]
        @@ token_contract_param () @@ prefix "as"
        @@ implicit_alias_param ~name:"as" ~desc:"name or address of the sender"
        @@ prefix "approve" @@ amount_param () @@ prefix "from"
        @@ alias_param
             ~name:"from"
             ~desc:"name or address to approve withdrawal"
        @@ stop)
        (fun ( tez_amount,
               fee,
               dry_run,
               verbose_signing,
               gas_limit,
               safety_guard,
               storage_limit,
               counter,
               no_print_source,
               fee_parameter )
             contract
             source
             amount
             dst
             (cctxt : #Protocol_client_context.full) ->
          let open Lwt_result_syntax in
          let* source, src_pk, src_sk = get_contract_caller_keys cctxt source in
          let action = Client_proto_fa12.Approve (dst, amount) in
          let*! errors =
            Client_proto_fa12.call_contract
              cctxt
              ~chain:cctxt#chain
              ~block:cctxt#block
              ~contract
              ~action
              ?confirmations:cctxt#confirmations
              ~dry_run
              ~verbose_signing
              ?fee
              ~source
              ~src_pk
              ~src_sk
              ~tez_amount
              ?gas_limit
              ?safety_guard
              ?storage_limit
              ?counter
              ~fee_parameter
              ()
          in
          let*! _ =
            Client_proto_context_commands.report_michelson_errors
              ~no_print_source
              ~msg:"transfer simulation failed"
              cctxt
              errors
          in
          return_unit);
      command
        ~group
        ~desc:
          "Execute multiple token transfers from a single source account. If \
           one of the token transfers fails, none of them are executed."
        (args10
           default_fee_arg
           implicit_as_arg
           Client_proto_context_commands.dry_run_switch
           Client_proto_context_commands.verbose_signing_switch
           default_gas_limit_arg
           safety_guard_arg
           default_storage_limit_arg
           counter_arg
           no_print_source_flag
           fee_parameter_args)
        (prefixes ["multiple"; "fa1.2"; "transfers"; "from"]
        @@ implicit_alias_param
             ~name:"src"
             ~desc:"name or address of the source of the transfers"
        @@ prefix "using"
        @@ json_encoded_param
             ~name:"transfers"
             ~desc:
               (Format.sprintf
                  "List of token transfers to inject from the source contract \
                   in JSON format (as a file or string). The JSON must be an \
                   array of objects of the form: '[ {\"token_contract\": \
                   address or alias, \"destination\": address or alias, \
                   \"amount\": non-negative integer (, <field>: <val> ...) } \
                   (, ...) ]', where an optional <field> can either be \
                   \"mav-amount\", \"fee\", \"gas-limit\" or \
                   \"storage-limit\". The complete schema can be inspected via \
                   `mavryk-codec describe %s.fa1.2.token_transfer json schema`."
                  Protocol.name)
             ~pp_error:(fun json fmt exn ->
               match (json, exn) with
               | `A lj, Data_encoding.Json.Cannot_destruct ([`Index n], exn) ->
                   Format.fprintf
                     fmt
                     "Invalid transfer at index %i: %a %a"
                     n
                     (fun ppf -> Data_encoding.Json.print_error ppf)
                     exn
                     (Format.pp_print_option Data_encoding.Json.pp)
                     (List.nth_opt lj n)
               | _, (Data_encoding.Json.Cannot_destruct _ as exn) ->
                   Format.fprintf
                     fmt
                     "Invalid transfer file: %a %a"
                     (fun ppf -> Data_encoding.Json.print_error ppf)
                     exn
                     Data_encoding.Json.pp
                     json
               | _, exn -> raise exn
               (* this case can't happen because only `Cannot_destruct` error are
                  given to this pp *))
             (Data_encoding.list Client_proto_fa12.token_transfer_encoding)
        @@ stop)
        (fun ( fee,
               as_address,
               dry_run,
               verbose_signing,
               gas_limit,
               safety_guard,
               storage_limit,
               counter,
               no_print_source,
               fee_parameter )
             src
             operations
             cctxt ->
          let open Lwt_result_syntax in
          let caller = Option.value ~default:src as_address in
          match operations with
          | [] -> cctxt#error "Empty operation list"
          | operations ->
              let* source, src_pk, src_sk =
                get_contract_caller_keys cctxt caller
              in
              let*! errors =
                Client_proto_fa12.inject_token_transfer_batch
                  cctxt
                  ~chain:cctxt#chain
                  ~block:cctxt#block
                  ?confirmations:cctxt#confirmations
                  ~dry_run
                  ~verbose_signing
                  ~sender:(Implicit src)
                  ~source
                  ~src_pk
                  ~src_sk
                  ~token_transfers:operations
                  ~fee_parameter
                  ?counter
                  ?default_fee:fee
                  ?default_gas_limit:gas_limit
                  ?default_storage_limit:storage_limit
                  ?safety_guard
                  ()
              in
              let*! _ =
                Client_proto_context_commands.report_michelson_errors
                  ~no_print_source
                  ~msg:"multiple transfers simulation failed"
                  cctxt
                  errors
              in
              return_unit);
    ]

let commands () = commands_ro () @ commands_rw ()<|MERGE_RESOLUTION|>--- conflicted
+++ resolved
@@ -85,11 +85,7 @@
     string_parameter
 
 let contract_call_options =
-<<<<<<< HEAD
-  Mavryk_clic.args9
-=======
-  Tezos_clic.args10
->>>>>>> 1a991a03
+  Mavryk_clic.args10
     tez_amount_arg
     fee_arg
     Client_proto_context_commands.dry_run_switch
@@ -102,11 +98,7 @@
     fee_parameter_args
 
 let contract_view_options =
-<<<<<<< HEAD
-  Mavryk_clic.args10
-=======
-  Tezos_clic.args11
->>>>>>> 1a991a03
+  Mavryk_clic.args11
     callback_entrypoint_arg
     tez_amount_arg
     fee_arg
@@ -475,11 +467,7 @@
       command
         ~group
         ~desc:"Transfer tokens between two given accounts"
-<<<<<<< HEAD
-        (Mavryk_clic.args10
-=======
-        (Tezos_clic.args11
->>>>>>> 1a991a03
+        (Mavryk_clic.args11
            implicit_as_arg
            tez_amount_arg
            fee_arg
