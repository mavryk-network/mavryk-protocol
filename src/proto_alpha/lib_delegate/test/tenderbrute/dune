--- conflicted
+++ resolved
@@ -15,18 +15,9 @@
   (-linkall))
  (flags
   (:standard)
-<<<<<<< HEAD
   -open Mavryk_base.TzPervasives
-  -open Mavryk_base.TzPervasives.Error_monad.Legacy_monad_globals
   -open Mavryk_base
   -open Mavryk_client_base
   -open Mavryk_client_alpha
   -open Mavryk_protocol_alpha
-=======
-  -open Tezos_base.TzPervasives
-  -open Tezos_base
-  -open Tezos_client_base
-  -open Tezos_client_alpha
-  -open Tezos_protocol_alpha
->>>>>>> 1a991a03
   -open Tenderbrute_alpha))