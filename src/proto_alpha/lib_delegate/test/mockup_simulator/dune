--- conflicted
+++ resolved
@@ -19,9 +19,7 @@
   mavkit-protocol-alpha-libs.baking.tenderbrute)
  (flags
   (:standard)
-<<<<<<< HEAD
   -open Mavryk_base.TzPervasives
-  -open Mavryk_base.TzPervasives.Error_monad.Legacy_monad_globals
   -open Mavryk_protocol_alpha
   -open Mavryk_protocol_alpha.Protocol
   -open Mavryk_client_alpha
@@ -30,17 +28,5 @@
   -open Mavryk_stdlib_unix
   -open Mavryk_client_base_unix
   -open Mavryk_protocol_alpha_parameters
-  -open Tenderbrute_alpha))
-=======
-  -open Tezos_base.TzPervasives
-  -open Tezos_protocol_alpha
-  -open Tezos_protocol_alpha.Protocol
-  -open Tezos_client_alpha
-  -open Tezos_client_commands
-  -open Tezos_baking_alpha
-  -open Tezos_stdlib_unix
-  -open Tezos_client_base_unix
-  -open Tezos_protocol_alpha_parameters
   -open Tenderbrute_alpha
-  -open Tezt_core))
->>>>>>> 1a991a03
+  -open Tezt_core))