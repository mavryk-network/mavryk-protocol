--- conflicted
+++ resolved
@@ -1,9 +1,3 @@
-<<<<<<< HEAD
-open Mavryk_shell_services
-module Directory = Mavryk_rpc.Directory
-module Chain_services = Mavryk_shell_services.Chain_services
-module Block_services = Mavryk_shell_services.Block_services
-=======
 (*****************************************************************************)
 (*                                                                           *)
 (* SPDX-License-Identifier: MIT                                              *)
@@ -11,11 +5,10 @@
 (*                                                                           *)
 (*****************************************************************************)
 
-open Tezos_shell_services
-module Directory = Tezos_rpc.Directory
-module Chain_services = Tezos_shell_services.Chain_services
-module Block_services = Tezos_shell_services.Block_services
->>>>>>> 1a991a03
+open Mavryk_shell_services
+module Directory = Mavryk_rpc.Directory
+module Chain_services = Mavryk_shell_services.Chain_services
+module Block_services = Mavryk_shell_services.Block_services
 module Block_services_alpha = Protocol_client_context.Alpha_block_services
 
 module type Mocked_services_hooks = sig
