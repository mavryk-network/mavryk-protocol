(*****************************************************************************)
(*                                                                           *)
(* Open Source License                                                       *)
(* Copyright (c) 2021 Nomadic Labs <contact@nomadic-labs.com>                *)
(*                                                                           *)
(* Permission is hereby granted, free of charge, to any person obtaining a   *)
(* copy of this software and associated documentation files (the "Software"),*)
(* to deal in the Software without restriction, including without limitation *)
(* the rights to use, copy, modify, merge, publish, distribute, sublicense,  *)
(* and/or sell copies of the Software, and to permit persons to whom the     *)
(* Software is furnished to do so, subject to the following conditions:      *)
(*                                                                           *)
(* The above copyright notice and this permission notice shall be included   *)
(* in all copies or substantial portions of the Software.                    *)
(*                                                                           *)
(* THE SOFTWARE IS PROVIDED "AS IS", WITHOUT WARRANTY OF ANY KIND, EXPRESS OR*)
(* IMPLIED, INCLUDING BUT NOT LIMITED TO THE WARRANTIES OF MERCHANTABILITY,  *)
(* FITNESS FOR A PARTICULAR PURPOSE AND NONINFRINGEMENT. IN NO EVENT SHALL   *)
(* THE AUTHORS OR COPYRIGHT HOLDERS BE LIABLE FOR ANY CLAIM, DAMAGES OR OTHER*)
(* LIABILITY, WHETHER IN AN ACTION OF CONTRACT, TORT OR OTHERWISE, ARISING   *)
(* FROM, OUT OF OR IN CONNECTION WITH THE SOFTWARE OR THE USE OR OTHER       *)
(* DEALINGS IN THE SOFTWARE.                                                 *)
(*                                                                           *)
(*****************************************************************************)

open Protocol
open Alpha_context
open Baking_state

<<<<<<< HEAD
type block_kind =
  | Fresh of Operation_pool.pool
  | Reproposal of {
      consensus_operations : packed_operation list;
      payload_hash : Block_payload_hash.t;
      payload_round : Round.t;
      payload : Operation_pool.payload;
    }

type block_to_bake = {
  predecessor : block_info;
  round : Round.t;
  delegate : consensus_key_and_delegate;
  kind : block_kind;
  force_apply : bool;
      (** if true, while baking the block, try and apply the block and its
          operations instead of only validating them. this can be permanently
          set using the [--force-apply] flag (see [force_apply_switch_arg] in
          [baking_commands.ml]). *)
}

type action =
  | Do_nothing
  | Inject_block of {block_to_bake : block_to_bake; updated_state : state}
  | Inject_preattestations of {
      preattestations : (consensus_key_and_delegate * consensus_content) list;
=======
type action =
  | Do_nothing
  | Prepare_block of {block_to_bake : block_to_bake}
  | Prepare_preattestations of {preattestations : unsigned_consensus_vote_batch}
  | Prepare_attestations of {attestations : unsigned_consensus_vote_batch}
  | Prepare_consensus_votes of {
      preattestations : unsigned_consensus_vote_batch;
      attestations : unsigned_consensus_vote_batch;
>>>>>>> 1a991a03
    }
  | Inject_block of {
      prepared_block : prepared_block;
      force_injection : bool;
      asynchronous : bool;
    }
  | Inject_preattestation of {signed_preattestation : signed_consensus_vote}
  | Inject_attestations of {signed_attestations : signed_consensus_vote_batch}
  | Update_to_level of level_update
  | Synchronize_round of round_update
  | Watch_prequorum
  | Watch_quorum

and level_update = {
  new_level_proposal : proposal;
  compute_new_state :
    current_round:Round.t ->
    delegate_slots:delegate_slots ->
    next_level_delegate_slots:delegate_slots ->
    (state * action) Lwt.t;
}

and round_update = {
  new_round_proposal : proposal;
  handle_proposal : state -> (state * action) Lwt.t;
}

type t = action

val pp_action : Format.formatter -> action -> unit

val generate_seed_nonce_hash :
  Baking_configuration.nonce_config ->
  consensus_key ->
  Level.t ->
  (Nonce_hash.t * Nonce.t) option tzresult Lwt.t

val prepare_block :
  global_state -> block_to_bake -> prepared_block tzresult Lwt.t

val inject_block :
<<<<<<< HEAD
  state_recorder:(new_state:state -> unit tzresult Lwt.t) ->
  state ->
  block_to_bake ->
  updated_state:state ->
  state tzresult Lwt.t
=======
  ?force_injection:bool ->
  ?asynchronous:bool ->
  state ->
  prepared_block ->
  state tzresult Lwt.t

val may_get_dal_content :
  state -> unsigned_consensus_vote -> dal_content option tzresult Lwt.t

val authorized_consensus_votes :
  global_state ->
  unsigned_consensus_vote_batch ->
  unsigned_consensus_vote list tzresult Lwt.t

val forge_and_sign_consensus_vote :
  global_state ->
  branch:Block_hash.t ->
  unsigned_consensus_vote ->
  signed_consensus_vote tzresult Lwt.t
>>>>>>> 1a991a03

val sign_consensus_votes :
  global_state ->
  unsigned_consensus_vote_batch ->
  signed_consensus_vote_batch tzresult Lwt.t

<<<<<<< HEAD
val inject_consensus_vote :
  state ->
  (consensus_key_and_delegate * consensus_content) list ->
  [`Preattestation | `Attestation] ->
  unit tzresult Lwt.t
=======
val inject_consensus_votes :
  state -> signed_consensus_vote_batch -> unit tzresult Lwt.t
>>>>>>> 1a991a03

val sign_dal_attestations :
  state ->
  (consensus_key_and_delegate * Dal.Attestation.operation * int32) list ->
  (consensus_key_and_delegate * packed_operation * Dal.Attestation.t * int32)
  list
  tzresult
  Lwt.t

val get_dal_attestations :
  state ->
  (consensus_key_and_delegate * Dal.Attestation.operation * int32) list tzresult
  Lwt.t

val prepare_waiting_for_quorum :
  state -> int * (slot:Slot.t -> int option) * Operation_worker.candidate

val start_waiting_for_preattestation_quorum : state -> unit Lwt.t

val start_waiting_for_attestation_quorum : state -> unit Lwt.t

val update_to_level : state -> level_update -> (state * t) tzresult Lwt.t

val compute_round : proposal -> Round.round_durations -> Round.t tzresult

val perform_action : state -> t -> state tzresult Lwt.t<|MERGE_RESOLUTION|>--- conflicted
+++ resolved
@@ -27,34 +27,6 @@
 open Alpha_context
 open Baking_state
 
-<<<<<<< HEAD
-type block_kind =
-  | Fresh of Operation_pool.pool
-  | Reproposal of {
-      consensus_operations : packed_operation list;
-      payload_hash : Block_payload_hash.t;
-      payload_round : Round.t;
-      payload : Operation_pool.payload;
-    }
-
-type block_to_bake = {
-  predecessor : block_info;
-  round : Round.t;
-  delegate : consensus_key_and_delegate;
-  kind : block_kind;
-  force_apply : bool;
-      (** if true, while baking the block, try and apply the block and its
-          operations instead of only validating them. this can be permanently
-          set using the [--force-apply] flag (see [force_apply_switch_arg] in
-          [baking_commands.ml]). *)
-}
-
-type action =
-  | Do_nothing
-  | Inject_block of {block_to_bake : block_to_bake; updated_state : state}
-  | Inject_preattestations of {
-      preattestations : (consensus_key_and_delegate * consensus_content) list;
-=======
 type action =
   | Do_nothing
   | Prepare_block of {block_to_bake : block_to_bake}
@@ -63,7 +35,6 @@
   | Prepare_consensus_votes of {
       preattestations : unsigned_consensus_vote_batch;
       attestations : unsigned_consensus_vote_batch;
->>>>>>> 1a991a03
     }
   | Inject_block of {
       prepared_block : prepared_block;
@@ -105,13 +76,6 @@
   global_state -> block_to_bake -> prepared_block tzresult Lwt.t
 
 val inject_block :
-<<<<<<< HEAD
-  state_recorder:(new_state:state -> unit tzresult Lwt.t) ->
-  state ->
-  block_to_bake ->
-  updated_state:state ->
-  state tzresult Lwt.t
-=======
   ?force_injection:bool ->
   ?asynchronous:bool ->
   state ->
@@ -131,36 +95,14 @@
   branch:Block_hash.t ->
   unsigned_consensus_vote ->
   signed_consensus_vote tzresult Lwt.t
->>>>>>> 1a991a03
 
 val sign_consensus_votes :
   global_state ->
   unsigned_consensus_vote_batch ->
   signed_consensus_vote_batch tzresult Lwt.t
 
-<<<<<<< HEAD
-val inject_consensus_vote :
-  state ->
-  (consensus_key_and_delegate * consensus_content) list ->
-  [`Preattestation | `Attestation] ->
-  unit tzresult Lwt.t
-=======
 val inject_consensus_votes :
   state -> signed_consensus_vote_batch -> unit tzresult Lwt.t
->>>>>>> 1a991a03
-
-val sign_dal_attestations :
-  state ->
-  (consensus_key_and_delegate * Dal.Attestation.operation * int32) list ->
-  (consensus_key_and_delegate * packed_operation * Dal.Attestation.t * int32)
-  list
-  tzresult
-  Lwt.t
-
-val get_dal_attestations :
-  state ->
-  (consensus_key_and_delegate * Dal.Attestation.operation * int32) list tzresult
-  Lwt.t
 
 val prepare_waiting_for_quorum :
   state -> int * (slot:Slot.t -> int option) * Operation_worker.candidate
