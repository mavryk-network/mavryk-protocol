--- conflicted
+++ resolved
@@ -305,11 +305,7 @@
       ~section
       ~name:"proposing_fresh_block"
       ~level:Info
-<<<<<<< HEAD
-      ~msg:"proposing fresh block for {delegate} at round {round}"
-=======
       ~msg:"preparing fresh block for {delegate} at round {round}"
->>>>>>> 1a991a03
       ~pp1:Baking_state.pp_consensus_key_and_delegate
       ("delegate", Baking_state.consensus_key_and_delegate_encoding)
       ~pp2:Round.pp
@@ -1000,21 +996,6 @@
       ~pp2:Error_monad.pp_print_trace
       ("trace", Error_monad.trace_encoding)
 
-<<<<<<< HEAD
-  let too_many_nonces =
-    declare_1
-      ~section
-      ~name:"too_many_nonces"
-      ~level:Warning
-      ~msg:
-        "too many nonces associated with blocks unknown by node in \
-         '$MAVRYK_CLIENT/{filename}'. After checking that these blocks were \
-         never included in the chain (e.g., via a block explorer), consider \
-         using `mavkit-client filter orphan nonces` to clear them."
-      ("filename", Data_encoding.string)
-
-=======
->>>>>>> 1a991a03
   let registering_nonce =
     declare_1
       ~section
