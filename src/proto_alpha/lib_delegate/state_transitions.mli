--- conflicted
+++ resolved
@@ -52,32 +52,24 @@
 val handle_proposal :
   is_proposal_applied:bool -> state -> proposal -> (state * action) Lwt.t
 
-val propose_fresh_block_action :
-  attestations:Kind.attestation Operation.t list ->
-  dal_attestations:Kind.dal_attestation Operation.t list ->
-  ?last_proposal:block_info ->
-  predecessor:block_info ->
+(** Propose a block at the start of the given round for the given delegate,
+    given that there was already a proposal at the current level, the last one
+    being [last_proposal]. *)
+val propose_block_action :
   state ->
   consensus_key_and_delegate ->
   Round.t ->
+  last_proposal:proposal ->
   action Lwt.t
 
-val propose_block_action :
-  state -> consensus_key_and_delegate -> Round.t -> proposal -> action Lwt.t
-
 (** Increase the current round and propose at the new round (same
-   level), if the baker has a proposer slot. *)
+    level), if the baker has a proposer slot. *)
 val end_of_round : state -> Round.t -> (state * action) Lwt.t
 
-<<<<<<< HEAD
-(** Propose (if possible) for the first time at a new level. *)
-val time_to_bake_at_next_level : state -> Round.t -> (state * action) Lwt.t
-=======
 (** Propose for the first time at a level at the given round. There was no
     previous proposal at the current level. *)
 val time_to_prepare_next_level_block :
   state -> Round.t -> (state * action) Lwt.t
->>>>>>> 1a991a03
 
 val update_locked_round : state -> Round.t -> Block_payload_hash.t -> state
 
