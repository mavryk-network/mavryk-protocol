(*****************************************************************************)
(*                                                                           *)
(* Open Source License                                                       *)
(* Copyright (c) 2020 Nomadic Labs <contact@nomadic-labs.com>                *)
(*                                                                           *)
(* Permission is hereby granted, free of charge, to any person obtaining a   *)
(* copy of this software and associated documentation files (the "Software"),*)
(* to deal in the Software without restriction, including without limitation *)
(* the rights to use, copy, modify, merge, publish, distribute, sublicense,  *)
(* and/or sell copies of the Software, and to permit persons to whom the     *)
(* Software is furnished to do so, subject to the following conditions:      *)
(*                                                                           *)
(* The above copyright notice and this permission notice shall be included   *)
(* in all copies or substantial portions of the Software.                    *)
(*                                                                           *)
(* THE SOFTWARE IS PROVIDED "AS IS", WITHOUT WARRANTY OF ANY KIND, EXPRESS OR*)
(* IMPLIED, INCLUDING BUT NOT LIMITED TO THE WARRANTIES OF MERCHANTABILITY,  *)
(* FITNESS FOR A PARTICULAR PURPOSE AND NONINFRINGEMENT. IN NO EVENT SHALL   *)
(* THE AUTHORS OR COPYRIGHT HOLDERS BE LIABLE FOR ANY CLAIM, DAMAGES OR OTHER*)
(* LIABILITY, WHETHER IN AN ACTION OF CONTRACT, TORT OR OTHERWISE, ARISING   *)
(* FROM, OUT OF OR IN CONNECTION WITH THE SOFTWARE OR THE USE OR OTHER       *)
(* DEALINGS IN THE SOFTWARE.                                                 *)
(*                                                                           *)
(*****************************************************************************)

open Client_proto_args
open Baking_errors

let pidfile_arg =
  Mavryk_clic.arg
    ~doc:"write process id in file"
    ~short:'P'
    ~long:"pidfile"
    ~placeholder:"filename"
    (Mavryk_clic.parameter (fun _ s -> return s))

let may_lock_pidfile pidfile_opt f =
  match pidfile_opt with
  | None -> f ()
  | Some pidfile ->
      Lwt_lock_file.try_with_lock
        ~when_locked:(fun () ->
          failwith "Failed to create the pidfile: %s" pidfile)
        ~filename:pidfile
        f

let http_headers_env_variable =
  "MAVRYK_CLIENT_REMOTE_OPERATIONS_POOL_HTTP_HEADERS"

let http_headers =
  match Sys.getenv_opt http_headers_env_variable with
  | None -> None
  | Some contents ->
      let lines = String.split_on_char '\n' contents in
      Some
        (List.fold_left
           (fun acc line ->
             match String.index_opt line ':' with
             | None ->
                 invalid_arg
                   (Printf.sprintf
                      "Http headers: invalid %s environment variable, missing \
                       colon"
                      http_headers_env_variable)
             | Some pos ->
                 let header = String.trim (String.sub line 0 pos) in
                 let header = String.lowercase_ascii header in
                 if header <> "host" then
                   invalid_arg
                     (Printf.sprintf
                        "Http headers: invalid %s environment variable, only \
                         'host' headers are supported"
                        http_headers_env_variable) ;
                 let value =
                   String.trim
                     (String.sub line (pos + 1) (String.length line - pos - 1))
                 in
                 (header, value) :: acc)
           []
           lines)

let operations_arg =
  Mavryk_clic.arg
    ~long:"operations-pool"
    ~placeholder:"file|uri"
    ~doc:
      (Printf.sprintf
         "When specified, the baker will try to fetch operations from this \
          file (or uri) and to include retrieved operations in the block. The \
          expected format of the contents is a list of operations [ \
          alpha.operation ].  Environment variable '%s' may also be specified \
          to add headers to the requests (only 'host' headers are supported). \
          If the resource cannot be retrieved, e.g., if the file is absent, \
          unreadable, or the web service returns a 404 error, the resource is \
          simply ignored."
         http_headers_env_variable)
    (Mavryk_clic.map_parameter
       ~f:(fun uri ->
         let open Baking_configuration in
         match Uri.scheme uri with
         | Some "http" | Some "https" ->
             Operations_source.(Remote {uri; http_headers})
         | None | Some _ ->
             (* acts as if it were file even though it might no be *)
             Operations_source.(Local {filename = Uri.to_string uri}))
       uri_parameter)

let context_path_arg =
  Mavryk_clic.arg
    ~long:"context"
    ~placeholder:"path"
    ~doc:
      "When specified, the client will read in the local context at the \
       provided path in order to build the block, instead of relying on the \
       'preapply' RPC."
    string_parameter

let force_apply_switch_arg =
  Mavryk_clic.switch
    ~long:"force-apply"
    ~doc:"Force the baker to not only validate but also apply operations."
    ()

let attestation_force_switch_arg =
  Mavryk_clic.switch
    ~long:"force"
    ~short:'f'
    ~doc:
      "Disable consistency, injection and double signature checks for \
       (pre)attestations."
    ()

let do_not_monitor_node_mempool_arg =
  Mavryk_clic.switch
    ~long:"ignore-node-mempool"
    ~doc:
      "Ignore mempool operations from the node and do not subsequently monitor \
       them. Use in conjunction with --operations option to restrict the \
       observed operations to those of the mempool file."
    ()

let keep_alive_arg =
  Mavryk_clic.switch
    ~doc:
      "Keep the daemon process alive: when the connection with the node is \
       lost, the daemon periodically tries to reach it."
    ~short:'K'
    ~long:"keep-alive"
    ()

let per_block_vote_parameter =
  Mavryk_clic.parameter
    ~autocomplete:(fun _ctxt -> return ["on"; "off"; "pass"])
    (let open Protocol.Alpha_context.Per_block_votes in
    fun _ctxt -> function
      | "on" -> return Per_block_vote_on
      | "off" -> return Per_block_vote_off
      | "pass" -> return Per_block_vote_pass
      | s ->
          failwith
            "unexpected vote: %s, expected either \"on\", \"off\", or \"pass\"."
            s)

let liquidity_baking_toggle_vote_arg =
  Mavryk_clic.arg
    ~doc:
      "Vote to continue or end the liquidity baking subsidy. The possible \
       values for this option are: \"off\" to request ending the subsidy, \
       \"on\" to request continuing or restarting the subsidy, and \"pass\" to \
       abstain. Note that this \"option\" is mandatory!"
    ~long:"liquidity-baking-toggle-vote"
    ~placeholder:"vote"
    per_block_vote_parameter

let adaptive_issuance_vote_arg =
  Mavryk_clic.arg
    ~doc:
      "Vote to adopt or not the adaptive issuance feature. The possible values \
       for this option are: \"off\" to request not activating it, \"on\" to \
       request activating it, and \"pass\" to abstain. If you do not vote, \
       default value is \"pass\"."
    ~long:"adaptive-issuance-vote"
    ~placeholder:"vote"
    per_block_vote_parameter

let state_recorder_switch_arg =
  let open Baking_configuration in
  Mavryk_clic.map_arg
    ~f:(fun _cctxt flag -> if flag then return Filesystem else return Memory)
    (Mavryk_clic.switch
       ~long:"record-state"
       ~doc:
         "If record-state flag is set, the baker saves all its internal \
          consensus state in the filesystem, otherwise just in memory."
       ())

let get_delegates (cctxt : Protocol_client_context.full)
    (pkhs : Signature.public_key_hash list) =
  let open Lwt_result_syntax in
  let proj_delegate (alias, public_key_hash, public_key, secret_key_uri) =
    {
      Baking_state.alias = Some alias;
      public_key_hash;
      public_key;
      secret_key_uri;
    }
  in
  let* delegates =
    if pkhs = [] then
      let* keys = Client_keys.get_keys cctxt in
      List.map proj_delegate keys |> return
    else
      List.map_es
        (fun pkh ->
          let* result = Client_keys.get_key cctxt pkh in
          match result with
          | alias, pk, sk_uri -> return (proj_delegate (alias, pkh, pk, sk_uri)))
        pkhs
  in
  let* () =
    Mavryk_signer_backends.Encrypted.decrypt_list
      cctxt
      (List.filter_map
         (function
           | {Baking_state.alias = Some alias; _} -> Some alias | _ -> None)
         delegates)
  in
  let delegates_no_duplicates = List.sort_uniq compare delegates in
  let*! () =
    if List.compare_lengths delegates delegates_no_duplicates <> 0 then
      cctxt#warning
        "Warning: the list of public key hash aliases contains duplicate \
         hashes, which are ignored"
    else Lwt.return_unit
  in
  return delegates_no_duplicates

let sources_param =
  Mavryk_clic.seq_of_param
    (Client_keys.Public_key_hash.source_param
       ~name:"baker"
       ~desc:
         "name of the delegate owning the attestation/baking right or name of \
          the consensus key signing on the delegate's behalf")

let endpoint_arg =
  Mavryk_clic.arg
    ~long:"dal-node"
    ~placeholder:"uri"
    ~doc:"endpoint of the DAL node, e.g. 'http://localhost:8933'"
    (Mavryk_clic.parameter (fun _ s -> return @@ Uri.of_string s))

let block_count_arg =
  Mavryk_clic.default_arg
    ~long:"count"
    ~short:'n'
    ~placeholder:"block count"
    ~doc:"number of blocks to bake"
    ~default:"1"
  @@ Client_proto_args.positive_int_parameter ()

let delegate_commands () : Protocol_client_context.full Mavryk_clic.command list
    =
  let open Lwt_result_syntax in
  let open Mavryk_clic in
  let group =
    {name = "delegate.client"; title = "Tenderbake client commands"}
  in
  [
    command
      ~group
      ~desc:"Benchmark the proof of work challenge resolution"
      (args2
         (default_arg
            ~doc:"Proof of work threshold"
            ~long:"threshold"
            ~placeholder:"int"
            ~default:
              (Int64.to_string
                 Default_parameters.constants_mainnet.proof_of_work_threshold)
            (parameter (fun (cctxt : Protocol_client_context.full) x ->
                 try return (Int64.of_string x)
                 with _ -> cctxt#error "Expect an integer")))
         (arg
            ~doc:"Random seed"
            ~long:"seed"
            ~placeholder:"int"
            (parameter (fun (cctxt : Protocol_client_context.full) x ->
                 try return (int_of_string x)
                 with _ -> cctxt#error "Expect an integer"))))
      (prefix "bench"
      @@ param
           ~name:"nb_draw"
           ~desc:"number of draws"
           (parameter (fun (cctxt : Protocol_client_context.full) x ->
                match int_of_string x with
                | x when x >= 1 -> return x
                | _ | (exception _) ->
                    cctxt#error "Expect a strictly positive integer"))
      @@ fixed ["baking"; "PoW"; "challenges"])
      (fun (proof_of_work_threshold, seed) nb_draw cctxt ->
        let open Lwt_result_syntax in
        let*! () =
          cctxt#message
            "Running %d iterations of proof-of-work challenge..."
            nb_draw
        in
        let rstate =
          match seed with
          | None -> Random.State.make_self_init ()
          | Some s -> Random.State.make [|s|]
        in
        let* all =
          List.map_es
            (fun i ->
              let level = Int32.of_int (Random.State.int rstate (1 lsl 29)) in
              let shell_header =
                Mavryk_base.Block_header.
                  {
                    level;
                    proto_level = 1;
                    (* uint8 *)
                    predecessor = Mavryk_crypto.Hashed.Block_hash.zero;
                    timestamp = Time.Protocol.epoch;
                    validation_passes = 3;
                    (* uint8 *)
                    operations_hash =
                      Mavryk_crypto.Hashed.Operation_list_list_hash.zero;
                    fitness = [];
                    context = Mavryk_crypto.Hashed.Context_hash.zero;
                  }
              in
              let now = Time.System.now () in
              let* _ =
                Baking_pow.mine
                  ~proof_of_work_threshold
                  shell_header
                  (fun proof_of_work_nonce ->
                    Protocol.Alpha_context.
                      {
                        Block_header.payload_hash =
                          Protocol.Block_payload_hash.zero;
                        payload_round = Round.zero;
                        seed_nonce_hash = None;
                        proof_of_work_nonce;
                        per_block_votes =
                          {
                            liquidity_baking_vote = Per_block_vote_pass;
                            adaptive_issuance_vote = Per_block_vote_pass;
                          };
                      })
              in
              let _then = Time.System.now () in
              let x = Ptime.diff _then now in
              let*! () = cctxt#message "%d/%d: %a" i nb_draw Ptime.Span.pp x in
              return x)
            (1 -- nb_draw)
        in
        let sum = List.fold_left Ptime.Span.add Ptime.Span.zero all in
        let base, tail = Stdlib.List.(hd all, tl all) in
        let max =
          List.fold_left
            (fun x y -> if Ptime.Span.compare x y > 0 then x else y)
            base
            tail
        in
        let min =
          List.fold_left
            (fun x y -> if Ptime.Span.compare x y <= 0 then x else y)
            base
            tail
        in
        let div = Ptime.Span.to_float_s sum /. float (List.length all) in
        let*! () =
          cctxt#message
            "%d runs: min: %a, max: %a, average: %a"
            nb_draw
            Ptime.Span.pp
            min
            Ptime.Span.pp
            max
            (Format.pp_print_option Ptime.Span.pp)
            (Ptime.Span.of_float_s div)
        in
        return_unit);
    command
      ~group
      ~desc:"Forge and inject block using the delegates' rights."
      (args13
         minimal_fees_arg
         minimal_nanomav_per_gas_unit_arg
         minimal_nanomav_per_byte_arg
         minimal_timestamp_switch
         force_apply_switch_arg
         force_switch
         operations_arg
         context_path_arg
         adaptive_issuance_vote_arg
         do_not_monitor_node_mempool_arg
         endpoint_arg
         block_count_arg
         state_recorder_switch_arg)
      (prefixes ["bake"; "for"] @@ sources_param)
      (fun ( minimal_fees,
             minimal_nanomav_per_gas_unit,
             minimal_nanomav_per_byte,
             minimal_timestamp,
             force_apply,
             force,
             extra_operations,
             context_path,
             adaptive_issuance_vote,
             do_not_monitor_node_mempool,
             dal_node_endpoint,
             block_count,
             state_recorder )
           pkhs
           cctxt ->
        let* delegates = get_delegates cctxt pkhs in
        Baking_lib.bake
          cctxt
          ~minimal_nanomav_per_gas_unit
          ~minimal_timestamp
          ~minimal_nanomav_per_byte
          ~minimal_fees
          ~force_apply
          ~force
          ~monitor_node_mempool:(not do_not_monitor_node_mempool)
          ?extra_operations
          ?context_path
          ?dal_node_endpoint
          ~count:block_count
          ?votes:
            (Option.map
               (fun adaptive_issuance_vote ->
                 {
                   Baking_configuration.default_votes_config with
                   adaptive_issuance_vote;
                 })
               adaptive_issuance_vote)
          ~state_recorder
          delegates);
    command
      ~group
      ~desc:"Forge and inject an attestation operation."
      (args1 attestation_force_switch_arg)
      (prefixes ["attest"; "for"] @@ sources_param)
      (fun force pkhs cctxt ->
        let* delegates = get_delegates cctxt pkhs in
        Baking_lib.attest ~force cctxt delegates);
    command
      ~group
      ~desc:
        "Deprecated, use **attest for** instead. Forge and inject an \
         attestation operation."
      (args1 attestation_force_switch_arg)
      (prefixes ["endorse"; "for"] @@ sources_param)
      (fun force pkhs cctxt ->
        let* delegates = get_delegates cctxt pkhs in
        Baking_lib.attest ~force cctxt delegates);
    command
      ~group
      ~desc:"Forge and inject a preattestation operation."
      (args1 attestation_force_switch_arg)
      (prefixes ["preattest"; "for"] @@ sources_param)
      (fun force pkhs cctxt ->
        let* delegates = get_delegates cctxt pkhs in
        Baking_lib.preattest ~force cctxt delegates);
    command
      ~group
      ~desc:
        "Deprecated, use **preattest for** instead. Forge and inject a \
         preattestation operation."
      (args1 attestation_force_switch_arg)
      (prefixes ["preendorse"; "for"] @@ sources_param)
      (fun force pkhs cctxt ->
        let* delegates = get_delegates cctxt pkhs in
        Baking_lib.preattest ~force cctxt delegates);
    command
      ~group
      ~desc:"Send a Tenderbake proposal"
      (args9
         minimal_fees_arg
         minimal_nanomav_per_gas_unit_arg
         minimal_nanomav_per_byte_arg
         minimal_timestamp_switch
         force_apply_switch_arg
         force_switch
         operations_arg
         context_path_arg
         state_recorder_switch_arg)
      (prefixes ["propose"; "for"] @@ sources_param)
      (fun ( minimal_fees,
             minimal_nanomav_per_gas_unit,
             minimal_nanomav_per_byte,
             minimal_timestamp,
             force_apply,
             force,
             extra_operations,
             context_path,
             state_recorder )
           sources
           cctxt ->
        let* delegates = get_delegates cctxt sources in
        Baking_lib.propose
          cctxt
          ~minimal_nanomav_per_gas_unit
          ~minimal_timestamp
          ~minimal_nanomav_per_byte
          ~minimal_fees
          ~force_apply
          ~force
          ?extra_operations
          ?context_path
          ~state_recorder
          delegates);
  ]

let directory_parameter =
  let open Lwt_result_syntax in
  Mavryk_clic.parameter (fun _ p ->
      let*! exists = Lwt_utils_unix.dir_exists p in
      if not exists then failwith "Directory doesn't exist: '%s'" p
      else return p)

let per_block_vote_file_arg =
  Mavryk_clic.arg
    ~doc:"read per block votes as json file"
    ~short:'V'
    ~long:"votefile"
    ~placeholder:"filename"
    (Mavryk_clic.parameter (fun (_cctxt : Protocol_client_context.full) file ->
         let open Lwt_result_syntax in
         let* file_exists =
           protect
             ~on_error:(fun _ -> tzfail (Block_vote_file_not_found file))
             (fun () ->
               let*! b = Lwt_unix.file_exists file in
               return b)
         in
         if file_exists then return file
         else tzfail (Block_vote_file_not_found file)))

<<<<<<< HEAD
=======
let pre_emptive_forge_time_arg =
  let open Lwt_result_syntax in
  Tezos_clic.arg
    ~long:"pre-emptive-forge-time"
    ~placeholder:"seconds"
    ~doc:
      "Sets the pre-emptive forge time optimization, in seconds. When set, the \
       baker, if it is the next level round 0 proposer, will start forging \
       after quorum has been reached in the current level while idly waiting \
       for it to end. When it is its time to propose, the baker will inject \
       the pre-emptively forged block immediately, allowing more time for the \
       network to reach quorum on it. Operators should note that the higher \
       this value `t`, the lower the operation inclusion window (specifically \
       `block_time - t`) which may lead to lower baking rewards. Defaults to \
       15/% of block time. Set to 0 to ignore pre-emptive forging."
    (Tezos_clic.parameter (fun _ s ->
         try return (Q.of_string s)
         with _ -> failwith "pre-emptive-forge-time expected int or float."))

>>>>>>> 1a991a03
let lookup_default_vote_file_path (cctxt : Protocol_client_context.full) =
  let open Lwt_syntax in
  let default_filename = Per_block_vote_file.default_vote_json_filename in
  let file_exists path =
    Lwt.catch (fun () -> Lwt_unix.file_exists path) (fun _ -> return_false)
  in
  let when_s pred x g =
    let* b = pred x in
    if b then return_some x else g ()
  in
  (* Check in current working directory *)
  when_s file_exists default_filename @@ fun () ->
  (* Check in the baker directory *)
  let base_dir_file = Filename.Infix.(cctxt#get_base_dir // default_filename) in
  when_s file_exists base_dir_file @@ fun () -> return_none

type baking_mode = Local of {local_data_dir_path : string} | Remote

let baker_args =
  Mavryk_clic.args12
    pidfile_arg
    minimal_fees_arg
    minimal_nanomav_per_gas_unit_arg
    minimal_nanomav_per_byte_arg
    force_apply_switch_arg
    keep_alive_arg
    liquidity_baking_toggle_vote_arg
    adaptive_issuance_vote_arg
    per_block_vote_file_arg
    operations_arg
    endpoint_arg
    state_recorder_switch_arg

let run_baker
    ( pidfile,
      minimal_fees,
      minimal_nanomav_per_gas_unit,
      minimal_nanomav_per_byte,
      force_apply,
      keep_alive,
      liquidity_baking_vote,
      adaptive_issuance_vote,
      per_block_vote_file,
      extra_operations,
      dal_node_endpoint,
      state_recorder ) baking_mode sources cctxt =
  let open Lwt_result_syntax in
  may_lock_pidfile pidfile @@ fun () ->
  let*! per_block_vote_file =
    if per_block_vote_file = None then
      (* If the votes file was not explicitly given, we
         look into default locations. *)
      lookup_default_vote_file_path cctxt
    else Lwt.return per_block_vote_file
  in
  (* We don't let the user run the baker without providing some
     option (CLI, file path, or file in default location) for
     the per-block votes. *)
  let* votes =
    Per_block_vote_file.load_per_block_votes_config
      ~default_liquidity_baking_vote:liquidity_baking_vote
      ~default_adaptive_issuance_vote:adaptive_issuance_vote
      ~per_block_vote_file
  in
  let* delegates = get_delegates cctxt sources in
  let context_path =
    match baking_mode with
    | Local {local_data_dir_path} ->
        Some Filename.Infix.(local_data_dir_path // "context")
    | Remote -> None
  in
  Client_daemon.Baker.run
    cctxt
    ~minimal_fees
    ~minimal_nanomav_per_gas_unit
    ~minimal_nanomav_per_byte
    ~votes
    ?extra_operations
    ?dal_node_endpoint
    ~force_apply
    ~chain:cctxt#chain
    ?context_path
    ~keep_alive
    ~state_recorder
    delegates

let baker_commands () : Protocol_client_context.full Mavryk_clic.command list =
  let open Mavryk_clic in
  let group =
    {
      Mavryk_clic.name = "delegate.baker";
      title = "Commands related to the baker daemon.";
    }
  in
  [
    command
      ~group
      ~desc:"Launch the baker daemon."
      baker_args
      (prefixes ["run"; "with"; "local"; "node"]
      @@ param
           ~name:"node_data_path"
           ~desc:"Path to the node data directory (e.g. $HOME/.mavryk-node)"
           directory_parameter
      @@ sources_param)
      (fun args local_data_dir_path sources cctxt ->
        let baking_mode = Local {local_data_dir_path} in
        run_baker args baking_mode sources cctxt);
    command
      ~group
      ~desc:"Launch the baker daemon using RPCs only."
      baker_args
      (prefixes ["run"; "remotely"] @@ sources_param)
      (fun args sources cctxt ->
        let baking_mode = Remote in
        run_baker args baking_mode sources cctxt);
    command
      ~group
      ~desc:"Launch the VDF daemon"
      (args2 pidfile_arg keep_alive_arg)
      (prefixes ["run"; "vdf"] @@ stop)
      (fun (pidfile, keep_alive) cctxt ->
        may_lock_pidfile pidfile @@ fun () ->
        Client_daemon.VDF.run cctxt ~chain:cctxt#chain ~keep_alive);
  ]

let accuser_commands () =
  let open Mavryk_clic in
  let group =
    {
      Mavryk_clic.name = "delegate.accuser";
      title = "Commands related to the accuser daemon.";
    }
  in
  [
    command
      ~group
      ~desc:"Launch the accuser daemon"
      (args3 pidfile_arg Client_proto_args.preserved_levels_arg keep_alive_arg)
      (prefixes ["run"] @@ stop)
      (fun (pidfile, preserved_levels, keep_alive) cctxt ->
        may_lock_pidfile pidfile @@ fun () ->
        Client_daemon.Accuser.run
          cctxt
          ~chain:cctxt#chain
          ~preserved_levels
          ~keep_alive);
  ]<|MERGE_RESOLUTION|>--- conflicted
+++ resolved
@@ -541,11 +541,9 @@
          if file_exists then return file
          else tzfail (Block_vote_file_not_found file)))
 
-<<<<<<< HEAD
-=======
 let pre_emptive_forge_time_arg =
   let open Lwt_result_syntax in
-  Tezos_clic.arg
+  Mavryk_clic.arg
     ~long:"pre-emptive-forge-time"
     ~placeholder:"seconds"
     ~doc:
@@ -558,11 +556,10 @@
        this value `t`, the lower the operation inclusion window (specifically \
        `block_time - t`) which may lead to lower baking rewards. Defaults to \
        15/% of block time. Set to 0 to ignore pre-emptive forging."
-    (Tezos_clic.parameter (fun _ s ->
+    (Mavryk_clic.parameter (fun _ s ->
          try return (Q.of_string s)
          with _ -> failwith "pre-emptive-forge-time expected int or float."))
 
->>>>>>> 1a991a03
 let lookup_default_vote_file_path (cctxt : Protocol_client_context.full) =
   let open Lwt_syntax in
   let default_filename = Per_block_vote_file.default_vote_json_filename in
