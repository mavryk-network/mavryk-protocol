(*****************************************************************************)
(*                                                                           *)
(* Open Source License                                                       *)
(* Copyright (c) 2018 Dynamic Ledger Solutions, Inc. <contact@tezos.com>     *)
(*                                                                           *)
(* Permission is hereby granted, free of charge, to any person obtaining a   *)
(* copy of this software and associated documentation files (the "Software"),*)
(* to deal in the Software without restriction, including without limitation *)
(* the rights to use, copy, modify, merge, publish, distribute, sublicense,  *)
(* and/or sell copies of the Software, and to permit persons to whom the     *)
(* Software is furnished to do so, subject to the following conditions:      *)
(*                                                                           *)
(* The above copyright notice and this permission notice shall be included   *)
(* in all copies or substantial portions of the Software.                    *)
(*                                                                           *)
(* THE SOFTWARE IS PROVIDED "AS IS", WITHOUT WARRANTY OF ANY KIND, EXPRESS OR*)
(* IMPLIED, INCLUDING BUT NOT LIMITED TO THE WARRANTIES OF MERCHANTABILITY,  *)
(* FITNESS FOR A PARTICULAR PURPOSE AND NONINFRINGEMENT. IN NO EVENT SHALL   *)
(* THE AUTHORS OR COPYRIGHT HOLDERS BE LIABLE FOR ANY CLAIM, DAMAGES OR OTHER*)
(* LIABILITY, WHETHER IN AN ACTION OF CONTRACT, TORT OR OTHERWISE, ARISING   *)
(* FROM, OUT OF OR IN CONNECTION WITH THE SOFTWARE OR THE USE OR OTHER       *)
(* DEALINGS IN THE SOFTWARE.                                                 *)
(*                                                                           *)
(*****************************************************************************)

open Protocol
open Alpha_context
<<<<<<< HEAD

type error += Failed_to_checkout_context

type error += Invalid_context

let () =
  register_error_kind
    `Permanent
    ~id:"Client_baking_simulator.failed_to_checkout_context"
    ~title:"Failed to checkout context"
    ~description:"The given context hash does not exists in the context."
    ~pp:(fun ppf () -> Format.fprintf ppf "Failed to checkout the context")
    Data_encoding.unit
    (function Failed_to_checkout_context -> Some () | _ -> None)
    (fun () -> Failed_to_checkout_context) ;
  register_error_kind
    `Permanent
    ~id:"Client_baking_simulator.invalid_context"
    ~title:"Invalid context"
    ~description:"Occurs when the context is inconsistent."
    ~pp:(fun ppf () -> Format.fprintf ppf "The given context is invalid.")
    Data_encoding.unit
    (function Invalid_context -> Some () | _ -> None)
    (fun () -> Invalid_context)
=======
open Baking_errors
>>>>>>> 1a991a03

type incremental = {
  predecessor : Baking_state.block_info;
  context : Mavryk_protocol_environment.Context.t;
  state : Protocol.validation_state * Protocol.application_state option;
  rev_operations : Operation.packed list;
  header : Mavryk_base.Block_header.shell_header;
}

let load_context ~context_path =
  let open Lwt_result_syntax in
  protect (fun () ->
      let*! index = Context.init ~readonly:true context_path in
      return (Abstract_context_index.abstract index))

let check_context_consistency (abstract_index : Abstract_context_index.t)
    context_hash =
  let open Lwt_result_syntax in
  protect (fun () ->
      (* Hypothesis : the version key exists *)
      let version_key = ["version"] in
      let*! context_opt = abstract_index.checkout_fun context_hash in
      match context_opt with
      | None -> tzfail Failed_to_checkout_context
      | Some context -> (
          let*! result = Context_ops.mem context version_key in
          match result with
          | true -> return_unit
          | false -> tzfail Invalid_context))

let begin_construction ~timestamp ~protocol_data ~force_apply
    ~pred_resulting_context_hash (abstract_index : Abstract_context_index.t)
    pred_block chain_id =
  let open Lwt_result_syntax in
  protect (fun () ->
      let {Baking_state.shell = pred_shell; hash = pred_hash; _} = pred_block in
      let*! context_opt =
        abstract_index.checkout_fun pred_resulting_context_hash
      in
      match context_opt with
      | None -> tzfail Failed_to_checkout_context
      | Some context ->
          let header : Mavryk_base.Block_header.shell_header =
            Mavryk_base.Block_header.
              {
                predecessor = pred_hash;
                proto_level = pred_shell.proto_level;
                validation_passes = 0;
                fitness = pred_shell.fitness;
                timestamp;
                level = pred_shell.level;
                context = Context_hash.zero (* fake context hash *);
                operations_hash =
                  Operation_list_list_hash.zero (* fake op hash *);
              }
          in
          let mode =
            Lifted_protocol.Construction
              {
                predecessor_hash = pred_hash;
                timestamp;
                block_header_data = protocol_data;
              }
          in
          let* validation_state =
            Lifted_protocol.begin_validation
              context
              chain_id
              mode
              ~predecessor:pred_shell
              ~cache:`Lazy
          in
          let* application_state =
            if force_apply then
              let* application_state =
                Lifted_protocol.begin_application
                  context
                  chain_id
                  mode
                  ~predecessor:pred_shell
                  ~cache:`Lazy
              in
              return_some application_state
            else return_none
          in
          let state = (validation_state, application_state) in
          return
            {
              predecessor = pred_block;
              context;
              state;
              rev_operations = [];
              header;
            })

let ( let** ) x k =
  let open Lwt_result_syntax in
  let*! x in
  let*? x = Environment.wrap_tzresult x in
  k x

let add_operation st (op : Operation.packed) =
  let open Lwt_result_syntax in
  protect (fun () ->
      let validation_state, application_state = st.state in
      let oph = Operation.hash_packed op in
      let** validation_state =
        Protocol.validate_operation
          ~check_signature:false
            (* We assume that the operation has already been validated in the
               node, therefore the signature has already been checked, but we
               still need to validate it again because the context may be
               different. *)
          validation_state
          oph
          op
      in
      let** application_state, receipt =
        match application_state with
        | Some application_state ->
            let* application_state, receipt =
              Protocol.apply_operation application_state oph op
            in
            return (Some application_state, Some receipt)
        | None -> return (None, None)
      in
      let state = (validation_state, application_state) in
      return ({st with state; rev_operations = op :: st.rev_operations}, receipt))

let finalize_construction inc =
  let open Lwt_result_syntax in
  protect (fun () ->
      let validation_state, application_state = inc.state in
      let** () = Protocol.finalize_validation validation_state in
      let** result =
        match application_state with
        | Some application_state ->
            let* result =
              Protocol.finalize_application application_state (Some inc.header)
            in
            return_some result
        | None -> return_none
      in
      return result)<|MERGE_RESOLUTION|>--- conflicted
+++ resolved
@@ -25,34 +25,7 @@
 
 open Protocol
 open Alpha_context
-<<<<<<< HEAD
-
-type error += Failed_to_checkout_context
-
-type error += Invalid_context
-
-let () =
-  register_error_kind
-    `Permanent
-    ~id:"Client_baking_simulator.failed_to_checkout_context"
-    ~title:"Failed to checkout context"
-    ~description:"The given context hash does not exists in the context."
-    ~pp:(fun ppf () -> Format.fprintf ppf "Failed to checkout the context")
-    Data_encoding.unit
-    (function Failed_to_checkout_context -> Some () | _ -> None)
-    (fun () -> Failed_to_checkout_context) ;
-  register_error_kind
-    `Permanent
-    ~id:"Client_baking_simulator.invalid_context"
-    ~title:"Invalid context"
-    ~description:"Occurs when the context is inconsistent."
-    ~pp:(fun ppf () -> Format.fprintf ppf "The given context is invalid.")
-    Data_encoding.unit
-    (function Invalid_context -> Some () | _ -> None)
-    (fun () -> Invalid_context)
-=======
 open Baking_errors
->>>>>>> 1a991a03
 
 type incremental = {
   predecessor : Baking_state.block_info;
