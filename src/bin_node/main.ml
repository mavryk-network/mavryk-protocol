--- conflicted
+++ resolved
@@ -94,15 +94,9 @@
 let () =
   if Filename.basename Sys.argv.(0) = Updater.compiler_name then (
     try
-<<<<<<< HEAD
       Mavkit_protocol_compiler.Compiler.main
         Mavkit_protocol_compiler_native.Native.driver
-        Mavryk_version_value.Bin_version.version_string ;
-=======
-      Octez_protocol_compiler.Compiler.main
-        Octez_protocol_compiler_native.Native.driver
-        Tezos_version_value.Bin_version.octez_version_string ;
->>>>>>> 1a991a03
+        Mavryk_version_value.Bin_version.mavkit_version_string ;
       Stdlib.exit 0
     with exn ->
       Format.eprintf "%a\n%!" Opterrors.report_error exn ;
@@ -137,13 +131,8 @@
 let man = description @ Node_run_command.Manpage.examples
 
 let info =
-<<<<<<< HEAD
-  let version = Mavryk_version_value.Bin_version.version_string in
+  let version = Mavryk_version_value.Bin_version.mavkit_version_string in
   Cmdliner.Cmd.info ~doc:"The Mavkit node" ~man ~version "mavkit-node"
-=======
-  let version = Tezos_version_value.Bin_version.octez_version_string in
-  Cmdliner.Cmd.info ~doc:"The Octez node" ~man ~version "octez-node"
->>>>>>> 1a991a03
 
 module Node_metrics_command = struct
   let dump_metrics () =
