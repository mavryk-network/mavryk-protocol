--- conflicted
+++ resolved
@@ -4,36 +4,36 @@
 workflow:
   name: '[$PIPELINE_TYPE] $CI_COMMIT_TITLE'
   rules:
-  - if: $CI_PROJECT_NAMESPACE == "tezos" && $CI_PIPELINE_SOURCE == "merge_request_event"
+  - if: $CI_PROJECT_NAMESPACE == "mavryk-network" && $CI_PIPELINE_SOURCE == "merge_request_event"
     variables:
       PIPELINE_TYPE: before_merging
     when: always
-  - if: $CI_PROJECT_NAMESPACE == "tezos" && $CI_PIPELINE_SOURCE == "push" && $CI_COMMIT_BRANCH
+  - if: $CI_PROJECT_NAMESPACE == "mavryk-network" && $CI_PIPELINE_SOURCE == "push" && $CI_COMMIT_BRANCH
       == "latest-release"
     variables:
       PIPELINE_TYPE: octez_latest_release
     when: always
-  - if: $CI_PROJECT_NAMESPACE != "tezos" && $CI_PIPELINE_SOURCE == "push" && $CI_COMMIT_BRANCH
+  - if: $CI_PROJECT_NAMESPACE != "mavryk-network" && $CI_PIPELINE_SOURCE == "push" && $CI_COMMIT_BRANCH
       == "latest-release-test"
     variables:
       PIPELINE_TYPE: octez_latest_release_test
     when: always
-  - if: $CI_PROJECT_NAMESPACE == "tezos" && $CI_PIPELINE_SOURCE == "push" && $CI_COMMIT_BRANCH
+  - if: $CI_PROJECT_NAMESPACE == "mavryk-network" && $CI_PIPELINE_SOURCE == "push" && $CI_COMMIT_BRANCH
       == "master"
     variables:
       PIPELINE_TYPE: master_branch
     when: always
-  - if: $CI_PROJECT_NAMESPACE == "tezos" && $CI_PIPELINE_SOURCE == "push" && $CI_COMMIT_TAG
+  - if: $CI_PROJECT_NAMESPACE == "mavryk-network" && $CI_PIPELINE_SOURCE == "push" && $CI_COMMIT_TAG
       =~ /^octez-v\d+\.\d+(?:\-rc\d+)?$/
     variables:
       PIPELINE_TYPE: octez_release_tag
     when: always
-  - if: $CI_PROJECT_NAMESPACE == "tezos" && $CI_PIPELINE_SOURCE == "push" && $CI_COMMIT_TAG
+  - if: $CI_PROJECT_NAMESPACE == "mavryk-network" && $CI_PIPELINE_SOURCE == "push" && $CI_COMMIT_TAG
       =~ /^octez-v\d+\.\d+\-beta\d*$/
     variables:
       PIPELINE_TYPE: octez_beta_release_tag
     when: always
-  - if: $CI_PROJECT_NAMESPACE != "tezos" && $CI_PIPELINE_SOURCE == "push" && ($CI_COMMIT_TAG
+  - if: $CI_PROJECT_NAMESPACE != "mavryk-network" && $CI_PIPELINE_SOURCE == "push" && ($CI_COMMIT_TAG
       =~ /^octez-v\d+\.\d+(?:\-rc\d+)?$/ || $CI_COMMIT_TAG =~ /^octez-v\d+\.\d+\-beta\d*$/)
     variables:
       PIPELINE_TYPE: octez_release_tag_test
@@ -42,13 +42,13 @@
     variables:
       PIPELINE_TYPE: etherlink_release_tag
     when: always
-  - if: $CI_PROJECT_NAMESPACE == "tezos" && $CI_PIPELINE_SOURCE == "push" && $CI_COMMIT_TAG
+  - if: $CI_PROJECT_NAMESPACE == "mavryk-network" && $CI_PIPELINE_SOURCE == "push" && $CI_COMMIT_TAG
       != null && $CI_COMMIT_TAG !~ /^octez-v\d+\.\d+(?:\-rc\d+)?$/ && $CI_COMMIT_TAG
       !~ /^octez-v\d+\.\d+\-beta\d*$/ && $CI_COMMIT_TAG !~ /^etherlink-v\d+\.\d+(?:\-rc\d+)?$/
     variables:
       PIPELINE_TYPE: non_release_tag
     when: always
-  - if: $CI_PROJECT_NAMESPACE != "tezos" && $CI_PIPELINE_SOURCE == "push" && $CI_COMMIT_TAG
+  - if: $CI_PROJECT_NAMESPACE != "mavryk-network" && $CI_PIPELINE_SOURCE == "push" && $CI_COMMIT_TAG
       != null && $CI_COMMIT_TAG !~ /^octez-v\d+\.\d+(?:\-rc\d+)?$/ && $CI_COMMIT_TAG
       !~ /^octez-v\d+\.\d+\-beta\d*$/ && $CI_COMMIT_TAG !~ /^etherlink-v\d+\.\d+(?:\-rc\d+)?$/
     variables:
@@ -59,60 +59,6 @@
       PIPELINE_TYPE: schedule_extended_test
     when: always
 
-<<<<<<< HEAD
-    # Allow 'Before merging' pipelines
-    - if: '$CI_PROJECT_NAMESPACE == "mavryk-network" && $CI_PIPELINE_SOURCE == "merge_request_event"'
-      variables:
-        PIPELINE_TYPE: 'before_merging'
-    # Allow 'Latest release' pipelines
-    - if: '$CI_PROJECT_NAMESPACE == "mavryk-network" && $CI_PIPELINE_SOURCE == "push" && $CI_COMMIT_BRANCH == "latest-release"'
-      variables:
-        PIPELINE_TYPE: 'latest_release'
-    # Allow 'Test latest release' pipelines for dry running latest
-    # release pipelines in the nomadic-labs/tezos CI.
-    - if: '$CI_PROJECT_NAMESPACE != "mavryk-network" && $CI_PIPELINE_SOURCE == "push" && $CI_COMMIT_BRANCH == "latest-release-test"'
-      variables:
-        PIPELINE_TYPE: 'latest_release_test'
-    # Allow 'Master branch' pipelines
-    - if: '$CI_PROJECT_NAMESPACE == "mavryk-network" && $CI_PIPELINE_SOURCE == "push" && $CI_COMMIT_BRANCH == "master"'
-      variables:
-        PIPELINE_TYPE: 'master_branch'
-    # Allow 'Release tag' pipelines
-    - if: '$CI_PROJECT_NAMESPACE == "mavryk-network" && $CI_PIPELINE_SOURCE == "push" && $CI_COMMIT_TAG =~ /^v\d+\.\d+(?:\-rc\d+)?$/'
-      variables:
-        PIPELINE_TYPE: 'release_tag'
-    # Allow 'Beta release tag' pipelines
-    - if: '$CI_PROJECT_NAMESPACE == "mavryk-network" && $CI_PIPELINE_SOURCE == "push" && $CI_COMMIT_TAG =~ /^v\d+\.\d+\-beta\d*$/'
-      variables:
-        PIPELINE_TYPE: 'beta_release_tag'
-    # Allow 'Test release tag' pipelines for dry running release tag
-    # pipelines in the nomadic-labs/tezos CI.
-    - if: '$CI_PROJECT_NAMESPACE != "mavryk-network" && $CI_PIPELINE_SOURCE == "push" && $CI_COMMIT_TAG =~ /^v\d+\.\d+(?:\-(rc|beta)\d*)?$/'
-      variables:
-        PIPELINE_TYPE: 'release_tag_test'
-    # Allow 'Non-release tag' pipelines
-    - if: '$CI_PROJECT_NAMESPACE == "mavryk-network" && $CI_PIPELINE_SOURCE == "push" && $CI_COMMIT_TAG != null && $CI_COMMIT_TAG !~ /^v\d+\.\d+(?:\-(rc|beta)\d*)?$/'
-      variables:
-        PIPELINE_TYPE: 'non_release_tag'
-    # Allow 'Test non-release tag' pipelines for dry running non-release tag
-    # pipelines in the nomadic-labs/tezos CI.
-    - if: '$CI_PROJECT_NAMESPACE != "mavryk-network" && $CI_PIPELINE_SOURCE == "push" && $CI_COMMIT_TAG != null && $CI_COMMIT_TAG !~ /^v\d+\.\d+(?:\-(rc|beta)\d*)?$/'
-      variables:
-        PIPELINE_TYPE: 'non_release_tag_test'
-    # Allow 'Scheduled pipeline for extended tests' pipelines
-    - if: '$CI_PIPELINE_SOURCE == "schedule" && $TZ_SCHEDULE_KIND == "EXTENDED_TESTS"'
-      variables:
-        PIPELINE_TYPE: 'schedule_extended_tests'
-    # Disallow all other pipelines
-    - when: never
-
-variables:
-  # /!\ CI_REGISTRY is overriden to use a private Docker registry mirror in AWS ECR
-  # in GitLab namespaces `nomadic-labs` and `tezos`
-  ## This value MUST be the same as `opam_repository_tag` in `scripts/version.sh`
-  build_deps_image_version: f84b4412bf92f81fa4d554aed624fa0a6a72ec96
-  build_deps_image_name: "${CI_REGISTRY}/tezos/opam-repository"
-=======
 default:
   interruptible: true
 
@@ -121,65 +67,15 @@
   build_deps_image_name: ${GCP_REGISTRY}/tezos/opam-repository
   rust_toolchain_image_name: ${GCP_REGISTRY}/${CI_PROJECT_PATH}/rust-toolchain
   client_libs_dependencies_image_name: ${GCP_REGISTRY}/${CI_PROJECT_PATH}/client-libs-dependencies
->>>>>>> 1a991a03
   GIT_STRATEGY: fetch
   GIT_DEPTH: "1"
   GET_SOURCES_ATTEMPTS: "2"
   ARTIFACT_DOWNLOAD_ATTEMPTS: "2"
   OPAMRETRIES: "5"
   FF_USE_FASTZIP: "true"
-<<<<<<< HEAD
-
-  # If `RUNTEZTALIAS` is true, then Tezt tests are included in the @runtest
-  # alias. We set it to false to deactivate these tests in the unit
-  # test jobs, as they already run in the Tezt jobs. It is set to true
-  # in the opam jobs where we want to run the tests `--with-test`. It is set
-  # to true in the `unit:js_component`, as there is not global Tezt job
-  # for js tests.
-=======
->>>>>>> 1a991a03
   RUNTEZTALIAS: "false"
   FF_KUBERNETES_HONOR_ENTRYPOINT: "false"
 
-<<<<<<< HEAD
-# Image templates
-.image_template__runtime_e2etest_dependencies:
-  image: ${build_deps_image_name}:runtime-e2etest-dependencies--${build_deps_image_version}
-
-.image_template__runtime_build_test_dependencies:
-  image: ${build_deps_image_name}:runtime-build-test-dependencies--${build_deps_image_version}
-
-.image_template__runtime_build_dependencies:
-  image: ${build_deps_image_name}:runtime-build-dependencies--${build_deps_image_version}
-
-.image_template__runtime_prebuild_dependencies:
-  image: ${build_deps_image_name}:runtime-prebuild-dependencies--${build_deps_image_version}
-
-.image_template__rust_toolchain:
-  image: ${build_deps_image_name}:rust-toolchain--${build_deps_image_version}
-
-# Match GitLab executors version and directly use the Docker socket
-# The Docker daemon is already configured, experimental features are enabled
-# The following environment variables are already set:
-# - BUILDKIT_PROGRESS
-# - DOCKER_DRIVER
-# - DOCKER_VERSION
-# https://docs.gitlab.com/ee/ci/docker/using_docker_build.html#use-docker-socket-binding
-.image_template__docker:
-  # https://gitlab.com/tezos/docker-images/ci-docker
-  image: "${CI_REGISTRY}/tezos/docker-images/ci-docker:v1.6.0"
-
-.image_template__alpine:
-  # The Alpine version should be kept up to date with the version used
-  # for the `build_deps_image_name` images and specified in the
-  # variable `alpine_version` in `scripts/version.sh`. This is checked
-  # by the jobs `trigger` and `sanity_ci`.
-  image: alpine:3.18
-
-# The "manual" stage exists to fix a UI problem that occurs when mixing
-# manual and non-manual jobs.
-=======
->>>>>>> 1a991a03
 stages:
 - trigger
 - sanity
@@ -194,89 +90,6 @@
 - publish_package_gitlab
 - manual
 
-<<<<<<< HEAD
-# Trigger
-#
-# §1: The purpose of this job is to launch the CI manually in certain cases.
-# The objective is not to run computing when it is not
-# necessary and the decision to do so belongs to the developer
-#
-# §2: Gitlab CI needs at least one job definition, otherwise we're stuck with
-# this error: 'Jobs config should contain at least one visible job'
-trigger:
-  extends:
-    - .default_settings_template
-    - .image_template__alpine
-  stage: trigger
-  rules:
-    - if: '$CI_PIPELINE_SOURCE == "merge_request_event" && $CI_PROJECT_NAMESPACE == "mavryk-network" && $CI_MERGE_REQUEST_ASSIGNEES !~ /nomadic-margebot/'
-      when: manual
-    - when: always
-  allow_failure: false
-  timeout: "10m"
-  script:
-    - echo 'Trigger pipeline 🤠'
-    # Check that the Alpine version of the trigger job's image
-    # corresponds to the value in scripts/version.sh.
-    - ./scripts/ci/check_alpine_version.sh
-
-include:
-  # /!\ These rules should be be mutually exclusive and kept in sync
-  # with the corresponding 'if'-rules on the workflow rules above.
-
-  # Common templates
-  - local: .gitlab/ci/jobs/shared/templates.yml
-
-  # Before merging
-  - local: .gitlab/ci/pipelines/before_merging.yml
-    rules:
-      - if: '$CI_PROJECT_NAMESPACE == "mavryk-network" && $CI_PIPELINE_SOURCE == "merge_request_event"'
-
-  # Latest release
-  - local: .gitlab/ci/pipelines/latest_release.yml
-    rules:
-      - if: '$CI_PROJECT_NAMESPACE == "mavryk-network" && $CI_PIPELINE_SOURCE == "push" && $CI_COMMIT_BRANCH == "latest-release"'
-
-  # Test latest release
-  - local: .gitlab/ci/pipelines/latest_release_test.yml
-    rules:
-      - if: '$CI_PROJECT_NAMESPACE != "mavryk-network" && $CI_PIPELINE_SOURCE == "push" && $CI_COMMIT_BRANCH == "latest-release-test"'
-
-  # Master branch
-  - local: .gitlab/ci/pipelines/master_branch.yml
-    rules:
-      - if: '$CI_PROJECT_NAMESPACE == "mavryk-network" && $CI_PIPELINE_SOURCE == "push" && $CI_COMMIT_BRANCH == "master"'
-
-  # Release tag
-  - local: .gitlab/ci/pipelines/release_tag.yml
-    rules:
-      - if: '$CI_PROJECT_NAMESPACE == "mavryk-network" && $CI_PIPELINE_SOURCE == "push" && $CI_COMMIT_TAG =~ /^v\d+\.\d+(?:\-rc\d+)?$/'
-
-  # Beta release tag
-  - local: .gitlab/ci/pipelines/beta_release_tag.yml
-    rules:
-      - if: '$CI_PROJECT_NAMESPACE == "mavryk-network" && $CI_PIPELINE_SOURCE == "push" && $CI_COMMIT_TAG =~ /^v\d+\.\d+\-beta\d*$/'
-
-  # Test release tag
-  - local: .gitlab/ci/pipelines/release_tag_test.yml
-    rules:
-      - if: '$CI_PROJECT_NAMESPACE != "mavryk-network" && $CI_PIPELINE_SOURCE == "push" && $CI_COMMIT_TAG =~ /^v\d+\.\d+(?:\-(rc|beta)\d*)?$/'
-
-  # Non-release tag
-  - local: .gitlab/ci/pipelines/non_release_tag.yml
-    rules:
-      - if: '$CI_PROJECT_NAMESPACE == "mavryk-network" && $CI_PIPELINE_SOURCE == "push" && $CI_COMMIT_TAG != null && $CI_COMMIT_TAG !~ /^v\d+\.\d+(?:\-(rc|beta)\d*)?$/'
-
-  # Test non-release tag
-  - local: .gitlab/ci/pipelines/non_release_tag_test.yml
-    rules:
-      - if: '$CI_PROJECT_NAMESPACE != "mavryk-network" && $CI_PIPELINE_SOURCE == "push" && $CI_COMMIT_TAG != null && $CI_COMMIT_TAG !~ /^v\d+\.\d+(?:\-(rc|beta)\d*)?$/'
-
-  # Scheduled pipeline for extended tests
-  - local: .gitlab/ci/pipelines/schedule_extended_test.yml
-    rules:
-      - if: '$CI_PIPELINE_SOURCE == "schedule" && $TZ_SCHEDULE_KIND == "EXTENDED_TESTS"'
-=======
 dummy_job:
   rules:
   - if: $foo == "bar" && $foo != "bar"
@@ -289,36 +102,36 @@
 - .gitlab/ci/jobs/shared/templates.yml
 - local: .gitlab/ci/pipelines/before_merging.yml
   rules:
-  - if: $CI_PROJECT_NAMESPACE == "tezos" && $CI_PIPELINE_SOURCE == "merge_request_event"
+  - if: $CI_PROJECT_NAMESPACE == "mavryk-network" && $CI_PIPELINE_SOURCE == "merge_request_event"
     when: always
 - local: .gitlab/ci/pipelines/octez_latest_release.yml
   rules:
-  - if: $CI_PROJECT_NAMESPACE == "tezos" && $CI_PIPELINE_SOURCE == "push" && $CI_COMMIT_BRANCH
+  - if: $CI_PROJECT_NAMESPACE == "mavryk-network" && $CI_PIPELINE_SOURCE == "push" && $CI_COMMIT_BRANCH
       == "latest-release"
     when: always
 - local: .gitlab/ci/pipelines/octez_latest_release_test.yml
   rules:
-  - if: $CI_PROJECT_NAMESPACE != "tezos" && $CI_PIPELINE_SOURCE == "push" && $CI_COMMIT_BRANCH
+  - if: $CI_PROJECT_NAMESPACE != "mavryk-network" && $CI_PIPELINE_SOURCE == "push" && $CI_COMMIT_BRANCH
       == "latest-release-test"
     when: always
 - local: .gitlab/ci/pipelines/master_branch.yml
   rules:
-  - if: $CI_PROJECT_NAMESPACE == "tezos" && $CI_PIPELINE_SOURCE == "push" && $CI_COMMIT_BRANCH
+  - if: $CI_PROJECT_NAMESPACE == "mavryk-network" && $CI_PIPELINE_SOURCE == "push" && $CI_COMMIT_BRANCH
       == "master"
     when: always
 - local: .gitlab/ci/pipelines/octez_release_tag.yml
   rules:
-  - if: $CI_PROJECT_NAMESPACE == "tezos" && $CI_PIPELINE_SOURCE == "push" && $CI_COMMIT_TAG
+  - if: $CI_PROJECT_NAMESPACE == "mavryk-network" && $CI_PIPELINE_SOURCE == "push" && $CI_COMMIT_TAG
       =~ /^octez-v\d+\.\d+(?:\-rc\d+)?$/
     when: always
 - local: .gitlab/ci/pipelines/octez_beta_release_tag.yml
   rules:
-  - if: $CI_PROJECT_NAMESPACE == "tezos" && $CI_PIPELINE_SOURCE == "push" && $CI_COMMIT_TAG
+  - if: $CI_PROJECT_NAMESPACE == "mavryk-network" && $CI_PIPELINE_SOURCE == "push" && $CI_COMMIT_TAG
       =~ /^octez-v\d+\.\d+\-beta\d*$/
     when: always
 - local: .gitlab/ci/pipelines/octez_release_tag_test.yml
   rules:
-  - if: $CI_PROJECT_NAMESPACE != "tezos" && $CI_PIPELINE_SOURCE == "push" && ($CI_COMMIT_TAG
+  - if: $CI_PROJECT_NAMESPACE != "mavryk-network" && $CI_PIPELINE_SOURCE == "push" && ($CI_COMMIT_TAG
       =~ /^octez-v\d+\.\d+(?:\-rc\d+)?$/ || $CI_COMMIT_TAG =~ /^octez-v\d+\.\d+\-beta\d*$/)
     when: always
 - local: .gitlab/ci/pipelines/etherlink_release_tag.yml
@@ -327,18 +140,17 @@
     when: always
 - local: .gitlab/ci/pipelines/non_release_tag.yml
   rules:
-  - if: $CI_PROJECT_NAMESPACE == "tezos" && $CI_PIPELINE_SOURCE == "push" && $CI_COMMIT_TAG
+  - if: $CI_PROJECT_NAMESPACE == "mavryk-network" && $CI_PIPELINE_SOURCE == "push" && $CI_COMMIT_TAG
       != null && $CI_COMMIT_TAG !~ /^octez-v\d+\.\d+(?:\-rc\d+)?$/ && $CI_COMMIT_TAG
       !~ /^octez-v\d+\.\d+\-beta\d*$/ && $CI_COMMIT_TAG !~ /^etherlink-v\d+\.\d+(?:\-rc\d+)?$/
     when: always
 - local: .gitlab/ci/pipelines/non_release_tag_test.yml
   rules:
-  - if: $CI_PROJECT_NAMESPACE != "tezos" && $CI_PIPELINE_SOURCE == "push" && $CI_COMMIT_TAG
+  - if: $CI_PROJECT_NAMESPACE != "mavryk-network" && $CI_PIPELINE_SOURCE == "push" && $CI_COMMIT_TAG
       != null && $CI_COMMIT_TAG !~ /^octez-v\d+\.\d+(?:\-rc\d+)?$/ && $CI_COMMIT_TAG
       !~ /^octez-v\d+\.\d+\-beta\d*$/ && $CI_COMMIT_TAG !~ /^etherlink-v\d+\.\d+(?:\-rc\d+)?$/
     when: always
 - local: .gitlab/ci/pipelines/schedule_extended_test.yml
   rules:
   - if: $CI_PIPELINE_SOURCE == "schedule" && $TZ_SCHEDULE_KIND == "EXTENDED_TESTS"
-    when: always
->>>>>>> 1a991a03
+    when: always