--- conflicted
+++ resolved
@@ -19,13 +19,8 @@
 
 # The following variables names are lowercase, so their names can be computed
 # from the names of the corresponding protocol directories
-<<<<<<< HEAD
-lima_long     = PtLimaPtLMwfNinJi9rCfDPWea8dFgTZ1MeJ9f1m2SRic6ayiwW
-mumbai_long   = PtMumbai2TmsJHNGRkD8v8YDbtao7BLUC3wjASn1inAKLFCjaH1
-=======
 mumbai_long   = PtMumbai2TmsJHNGRkD8v8YDbtao7BLUC3wjASn1inAKLFCjaH1
 nairobi_long  = PtNairobiyssHuh87hEhfVBGCVrK3WnS8Z2FT4ymB5tAa4r1nQf
->>>>>>> 3ef1d63a
 alpha_long    = ProtoALphaALphaALphaALphaALphaALphaALphaALphaDdp3zK
 
 mumbai_short  = PtMumbai
