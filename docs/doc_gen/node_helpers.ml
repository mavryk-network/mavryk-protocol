(*****************************************************************************)
(*                                                                           *)
(* Open Source License                                                       *)
(* Copyright (c) 2018 Dynamic Ledger Solutions, Inc. <contact@tezos.com>     *)
(*                                                                           *)
(* Permission is hereby granted, free of charge, to any person obtaining a   *)
(* copy of this software and associated documentation files (the "Software"),*)
(* to deal in the Software without restriction, including without limitation *)
(* the rights to use, copy, modify, merge, publish, distribute, sublicense,  *)
(* and/or sell copies of the Software, and to permit persons to whom the     *)
(* Software is furnished to do so, subject to the following conditions:      *)
(*                                                                           *)
(* The above copyright notice and this permission notice shall be included   *)
(* in all copies or substantial portions of the Software.                    *)
(*                                                                           *)
(* THE SOFTWARE IS PROVIDED "AS IS", WITHOUT WARRANTY OF ANY KIND, EXPRESS OR*)
(* IMPLIED, INCLUDING BUT NOT LIMITED TO THE WARRANTIES OF MERCHANTABILITY,  *)
(* FITNESS FOR A PARTICULAR PURPOSE AND NONINFRINGEMENT. IN NO EVENT SHALL   *)
(* THE AUTHORS OR COPYRIGHT HOLDERS BE LIABLE FOR ANY CLAIM, DAMAGES OR OTHER*)
(* LIABILITY, WHETHER IN AN ACTION OF CONTRACT, TORT OR OTHERWISE, ARISING   *)
(* FROM, OUT OF OR IN CONNECTION WITH THE SOFTWARE OR THE USE OR OTHER       *)
(* DEALINGS IN THE SOFTWARE.                                                 *)
(*                                                                           *)
(*****************************************************************************)

let genesis : Genesis.t =
  {
    time = Time.Protocol.of_notation_exn "2018-04-17T11:46:23Z";
    block =
      Block_hash.of_b58check_exn
        "BLockGenesisGenesisGenesisGenesisGenesisa52f8bUWPcg";
    protocol =
      Protocol_hash.of_b58check_exn
        "ProtoGenesisGenesisGenesisGenesisGenesisGenesk612im";
  }

let with_node f =
  let open Lwt_result_syntax in
  let run dir =
    let ( / ) = Filename.concat in
    let node_config : Node.config =
      {
        genesis;
        chain_name = Distributed_db_version.Name.of_string "MAVRYK_DOCGEN";
        sandboxed_chain_name =
          Distributed_db_version.Name.of_string "SANDBOXED_MAVRYK_DOCGEN";
        user_activated_upgrades = [];
        user_activated_protocol_overrides = [];
        operation_metadata_size_limit = Unlimited;
        internal_events = Mavryk_base.Internal_event_config.stdout;
        patch_context = None;
        data_dir = dir;
        store_root = dir / "store";
        context_root = dir / "context";
        protocol_root = dir / "protocol";
        p2p = None;
        target = None;
        disable_mempool = true;
        enable_testchain = false;
        dal_config = Mavryk_crypto_dal.Cryptobox.Config.default;
      }
    in
    let version =
<<<<<<< HEAD
      Mavryk_version.Version.to_string
        Mavryk_version_value.Current_git_info.version
=======
      Tezos_version.Version.to_string
        Tezos_version_value.Current_git_info.octez_version
>>>>>>> 1a991a03
    in
    let commit_info =
      ({
         commit_hash = Mavryk_version_value.Current_git_info.commit_hash;
         commit_date = Mavryk_version_value.Current_git_info.committer_date;
       }
<<<<<<< HEAD
        : Mavryk_version.Node_version.commit_info)
=======
        : Tezos_version.Octez_node_version.commit_info)
>>>>>>> 1a991a03
    in
    let* node =
      Node.create
        ~singleprocess:true
        ~version
        ~commit_info
        node_config
        Mavryk_shell_services.Shell_limits.default_peer_validator_limits
        Mavryk_shell_services.Shell_limits.default_block_validator_limits
        Mavryk_shell_services.Shell_limits.default_prevalidator_limits
        Mavryk_shell_services.Shell_limits.default_chain_validator_limits
        None
    in
    f node
  in
  let*! r = Lwt_utils_unix.with_tempdir "mavryk_rpcdoc_" run in
  match r with
  | Ok () -> Lwt.return_unit
  | Error err ->
      Format.eprintf "%a@." pp_print_trace err ;
      Stdlib.exit 1<|MERGE_RESOLUTION|>--- conflicted
+++ resolved
@@ -61,24 +61,15 @@
       }
     in
     let version =
-<<<<<<< HEAD
       Mavryk_version.Version.to_string
-        Mavryk_version_value.Current_git_info.version
-=======
-      Tezos_version.Version.to_string
-        Tezos_version_value.Current_git_info.octez_version
->>>>>>> 1a991a03
+        Mavryk_version_value.Current_git_info.mavkit_version
     in
     let commit_info =
       ({
          commit_hash = Mavryk_version_value.Current_git_info.commit_hash;
          commit_date = Mavryk_version_value.Current_git_info.committer_date;
        }
-<<<<<<< HEAD
-        : Mavryk_version.Node_version.commit_info)
-=======
-        : Tezos_version.Octez_node_version.commit_info)
->>>>>>> 1a991a03
+        : Mavryk_version.Mavkit_node_version.commit_info)
     in
     let* node =
       Node.create
