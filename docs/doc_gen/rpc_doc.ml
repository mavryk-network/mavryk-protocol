--- conflicted
+++ resolved
@@ -358,11 +358,7 @@
          commit_hash = Mavryk_version_value.Current_git_info.commit_hash;
          commit_date = Mavryk_version_value.Current_git_info.committer_date;
        }
-<<<<<<< HEAD
-        : Mavryk_version.Node_version.commit_info)
-=======
-        : Tezos_version.Octez_node_version.commit_info)
->>>>>>> 1a991a03
+        : Mavryk_version.Mavkit_node_version.commit_info)
     in
     let node_version = Node.get_version node in
     let shell_dir = Node.build_rpc_directory ~node_version ~commit_info node in
