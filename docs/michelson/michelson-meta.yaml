--- conflicted
+++ resolved
@@ -565,13 +565,8 @@
       hide_final_storage: True
   BALANCE:
     category: blockchain
-<<<<<<< HEAD
-    proposed-in: ['PtCJ7pwoxe8JasnHY8YonnLYjcVHmhiARPJvqcC6VfHT5s8k8sY']
-    since: PtCJ7pwoxe8JasnHY8YonnLYjcVHmhiARPJvqcC6VfHT5s8k8sY
-=======
-    proposed-in: ['PtAtLasomUEW99aVhVTrqjCHjJSpFUa8uHNEAEamx9v2SNeTaNp']
-    since: PtAtLasomUEW99aVhVTrqjCHjJSpFUa8uHNEAEamx9v2SNeTaNp
->>>>>>> 35145ac9
+    proposed-in: ['PtAtLasomUEW99aVhVTrqjCHjJSpFUa8uHNEAEamx9v2SNeTaNp']
+    since: PtAtLasomUEW99aVhVTrqjCHjJSpFUa8uHNEAEamx9v2SNeTaNp
     documentation_short: Push the current amount of mumav of the executing contract
     documentation: |
       Push the current amount of mumav held by the executing contract,
@@ -1943,11 +1938,7 @@
     proposed-in: ['PtAtLasomUEW99aVhVTrqjCHjJSpFUa8uHNEAEamx9v2SNeTaNp']
     since: PtAtLasomUEW99aVhVTrqjCHjJSpFUa8uHNEAEamx9v2SNeTaNp
     documentation: |
-<<<<<<< HEAD
-      Mumav (micro-Tez) are internally represented by 64-bit signed
-=======
       Mumav (micro-Mav) are internally represented by 64-bit signed
->>>>>>> 35145ac9
       integers. These are restricted to prevent creating a negative amount
       of mumav. Instructions are limited to prevent overflow and mixing them
       with other numerical types by mistake. They are also mandatorily checked
@@ -2184,11 +2175,7 @@
       that guarantees that the value is indeed a valid, existing
       account.
 
-<<<<<<< HEAD
-      A valid Tezos address is a string prefixed by either ``mv1``,
-=======
       A valid Mavryk address is a string prefixed by either ``mv1``,
->>>>>>> 35145ac9
       ``mv2``, ``mv3`` or ``KT1`` and followed by a Base58 encoded
       hash and terminated by a 4-byte checksum.
 
