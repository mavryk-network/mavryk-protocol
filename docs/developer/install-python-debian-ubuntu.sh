#!/bin/bash

usage () {
    cat >&2 <<!EOF
usage:
  $0 [<repo> <branch>]
!EOF
}

if [ $# -eq 2 ];
then
  REPO=$1
  BRANCH=$2
elif [ $# -eq 0 ]
then
<<<<<<< HEAD
  REPO="mavrykdynamics/mavryk"
=======
  REPO="mavryk-network/mavryk-protocol"
>>>>>>> 35145ac9
  BRANCH="latest-release"
else
  usage
  exit 1
fi

set -e
set -x

# Non-python-related setup, to make this script read more like the
# installation from the point of view of a non-root user using sudo.
export DEBIAN_FRONTEND=noninteractive
apt-get update
apt-get install sudo --yes
echo 'Defaults env_keep += "DEBIAN_FRONTEND"' >> /etc/sudoers

##
## Install pyenv
##
## References:
##  - https://github.com/pyenv/pyenv/wiki#suggested-build-environment
##  - https://github.com/pyenv/pyenv-installer
##  - https://github.com/pyenv/pyenv/#set-up-your-shell-environment-for-pyenv

# [install pyenv system dependencies]
sudo apt-get install curl git --yes

# [install python build dependencies]
sudo apt-get install make build-essential libssl-dev zlib1g-dev \
    libbz2-dev libreadline-dev libsqlite3-dev wget curl llvm \
    libncursesw5-dev xz-utils tk-dev libxml2-dev libxmlsec1-dev libffi-dev liblzma-dev --yes

# [install pyenv]
curl https://pyenv.run | bash

# [setup shell for pyenv]
export PATH="$HOME/.pyenv/bin:$PATH" # add pyenv to path
eval "$(pyenv init --path)" # adds pyenv plugins to path
eval "$(pyenv init -)" # adds pyenv setup to environment
eval "$(pyenv virtualenv-init -)" # adds virtualenv setup to environment

# [print pyenv version]
pyenv --version

# [verify pyenv installation]

# Check that the pyenv hook is installed:
[ -n "$PYENV_SHELL" ]

# Check that the pyenv virtualenv hook is installed:
[ "$PYENV_VIRTUALENV_INIT" = "1" ]

##
## Install python 3.11.6 through pyenv
##
## References:
##  - https://github.com/pyenv/pyenv#usage

# [install python through pyenv]
pyenv install 3.11.6
pyenv global 3.11.6

# [print python version]
python --version # should output 3.11.6

# [verify python version]
[ "$(python --version)" = "Python 3.11.6" ]

##
## Install poetry
##
## References:
##  - https://python-poetry.org/docs/master/#installing-with-the-official-installer

# [install poetry]
curl -sSL https://install.python-poetry.org -o install-poetry.py
python install-poetry.py --version 1.2.2 --yes

# [setup shell for poetry]
export PATH=$PATH:$HOME/.local/bin

# [print poetry version]
poetry --version # should output 1.2.2

# [verify poetry version]
[ "$(poetry --version)" = "Poetry (version 1.2.2)" ]

##
## Test installing Mavkit python development dependencies
##
git clone --depth 1 --branch "$BRANCH" https://gitlab.com/"$REPO".git mavryk

# [install mavkit python dev-dependencies]
cd mavryk
poetry install

# [print sphinx-build versions]
poetry run sphinx-build --version # should output 4.2.0

# [verify sphinx-build version]
[ "$(poetry run sphinx-build --version)" = "sphinx-build 4.2.0" ]<|MERGE_RESOLUTION|>--- conflicted
+++ resolved
@@ -13,11 +13,7 @@
   BRANCH=$2
 elif [ $# -eq 0 ]
 then
-<<<<<<< HEAD
-  REPO="mavrykdynamics/mavryk"
-=======
   REPO="mavryk-network/mavryk-protocol"
->>>>>>> 35145ac9
   BRANCH="latest-release"
 else
   usage
