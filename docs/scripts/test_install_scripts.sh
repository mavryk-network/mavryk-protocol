#!/usr/bin/env bash
# Test the different Mavkit installation scenarios documented in howtoget.rst.
#
# The scenarios are implemented by separate scripts, which are both:
# - called by this script within the appropriate Docker containers, and
# - included in howtoget.rst, wholly or in smaller chunks.
#
# The scenarios tested by this script are called both:
# - by the Makefile so that you can test them locally before committing
# - by the CI to check them on a regular basis (e.g. every day)
#
# Therefore, mind keeping in sync the list of scenarios with both the Makefile
<<<<<<< HEAD
# and the CI (file .gitlab/ci/doc/doc-scripts.yml).
=======
# and the CI (file .gitlab/ci/jobs/test/install_octez.yml).
>>>>>>> 1a991a03

# Ubuntu Focal Fossa 20.04 LTS:
UBUNTU_FOCAL=public.ecr.aws/lts/ubuntu:20.04_stable
# Ubuntu Ubuntu 22.04 LTS (Jammy Jellyfish):
UBUNTU_JAMMY=public.ecr.aws/lts/ubuntu:22.04_stable

SCRIPT_DIR="$(cd "$(dirname "$0")" && echo "$(pwd -P)/")"
DOCS_DIR="$(dirname "$SCRIPT_DIR")"

usage () {
    cat >&2 <<!EOF
usage:
  $0 <test-name>
where <test-name> can be:
* install-bin-focal
* install-bin-jammy
* install-bin-fedora37
* install-bin-fedora38
* install-bin-rc-focal
* install-bin-rc-jammy
* install-bin-rc-fedora37
* install-bin-rc-fedora38
* install-opam-scratch
* install-opam-focal
* compile-release-sources-bullseye
* compile-sources-bullseye
* install-python-focal
* install-python-jammy
* install-python-bullseye
!EOF
}

set -e

if [ -z "$1" ]; then
    usage
    exit 1
fi

for test_case in "$@"; do
    case "$test_case" in
        "install-bin-focal" )
            docker run --rm -i -v "$DOCS_DIR/introduction":/Scripts "$UBUNTU_FOCAL" /Scripts/install-bin-ubuntu.sh
            ;;
        "install-bin-jammy" )
            docker run --rm -i -v "$DOCS_DIR/introduction":/Scripts "$UBUNTU_JAMMY" /Scripts/install-bin-ubuntu.sh
            ;;
        "install-bin-fedora37" )
            docker run --rm -i -v "$DOCS_DIR/introduction":/Scripts fedora:37 /Scripts/install-bin-fedora.sh
            ;;
        "install-bin-fedora38" )
            docker run --rm -i -v "$DOCS_DIR/introduction":/Scripts fedora:38 /Scripts/install-bin-fedora.sh
            ;;
        "install-bin-rc-focal" )
            docker run --rm -i -v "$DOCS_DIR/introduction":/Scripts "$UBUNTU_FOCAL" /Scripts/install-bin-ubuntu.sh rc
            ;;
        "install-bin-rc-jammy" )
            docker run --rm -i -v "$DOCS_DIR/introduction":/Scripts "$UBUNTU_JAMMY" /Scripts/install-bin-ubuntu.sh rc
            ;;
        "install-bin-rc-fedora37" )
            docker run --rm -i -v "$DOCS_DIR/introduction":/Scripts fedora:37 /Scripts/install-bin-fedora.sh rc
            ;;
        "install-bin-rc-fedora38" )
            docker run --rm -i -v "$DOCS_DIR/introduction":/Scripts fedora:38 /Scripts/install-bin-fedora.sh rc
            ;;
        "install-opam-scratch" )
            docker run --rm -i -v "$DOCS_DIR/introduction":/Scripts --privileged "$UBUNTU_FOCAL" /Scripts/install-opam-scratch.sh
            ;;
        "install-opam-focal" )
            docker run --rm -i -v "$DOCS_DIR/introduction":/Scripts ocaml/opam:ubuntu-20.04 /Scripts/install-opam.sh
            ;;
        "compile-release-sources-bullseye" )
            docker run --rm -i -v "$DOCS_DIR/introduction":/Scripts ocaml/opam:debian-11 /Scripts/compile-sources.sh mavrykdynamics/mavryk latest-release
            ;;
        "compile-sources-bullseye" )
            docker run --rm -i -v "$DOCS_DIR/introduction":/Scripts ocaml/opam:debian-11 /Scripts/compile-sources.sh mavrykdynamics/mavryk master
            ;;
        "install-python-focal" )
            docker run --rm -i -v "$DOCS_DIR/developer":/Scripts "$UBUNTU_FOCAL" /Scripts/install-python-debian-ubuntu.sh
            ;;
        "install-python-jammy" )
            docker run --rm -i -v "$DOCS_DIR/developer":/Scripts "$UBUNTU_JAMMY" /Scripts/install-python-debian-ubuntu.sh
            ;;
        "install-python-bullseye" )
            docker run --rm -i -v "$DOCS_DIR/developer":/Scripts debian:11 /Scripts/install-python-debian-ubuntu.sh
            ;;
        * )
            echo "unknown test name: '$test_case'"
            usage
            exit 1 ;;

    esac

    echo "test $test_case returned $?"
    echo "*******************************************************************"
done

exit 0<|MERGE_RESOLUTION|>--- conflicted
+++ resolved
@@ -10,11 +10,7 @@
 # - by the CI to check them on a regular basis (e.g. every day)
 #
 # Therefore, mind keeping in sync the list of scenarios with both the Makefile
-<<<<<<< HEAD
-# and the CI (file .gitlab/ci/doc/doc-scripts.yml).
-=======
-# and the CI (file .gitlab/ci/jobs/test/install_octez.yml).
->>>>>>> 1a991a03
+# and the CI (file .gitlab/ci/jobs/test/install_mavkit.yml).
 
 # Ubuntu Focal Fossa 20.04 LTS:
 UBUNTU_FOCAL=public.ecr.aws/lts/ubuntu:20.04_stable
