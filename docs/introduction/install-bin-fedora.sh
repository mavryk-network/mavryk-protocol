#!/bin/sh

usage () {
    cat >&2 <<!EOF
usage:
  $0 [rc]
!EOF
}

if [ $# -eq 1 ] && [ "$1" = "rc" ]
then
  # [setup rc repository]
  REPO="@Serokell/Mavryk-rc"
  # [end]
elif [ $# -eq 0 ]
then
  # [setup stable repository]
  REPO="@Serokell/Mavryk"
  # [end]
else
  usage
  exit 1
fi

# TODO tezos/tezos#2170: search shifted protocol name/number & adapt
set -e
set -x
# [install prerequisites]
dnf install -y dnf-plugins-core
# [install mavryk]
dnf copr enable -y $REPO && dnf update -y
dnf install -y mavryk-client
dnf install -y mavryk-node
<<<<<<< HEAD
dnf install -y mavryk-baker-PtNairob
dnf install -y mavryk-accuser-PtNairob
# [test executables]
mavkit-client --version
mavkit-node --version
mavkit-baker-PtNairob --version
mavkit-accuser-PtNairob --version
=======
dnf install -y mavryk-baker-PtAtLas
dnf install -y mavryk-accuser-PtAtLas
# [test executables]
mavkit-client --version
mavkit-node --version
mavkit-baker-PtAtLas --version
mavkit-accuser-PtAtLas --version
>>>>>>> 35145ac9
<|MERGE_RESOLUTION|>--- conflicted
+++ resolved
@@ -31,20 +31,10 @@
 dnf copr enable -y $REPO && dnf update -y
 dnf install -y mavryk-client
 dnf install -y mavryk-node
-<<<<<<< HEAD
-dnf install -y mavryk-baker-PtNairob
-dnf install -y mavryk-accuser-PtNairob
-# [test executables]
-mavkit-client --version
-mavkit-node --version
-mavkit-baker-PtNairob --version
-mavkit-accuser-PtNairob --version
-=======
 dnf install -y mavryk-baker-PtAtLas
 dnf install -y mavryk-accuser-PtAtLas
 # [test executables]
 mavkit-client --version
 mavkit-node --version
 mavkit-baker-PtAtLas --version
-mavkit-accuser-PtAtLas --version
->>>>>>> 35145ac9
+mavkit-accuser-PtAtLas --version