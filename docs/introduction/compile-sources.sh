#!/bin/sh
# shellcheck source=/dev/null
# for not checking the existence of sourced file $HOME/.cargo/env
# shellcheck disable=SC2046
# for omitting quotes in: eval $(opam env)
# shellcheck disable=SC2086
# for omitting quotes in: source $HOME/.cargo/env

usage () {
    cat >&2 <<!EOF
usage:
  $0 [<repo> <branch>]
!EOF
}

if [ $# -eq 2 ]
then
  REPO=$1
  BRANCH=$2
elif [ $# -eq 0 ]  # don't remove this branch used for an example in the doc!
then
  # [select branch]
<<<<<<< HEAD
  REPO="mavrykdynamics/mavryk"
=======
  REPO="mavryk-network/mavryk-protocol"
>>>>>>> 35145ac9
  BRANCH="latest-release"
  # [end]
else
  usage
  exit 1
fi

set -e
set -x
cd
# [install prerequisites]
sudo apt-get update
sudo apt-get install -y sudo
export OPAMYES=true
# [install packages]
# [Temporary fix: removes mavryk folder from PATH if added with Mavkit <= v13 instructions]
PATH=${PATH##"$HOME"/tezos/:}
sudo apt-get install -y rsync git m4 build-essential patch unzip wget opam jq bc
# [install rust]
wget https://sh.rustup.rs/rustup-init.sh
chmod +x rustup-init.sh
./rustup-init.sh --profile minimal --default-toolchain 1.71.1 -y
# [source cargo]
. $HOME/.cargo/env
# [get sources]
git clone https://gitlab.com/"$REPO".git mavryk
cd mavryk
git checkout $BRANCH
# [install Mavkit dependencies]
opam init --bare
make build-deps
# [compile sources]
eval $(opam env)
make
# [optional setup]
# puts Mavkit binaries in PATH:
# export PATH=$PWD/_build/install/default/bin/:$PATH
# if using bash, enables autocompletion:
# source ./src/bin_client/bash-completion.sh
# removes Mainnet/testnet disclaimers:
# export MAVRYK_CLIENT_UNSAFE_DISABLE_DISCLAIMER=Y
# [test executables]
./mavkit-client --version
./mavkit-node --version
./mavkit-baker-alpha --version
./mavkit-accuser-alpha --version<|MERGE_RESOLUTION|>--- conflicted
+++ resolved
@@ -20,11 +20,7 @@
 elif [ $# -eq 0 ]  # don't remove this branch used for an example in the doc!
 then
   # [select branch]
-<<<<<<< HEAD
-  REPO="mavrykdynamics/mavryk"
-=======
   REPO="mavryk-network/mavryk-protocol"
->>>>>>> 35145ac9
   BRANCH="latest-release"
   # [end]
 else
