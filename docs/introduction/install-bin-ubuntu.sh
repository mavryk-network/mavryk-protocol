--- conflicted
+++ resolved
@@ -22,11 +22,7 @@
   exit 1
 fi
 
-<<<<<<< HEAD
-# TODO: https://gitlab.com/tezos/tezos/-/issues/6552
-=======
 # TODO: https://gitlab.com/mavryk-network/mavryk-protocol/-/issues/6552
->>>>>>> 35145ac9
 # Mavryk ubuntu packages cannot be installed in a k8s pod.
 if [ -n "${FF_KUBERNETES_HONOR_ENTRYPOINT}" ]; then
   echo "Container orchestrated by Kubernetes detected, need to create the file /.dockerenv."
@@ -45,20 +41,10 @@
 sudo add-apt-repository -y $REPO && sudo apt-get update
 sudo apt-get install -y mavryk-client
 sudo apt-get install -y mavryk-node
-<<<<<<< HEAD
-sudo apt-get install -y mavryk-baker-ptnairob
-sudo apt-get install -y mavryk-accuser-ptnairob
-# [test executables]
-mavkit-client --version
-mavkit-node --version
-mavkit-baker-PtNairob --version
-mavkit-accuser-PtNairob --version
-=======
 sudo apt-get install -y mavryk-baker-ptatlas
 sudo apt-get install -y mavryk-accuser-ptatlas
 # [test executables]
 mavkit-client --version
 mavkit-node --version
 mavkit-baker-PtAtLas --version
-mavkit-accuser-PtAtLas --version
->>>>>>> 35145ac9
+mavkit-accuser-PtAtLas --version