.test_template:
  extends:
    - .default_settings_template
    - .image_template__runtime_build_dependencies
    - .template__coverage
  needs:
    - "build_x86_64-released"
    - "build_x86_64-exp-dev-extra"
  stage: test
  before_script:
    - . ./scripts/version.sh
    - eval $(opam env)
  retry: 2

<<<<<<< HEAD
# Merge coverage files after the execution
.template__coverage_files:
  extends: .template__coverage
=======
# We use the --job option to split tests into jobs of roughly the same
# duration. This is based on a file that contains timings of test results,
# generated with --record. To rebalance jobs, update this record with:
#
#   make && dune exec tezt/tests/main.exe -- --record tezt/test-results.json

.tezt_template:
  variables:
    JUNIT: "tezt-junit.xml"
    TEZT_VARIANT: ""
    # The variable TESTS controls test selection. It passed directly
    # to tezt so can contain tags, their negation, or an arbitrary
    # TSL expression.
    TESTS: ""
  artifacts:
    reports:
      junit: $JUNIT
    paths:
      - selected_tezts.tsv
      - tezt.log
      - tezt-*.log
      - tezt-results-${CI_NODE_INDEX:-1}${TEZT_VARIANT}.json
      - $JUNIT
    # Record artifacts are fetched from the scheduled pipeline.
    # If this pipeline is broken on a Friday and only gets fixed on Monday,
    # the next pipeline runs on Tuesday, so artifacts are unavailable
    # for 4 days. We thus set the expiration to 7 days for safety.
    # It also allows to make statistics on MRs that are less than 1 week old.
    # The tezt artifacts (including records and coverage)
    # take up roughly 2MB / job. Total artifact storage
    # becomes N*P*T*W where N is the days of retention (7 atm), P the
    # number of pipelines per day (~200 atm), T the number of Tezt
    # jobs per pipeline (60) and W the artifact size per tezt job
    # (2MB). This makes 82GB which is less than 1.5% of our total
    # artifact usage (https://gitlab.com/tezos/tezos/-/artifacts).
    expire_in: 7 days
    when: always
  script:
    # Print variables in a shell-friendly format.
    - 'echo "TESTS=\"${TESTS}\" JUNIT=\"${JUNIT}\" CI_NODE_INDEX=\"${CI_NODE_INDEX}\" CI_NODE_TOTAL=\"${CI_NODE_TOTAL}\" TEZT_PARALLEL=\"${TEZT_PARALLEL}\" TEZT_VARIANT=\"${TEZT_VARIANT}\""'
    # Store the list of tests that have been scheduled for execution for later debugging.
    # It is imperative this this first call to tezt receives any flags passed to the
    # second call that affect test selection.
    - ./scripts/ci/tezt.sh
        ${TESTS}
        --from-record tezt/records
        --job ${CI_NODE_INDEX:-1}/${CI_NODE_TOTAL:-1}
        --list-tsv > selected_tezts.tsv
    # For Tezt tests, there are multiple timeouts:
    # - --global-timeout is the internal timeout of Tezt, which only works if tests
    #   are cooperative;
    # - the "timeout" command, which we set to send SIGTERM to Tezt 60s after --global-timeout
    #   in case tests are not cooperative;
    # - the "timeout" command also sends SIGKILL 60s after having sent SIGTERM in case
    #   Tezt is still stuck;
    # - the CI timeout.
    # The use of the "timeout" command is to make sure that Tezt eventually exits,
    # because if the CI timeout is reached, there are no artefacts,
    # and thus no logs to investigate.
    # See also: https://gitlab.com/gitlab-org/gitlab/-/issues/19818
    - ./scripts/ci/exit_code.sh timeout -k 60 1860 ./scripts/ci/tezt.sh
        ${TESTS}
        --color
        --log-buffer-size 5000
        --log-file tezt.log
        --global-timeout 1800
        --on-unknown-regression-files fail
        --junit ${JUNIT}
        --from-record tezt/records
        --job ${CI_NODE_INDEX:-1}/${CI_NODE_TOTAL:-1}
        --record tezt-results-${CI_NODE_INDEX:-1}${TEZT_VARIANT}.json
        --job-count ${TEZT_PARALLEL:-3}
        --retry ${TEZT_RETRY:-1}
    # Only merge coverage traces if coverage output is enabled.
    - if [ -n "${BISECT_FILE:-}" ]; then ./scripts/ci/merge_coverage.sh; fi

# Common template for tezt jobs that use x86_64 binaries and produce
# coverage.
.tezt_tests:
  extends:
    - .test_template
    - .image_template__runtime_e2etest_dependencies
    - .oc.template__coverage_output_artifact
    - .tezt_template
    - .oc.template__retry_flaky
  dependencies:
    - "select_tezts"
    - "oc.build_x86_64-released"
    - "oc.build_x86_64-exp-dev-extra"
    - "oc.build_kernels"
    - "oc.tezt:fetch-records"
  needs:
    - "select_tezts"
    - "oc.build_x86_64-released"
    - "oc.build_x86_64-exp-dev-extra"
    - "oc.build_kernels"
    - "oc.tezt:fetch-records"
  tags:
    - gcp_tezt
  # Add [BISECT_FILE] to the set of artifacts defined in [.tezt_template]
>>>>>>> 1a991a03
  artifacts:
    name: "coverage-files-$CI_JOB_ID"
    paths:
<<<<<<< HEAD
      - $BISECT_FILE
    expire_in: 1 day
    when: on_success
=======
      - selected_tezts.tsv
      - tezt.log
      - tezt-*.log
      - tezt-results-${CI_NODE_INDEX:-1}${TEZT_VARIANT}.json
      - $JUNIT
      - $BISECT_FILE
>>>>>>> 1a991a03
<|MERGE_RESOLUTION|>--- conflicted
+++ resolved
@@ -2,21 +2,15 @@
   extends:
     - .default_settings_template
     - .image_template__runtime_build_dependencies
-    - .template__coverage
+    - .rules__octez_changes
   needs:
-    - "build_x86_64-released"
-    - "build_x86_64-exp-dev-extra"
+    - "oc.build_x86_64-released"
+    - "oc.build_x86_64-exp-dev-extra"
   stage: test
   before_script:
     - . ./scripts/version.sh
     - eval $(opam env)
-  retry: 2
 
-<<<<<<< HEAD
-# Merge coverage files after the execution
-.template__coverage_files:
-  extends: .template__coverage
-=======
 # We use the --job option to split tests into jobs of roughly the same
 # duration. This is based on a file that contains timings of test results,
 # generated with --record. To rebalance jobs, update this record with:
@@ -117,19 +111,11 @@
   tags:
     - gcp_tezt
   # Add [BISECT_FILE] to the set of artifacts defined in [.tezt_template]
->>>>>>> 1a991a03
   artifacts:
-    name: "coverage-files-$CI_JOB_ID"
     paths:
-<<<<<<< HEAD
-      - $BISECT_FILE
-    expire_in: 1 day
-    when: on_success
-=======
       - selected_tezts.tsv
       - tezt.log
       - tezt-*.log
       - tezt-results-${CI_NODE_INDEX:-1}${TEZT_VARIANT}.json
       - $JUNIT
-      - $BISECT_FILE
->>>>>>> 1a991a03
+      - $BISECT_FILE