--- conflicted
+++ resolved
@@ -10,10 +10,6 @@
   before_script:
     - . ./scripts/version.sh
     - eval $(opam env)
-<<<<<<< HEAD
-  retry: 2
-=======
->>>>>>> 847bfbbb
 
 # We use the --job option to split tests into jobs of roughly the same
 # duration. This is based on a file that contains timings of test results,
