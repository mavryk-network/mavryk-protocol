include: .gitlab/ci/jobs/test/common.yml

# We use the --job option to split tests into jobs of roughly the same
# duration. This is based on a file that contains timings of test results,
# generated with --record. To rebalance jobs, update this record with:
#
#   make && dune exec tezt/tests/main.exe -- --record tezt/test-results.json

.tezt_template:
  variables:
    JUNIT: "tezt-junit.xml"
    # if we do not set BISECT_FILE here, it will be empty, and include the
    # full CI_PROJECT_DIR in artifacts as per the template .tezt_template.
    BISECT_FILE: "$CI_PROJECT_DIR/_coverage_output/"
    TEZT_VARIANT: ""
  artifacts:
    reports:
      junit: $JUNIT
    paths:
      - tezt.log
      - tezt-*.log
      - tezt-results-${CI_NODE_INDEX}${TEZT_VARIANT}.json
      - $BISECT_FILE
      - $JUNIT
    # The record artifacts (tezt-results-$CI_NODE_INDEX.json) should
    # be stored for as long as a given commit on master is expected to
    # be HEAD in order to support auto-balancing. At the time of
    # writing, we have approximately 6 merges per day, so 1 day should
    # more than enough. However, we set it to 3 days to keep records
    # over the weekend. The tezt artifacts (including records and
    # coverage) take up roughly 2MB / job. Total artifact storage
    # becomes N*P*T*W where N is the days of retention (3 atm), P the
    # number of pipelines per day (~200 atm), T the number of Tezt
    # jobs per pipeline (60) and W the artifact size per tezt job
    # (2MB). This makes 35GB which is less than 0.5% than our total
    # artifact usage (https://gitlab.com/tezos/tezos/-/artifacts).
    expire_in: 3 day
    when: always
  script:
    - 'echo "TESTS: ${TESTS}, JUNIT: ${JUNIT}, CI_NODE_INDEX: ${CI_NODE_INDEX}, CI_NODE_TOTAL: ${CI_NODE_TOTAL}" TEZT_PARALLEL: ${TEZT_PARALLEL} TEZT_VARIANT: ${TEZT_VARIANT}'
    # For Tezt tests, there are multiple timeouts:
    # - --global-timeout is the internal timeout of Tezt, which only works if tests
    #   are cooperative;
    # - the "timeout" command, which we set to send SIGTERM to Tezt 60s after --global-timeout
    #   in case tests are not cooperative;
    # - the "timeout" command also sends SIGKILL 60s after having sent SIGTERM in case
    #   Tezt is still stuck;
    # - the CI timeout.
    # The use of the "timeout" command is to make sure that Tezt eventually exits,
    # because if the CI timeout is reached, there are no artefacts,
    # and thus no logs to investigate.
    # See also: https://gitlab.com/gitlab-org/gitlab/-/issues/19818
    - ./scripts/ci/exit_code.sh timeout -k 60 1860 ./scripts/ci/exit_code.sh _build/default/tezt/tests/main.exe
        ${TESTS}
        --color
        --log-buffer-size 5000
        --log-file tezt.log
        --global-timeout 1800
        --on-unknown-regression-files fail
        --junit ${JUNIT}
        --from-record tezt/records
        --job ${CI_NODE_INDEX:-1}/${CI_NODE_TOTAL:-1}
        --record tezt-results-${CI_NODE_INDEX}${TEZT_VARIANT}.json
        --job-count ${TEZT_PARALLEL:-3}
        --retry 1
    - ./scripts/ci/merge_coverage.sh

.tezt_tests:
  extends:
    - .test_template
    - .image_template__runtime_e2etest_dependencies
    - .template__coverage_files
    - .tezt_template
    - .tags_template__no_gcp
  variables:
    # Certain tests can be blacklisted by modifying the TESTS variable.
    # Do not tests with the tag 'ci_disabled' and 'flaky'.
    # See tezt/lib_tezos/tag.mli for more information.
    TESTS: "/ci_disabled /flaky"
  dependencies:
    - "build_x86_64-released"
    - "build_x86_64-exp-dev-extra"
    - "build_kernels"
    - "tezt:fetch-records"
  needs:
    - "build_x86_64-released"
    - "build_x86_64-exp-dev-extra"
    - "build_kernels"
    - "tezt:fetch-records"
  # WARNING: if you increase the number of parallel jobs, you need to
  # update test_coverage.yml with the new list of jobs.
  parallel: 60

tezt:
  extends:
    - .tezt_tests
  variables:
    # Exclude tests with tags 'ci_disabled', 'flaky', 'memory_{3,4}k',
    # 'time_sensitive' and 'slow'.
    # See tezt/lib_tezos/tag.mli for more information.
<<<<<<< HEAD
    TESTS: "/ci_disabled /flaky /memory_3k /memory_4k"
=======
    TESTS: "/ci_disabled /flaky /memory_3k /memory_4k /time_sensitive /slow"
>>>>>>> 1a991a03
    # the -j option of tezt
    TEZT_PARALLEL: 3
  # WARNING: if you increase the number of parallel jobs, you need to
  # update .gitlab/ci/jobs/coverage/oc.unified_coverage-before_merging.yml with the
  # new list of jobs.
  parallel: 60

# the following memory hungry tests are executed with -j 1
tezt-greedy-4k:
  extends: [.tezt_tests]
  variables:
    TESTS: "/ci_disabled memory_4k"
    TEZT_PARALLEL: 1
    TEZT_VARIANT: "-memory_4k"
  parallel: 4

tezt-greedy-3k:
  extends:
    - .tezt_tests
    - .tags_template__no_gcp
  variables:
    TESTS: "/ci_disabled memory_3k"
    TEZT_PARALLEL: 1
    TEZT_VARIANT: "-memory_3k"

<<<<<<< HEAD
=======
# the following tests are executed with -j 1 to ensure that other
# tests do not affect their executions. However, these tests are not
# particularly cpu/memory-intensive hence they do not need to run on a
# particular machine contrary to performance regression tests.
tezt-time-sensitive:
  extends: [.tezt_tests]
  variables:
    TESTS: "/ci_disabled time_sensitive"
    TEZT_PARALLEL: 1
    TEZT_VARIANT: "-time_sensitive"

>>>>>>> 1a991a03
# these are tezt tests as above, but run using the static binaries
tezt:static-binaries:
  stage: test
  extends:
    # Expansion of .integration_template but without coverage.
    - .default_settings_template
    - .image_template__runtime_e2etest_dependencies
    - .tezt_template
    - .tags_template__no_gcp
  dependencies:
    - select_tezts
    # Fetch src/proto_*/parameters/*.json and tezt/tests/main.exe from
    # build_x86_64-exp-dev-extra
    - build_x86_64-exp-dev-extra
    # And fetch the static executables from build:static
    - build:static-x86_64-linux-binaries
    - tezt:fetch-records
  needs:
<<<<<<< HEAD
    - build_x86_64-exp-dev-extra
    - build:static-x86_64-linux-binaries
    - tezt:fetch-records
=======
    - select_tezts
    - oc.build_x86_64-exp-dev-extra
    - oc.build:static-x86_64-linux-binaries
    - oc.tezt:fetch-records
>>>>>>> 1a991a03
  variables:
    TESTS: "/ci_disabled cli"
  before_script:
    - mv mavkit-binaries/x86_64/mavkit-* .
  # Override script from .tezt_template to disable coverage reports.
  # Note that the set of tests that are run for static executables
  # is a subset, so this should not reduce apparent coverage.
  script:
    - 'echo "TESTS: ${TESTS}, JUNIT: ${JUNIT}, CI_NODE_INDEX: ${CI_NODE_INDEX}, CI_NODE_TOTAL: ${CI_NODE_TOTAL}"'
    - timeout -k 60 1860 _build/default/tezt/tests/main.exe
        ${TESTS}
        --color
        --log-buffer-size 5000
        --log-file tezt.log
        --global-timeout 1800
        --on-unknown-regression-files fail
        --junit ${JUNIT}
        --from-record tezt/records
        --job ${CI_NODE_INDEX:-1}/${CI_NODE_TOTAL:-1}
        --record tezt-results-${CI_NODE_INDEX}.json
        --job-count 3
        --retry 1

# Note: if you reactivate this test and if you keep it manual, put it in the "manual" stage.
#
#tezt:manual:migration:
#  extends:
#    - .test_template
#  before_script:
#    - export MAVRYK_CLIENT_UNSAFE_DISABLE_DISCLAIMER=Y
#    - curl -s https://api.github.com/repos/Phlogi/mavryk-snapshots/releases/latest | jq -r ".assets[] | select(.name) | .browser_download_url" | grep roll | xargs wget -q
#    - block_hash=$(echo mainnet.roll.* | sed -r 's/mainnet\.roll\.[0-9_-]+\.(.*)\.[0-9]+\.chain\.xz/\1/g')
#    - cat mainnet.roll.* | xz -d -v -T0 > mainnet.rolling
#    - scripts/prepare_migration_test.sh auto mainnet.rolling "$block_hash"
#  script:
#    - dune exec ./tezt/manual_tests/main.exe -- migration --color --log-buffer-size 5000 --log-file tezt-migration.log
#  artifacts:
#    when: always
#    paths:
#      - tezt-migration.log
#    expire_in: 30 days<|MERGE_RESOLUTION|>--- conflicted
+++ resolved
@@ -98,11 +98,7 @@
     # Exclude tests with tags 'ci_disabled', 'flaky', 'memory_{3,4}k',
     # 'time_sensitive' and 'slow'.
     # See tezt/lib_tezos/tag.mli for more information.
-<<<<<<< HEAD
-    TESTS: "/ci_disabled /flaky /memory_3k /memory_4k"
-=======
     TESTS: "/ci_disabled /flaky /memory_3k /memory_4k /time_sensitive /slow"
->>>>>>> 1a991a03
     # the -j option of tezt
     TEZT_PARALLEL: 3
   # WARNING: if you increase the number of parallel jobs, you need to
@@ -128,8 +124,6 @@
     TEZT_PARALLEL: 1
     TEZT_VARIANT: "-memory_3k"
 
-<<<<<<< HEAD
-=======
 # the following tests are executed with -j 1 to ensure that other
 # tests do not affect their executions. However, these tests are not
 # particularly cpu/memory-intensive hence they do not need to run on a
@@ -141,7 +135,6 @@
     TEZT_PARALLEL: 1
     TEZT_VARIANT: "-time_sensitive"
 
->>>>>>> 1a991a03
 # these are tezt tests as above, but run using the static binaries
 tezt:static-binaries:
   stage: test
@@ -160,16 +153,10 @@
     - build:static-x86_64-linux-binaries
     - tezt:fetch-records
   needs:
-<<<<<<< HEAD
-    - build_x86_64-exp-dev-extra
-    - build:static-x86_64-linux-binaries
-    - tezt:fetch-records
-=======
     - select_tezts
     - oc.build_x86_64-exp-dev-extra
     - oc.build:static-x86_64-linux-binaries
     - oc.tezt:fetch-records
->>>>>>> 1a991a03
   variables:
     TESTS: "/ci_disabled cli"
   before_script:
