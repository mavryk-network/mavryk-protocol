# This file was automatically generated, do not edit.
# Edit file ci/bin/main.ml instead.

sanity_ci:
  image: ${build_deps_image_name}:runtime-build-dependencies--${build_deps_image_version}
  stage: sanity
<<<<<<< HEAD
  script:
    - eval $(opam env)
    - ./scripts/ci/take_ownership.sh
    - make -C manifest check
    - ./scripts/lint.sh --check-gitlab-ci-yml
    # Check that the opam-repo images' Alpine version corresponds to
    # the value in scripts/version.sh.
    - ./scripts/ci/check_alpine_version.sh
=======
  tags:
  - gcp
  dependencies: []
  before_script:
  - ./scripts/ci/take_ownership.sh
  - eval $(opam env)
  script:
  - make -C manifest check
  - ./scripts/lint.sh --check-gitlab-ci-yml
  - ./scripts/ci/check_alpine_version.sh
  - make -C ci check
>>>>>>> 1a991a03
<|MERGE_RESOLUTION|>--- conflicted
+++ resolved
@@ -4,16 +4,6 @@
 sanity_ci:
   image: ${build_deps_image_name}:runtime-build-dependencies--${build_deps_image_version}
   stage: sanity
-<<<<<<< HEAD
-  script:
-    - eval $(opam env)
-    - ./scripts/ci/take_ownership.sh
-    - make -C manifest check
-    - ./scripts/lint.sh --check-gitlab-ci-yml
-    # Check that the opam-repo images' Alpine version corresponds to
-    # the value in scripts/version.sh.
-    - ./scripts/ci/check_alpine_version.sh
-=======
   tags:
   - gcp
   dependencies: []
@@ -24,5 +14,4 @@
   - make -C manifest check
   - ./scripts/lint.sh --check-gitlab-ci-yml
   - ./scripts/ci/check_alpine_version.sh
-  - make -C ci check
->>>>>>> 1a991a03
+  - make -C ci check