--- conflicted
+++ resolved
@@ -11,17 +11,7 @@
   - ./scripts/ci/take_ownership.sh
   - eval $(opam env)
   script:
-<<<<<<< HEAD
-    - eval $(opam env)
-    - ./scripts/ci/take_ownership.sh
-    - make -C manifest check
-    - ./scripts/lint.sh --check-gitlab-ci-yml
-    # Check that the opam-repo images' Alpine version corresponds to
-    # the value in scripts/version.sh.
-    - ./scripts/ci/check_alpine_version.sh
-=======
   - make -C manifest check
   - ./scripts/lint.sh --check-gitlab-ci-yml
   - ./scripts/ci/check_alpine_version.sh
-  - make -C ci check
->>>>>>> 847bfbbb
+  - make -C ci check