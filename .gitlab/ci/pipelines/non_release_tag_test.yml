<<<<<<< HEAD
include:
  # Stage: build
  - .gitlab/ci/jobs/build/static_x86_64_release.yml
  - .gitlab/ci/jobs/build/static_arm64_release.yml
  - .gitlab/ci/jobs/build/docker_amd64_test.yml
  - .gitlab/ci/jobs/build/docker_arm64_test.yml

  # Stage: prepare
  - .gitlab/ci/jobs/prepare_release/docker_merge_manifests_test.yml

  # Stage: publish
  - .gitlab/ci/jobs/publish/gitlab:publish.yml
=======
# This file was automatically generated, do not edit.
# Edit file ci/bin/main.ml instead.

oc.build:static-x86_64-linux-binaries:
  image: ${build_deps_image_name}:runtime-build-dependencies--${build_deps_image_version}
  stage: build
  tags:
  - gcp
  dependencies: []
  before_script:
  - ./scripts/ci/take_ownership.sh
  - eval $(opam env)
  script:
  - ./scripts/ci/build_static_binaries.sh
  variables:
    ARCH: x86_64
    EXECUTABLE_FILES: script-inputs/released-executables
  artifacts:
    expire_in: 90 days
    paths:
    - octez-binaries/$ARCH/*

oc.build:static-arm64-linux-binaries:
  image: ${build_deps_image_name}:runtime-build-dependencies--${build_deps_image_version}
  stage: build
  tags:
  - gcp_arm64
  dependencies: []
  before_script:
  - ./scripts/ci/take_ownership.sh
  - eval $(opam env)
  script:
  - ./scripts/ci/build_static_binaries.sh
  variables:
    ARCH: arm64
    EXECUTABLE_FILES: script-inputs/released-executables
  artifacts:
    expire_in: 90 days
    paths:
    - octez-binaries/$ARCH/*

oc.docker:amd64:
  image: ${GCP_REGISTRY}/tezos/docker-images/ci-docker:v1.10.0
  stage: build
  tags:
  - gcp
  dependencies: []
  before_script:
  - ./scripts/ci/docker_initialize.sh
  script:
  - ./scripts/ci/docker_release.sh
  services:
  - docker:${DOCKER_VERSION}-dind
  variables:
    DOCKER_VERSION: 24.0.6
    CI_DOCKER_HUB: "false"
    DOCKER_BUILD_TARGET: without-evm-artifacts
    IMAGE_ARCH_PREFIX: amd64_
    EXECUTABLE_FILES: script-inputs/released-executables script-inputs/experimental-executables
    rust_toolchain_image_tag: is-never-pulled

oc.docker:arm64:
  image: ${GCP_REGISTRY}/tezos/docker-images/ci-docker:v1.10.0
  stage: build
  tags:
  - gcp_arm64
  dependencies: []
  before_script:
  - ./scripts/ci/docker_initialize.sh
  script:
  - ./scripts/ci/docker_release.sh
  services:
  - docker:${DOCKER_VERSION}-dind
  variables:
    DOCKER_VERSION: 24.0.6
    CI_DOCKER_HUB: "false"
    DOCKER_BUILD_TARGET: without-evm-artifacts
    IMAGE_ARCH_PREFIX: arm64_
    EXECUTABLE_FILES: script-inputs/released-executables script-inputs/experimental-executables
    rust_toolchain_image_tag: is-never-pulled

oc.build:dpkg:amd64:
  image: $DISTRIBUTION
  stage: build
  tags:
  - gcp
  needs: []
  dependencies: []
  before_script:
  - . ./scripts/version.sh
  - export DEBIAN_FRONTEND=noninteractive
  - apt update
  - apt-get install -y rsync git m4 build-essential patch unzip wget opam jq bc autoconf
    cmake libev-dev libffi-dev libgmp-dev libhidapi-dev pkg-config zlib1g-dev libprotobuf-dev
    protobuf-compiler libsqlite3-dev jq
  script:
  - wget https://sh.rustup.rs/rustup-init.sh
  - chmod +x rustup-init.sh
  - ./rustup-init.sh --profile minimal --default-toolchain  $recommended_rust_version
    -y
  - . $HOME/.cargo/env
  - export OPAMYES="true"
  - opam init --bare --disable-sandboxing
  - make build-deps
  - eval $(opam env)
  - make $TARGET
  - DISTRO=$(echo "$DISTRIBUTION" | cut -d':' -f1)
  - RELEASE=$(echo "$DISTRIBUTION" | cut -d':' -f2)
  - mkdir -p packages/$DISTRO/$RELEASE
  - mv octez-*.* packages/$DISTRO/$RELEASE/
  variables:
    TARGET: dpkg
    OCTEZ_PKGMAINTAINER: nomadic-labs
    BLST_PORTABLE: "yes"
    ARCH: amd64
  artifacts:
    name: ${TARGET}-$ARCH-$CI_COMMIT_REF_SLUG
    expire_in: 1 day
    paths:
    - packages/
    when: on_success
  parallel:
    matrix:
    - DISTRIBUTION:
      - debian:bookworm
      - ubuntu:focal
      - ubuntu:jammy

oc.build:rpm:amd64:
  image: $DISTRIBUTION
  stage: build
  tags:
  - gcp
  needs: []
  dependencies: []
  before_script:
  - . ./scripts/version.sh
  - .gitlab/ci/jobs/build/bin_packages_rpm.sh
  script:
  - wget https://sh.rustup.rs/rustup-init.sh
  - chmod +x rustup-init.sh
  - ./rustup-init.sh --profile minimal --default-toolchain  $recommended_rust_version
    -y
  - . $HOME/.cargo/env
  - export OPAMYES="true"
  - opam init --bare --disable-sandboxing
  - make build-deps
  - eval $(opam env)
  - make $TARGET
  - DISTRO=$(echo "$DISTRIBUTION" | cut -d':' -f1)
  - RELEASE=$(echo "$DISTRIBUTION" | cut -d':' -f2)
  - mkdir -p packages/$DISTRO/$RELEASE
  - mv octez-*.* packages/$DISTRO/$RELEASE/
  variables:
    TARGET: rpm
    OCTEZ_PKGMAINTAINER: nomadic-labs
    BLST_PORTABLE: "yes"
    ARCH: amd64
  artifacts:
    name: ${TARGET}-$ARCH-$CI_COMMIT_REF_SLUG
    expire_in: 1 day
    paths:
    - packages/
    when: on_success
  parallel:
    matrix:
    - DISTRIBUTION:
      - fedora:39
      - rockylinux:9.3

docker:merge_manifests:
  image: ${GCP_REGISTRY}/tezos/docker-images/ci-docker:v1.10.0
  stage: prepare_release
  tags:
  - gcp
  needs:
  - oc.docker:amd64
  - oc.docker:arm64
  dependencies: []
  before_script:
  - ./scripts/ci/docker_initialize.sh
  script:
  - ./scripts/ci/docker_merge_manifests.sh
  services:
  - docker:${DOCKER_VERSION}-dind
  variables:
    DOCKER_VERSION: 24.0.6
    CI_DOCKER_HUB: "false"

gitlab:publish:
  image: ${GCP_REGISTRY}/tezos/docker-images/ci-release:v1.4.0
  stage: publish_package_gitlab
  tags:
  - gcp
  needs:
  - oc.build:static-x86_64-linux-binaries
  - oc.build:static-arm64-linux-binaries
  - oc.build:dpkg:amd64
  - oc.build:rpm:amd64
  dependencies:
  - oc.build:static-x86_64-linux-binaries
  - oc.build:static-arm64-linux-binaries
  - oc.build:dpkg:amd64
  - oc.build:rpm:amd64
  interruptible: false
  script:
  - ${CI_PROJECT_DIR}/scripts/ci/create_gitlab_package.sh
>>>>>>> 1a991a03
<|MERGE_RESOLUTION|>--- conflicted
+++ resolved
@@ -1,17 +1,3 @@
-<<<<<<< HEAD
-include:
-  # Stage: build
-  - .gitlab/ci/jobs/build/static_x86_64_release.yml
-  - .gitlab/ci/jobs/build/static_arm64_release.yml
-  - .gitlab/ci/jobs/build/docker_amd64_test.yml
-  - .gitlab/ci/jobs/build/docker_arm64_test.yml
-
-  # Stage: prepare
-  - .gitlab/ci/jobs/prepare_release/docker_merge_manifests_test.yml
-
-  # Stage: publish
-  - .gitlab/ci/jobs/publish/gitlab:publish.yml
-=======
 # This file was automatically generated, do not edit.
 # Edit file ci/bin/main.ml instead.
 
@@ -218,5 +204,4 @@
   - oc.build:rpm:amd64
   interruptible: false
   script:
-  - ${CI_PROJECT_DIR}/scripts/ci/create_gitlab_package.sh
->>>>>>> 1a991a03
+  - ${CI_PROJECT_DIR}/scripts/ci/create_gitlab_package.sh