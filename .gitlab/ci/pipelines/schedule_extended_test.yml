--- conflicted
+++ resolved
@@ -1,15 +1,5 @@
 include:
   # Stage: build
-<<<<<<< HEAD
-  - .gitlab/ci/jobs/build/arm64.yml
-
-  # Stage: packaging
-  - .gitlab/ci/jobs/packaging/opam_prepare.yml
-  - .gitlab/ci/jobs/packaging/opam_package.yml
-
-  # Stage: test
-  - .gitlab/ci/jobs/test/install_mavkit.yml
-=======
   - .gitlab/ci/jobs/build/oc.build_arm64-exp-dev-extra-scheduled_extended_test.yml
   - .gitlab/ci/jobs/build/oc.build_arm64-released-scheduled_extended_test.yml
   # Check that binary packages build
@@ -61,7 +51,6 @@
   - .gitlab/ci/jobs/test/test_etherlink_kernel-schedule_extended_test.yml
   - .gitlab/ci/jobs/test/test_risc_v_kernels-schedule_extended_test.yml
   - .gitlab/ci/jobs/test/test_evm_compatibility.yml
->>>>>>> 1a991a03
 
   # Stage: doc
   - .gitlab/ci/jobs/doc/linkcheck.yml
