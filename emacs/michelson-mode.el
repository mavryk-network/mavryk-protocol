--- conflicted
+++ resolved
@@ -56,13 +56,8 @@
   :prefix "michelson-"
   :group 'michelson)
 
-<<<<<<< HEAD
 (defcustom michelson-client-command "mavryk-client"
-  "Path to the `mavryk-client' binary."
-=======
-(defcustom michelson-client-command "tezos-client"
-  "Path to the `octez-client' binary."
->>>>>>> 1a991a03
+  "Path to the `mavkit-client' binary."
   :type 'string
   :group 'michelson-options)
 
@@ -94,11 +89,7 @@
   :group 'michelson-options)
 
 (defcustom michelson-extra-flags nil
-<<<<<<< HEAD
-  "Additional flags to pass to mavryk-client when type checking."
-=======
-  "Additional flags to pass to octez-client when type checking."
->>>>>>> 1a991a03
+  "Additional flags to pass to mavkit-client when type checking."
   :type '(list string)
   :group 'michelson-options)
 
