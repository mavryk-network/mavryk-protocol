(*****************************************************************************)
(*                                                                           *)
(* Open Source License                                                       *)
(* Copyright (c) 2022 Nomadic Labs <contact@nomadic-labs.com>                *)
(*                                                                           *)
(* Permission is hereby granted, free of charge, to any person obtaining a   *)
(* copy of this software and associated documentation files (the "Software"),*)
(* to deal in the Software without restriction, including without limitation *)
(* the rights to use, copy, modify, merge, publish, distribute, sublicense,  *)
(* and/or sell copies of the Software, and to permit persons to whom the     *)
(* Software is furnished to do so, subject to the following conditions:      *)
(*                                                                           *)
(* The above copyright notice and this permission notice shall be included   *)
(* in all copies or substantial portions of the Software.                    *)
(*                                                                           *)
(* THE SOFTWARE IS PROVIDED "AS IS", WITHOUT WARRANTY OF ANY KIND, EXPRESS OR*)
(* IMPLIED, INCLUDING BUT NOT LIMITED TO THE WARRANTIES OF MERCHANTABILITY,  *)
(* FITNESS FOR A PARTICULAR PURPOSE AND NONINFRINGEMENT. IN NO EVENT SHALL   *)
(* THE AUTHORS OR COPYRIGHT HOLDERS BE LIABLE FOR ANY CLAIM, DAMAGES OR OTHER*)
(* LIABILITY, WHETHER IN AN ACTION OF CONTRACT, TORT OR OTHERWISE, ARISING   *)
(* FROM, OUT OF OR IN CONNECTION WITH THE SOFTWARE OR THE USE OR OTHER       *)
(* DEALINGS IN THE SOFTWARE.                                                 *)
(*                                                                           *)
(*****************************************************************************)

(* Testing
   -------
   Component:    Michelson / Typechecking
   Invocation:   dune exec tezt/tests/main.exe -- --file contract_typecheck_contract.ml
   Subject:      Typechecking tests for the address and (contract _) types.
*)

let tags = ["client"; "contract"; "michelson"; "typechecking"]

(** An address followed by an entrypoint typechecks at type address if 
  and only if the entrypoint is not "default". *)
let check_address client address =
  let address_a = sf {|"%s%%a"|} address in
  let* address_opt =
    Client.normalize_data
      client
      ~data:(sf {|"%s"|} address)
      ~typ:"address"
      ~mode:Optimized
    |> Lwt.map String.trim
  in
  let* address_opt_a =
    Client.normalize_data client ~data:address_a ~typ:"address" ~mode:Optimized
    |> Lwt.map String.trim
  in
  let* () =
    Client.typecheck_data client ~data:(sf {|"%s"|} address) ~typ:"address"
  in
  let* () = Client.typecheck_data client ~data:address_a ~typ:"address" in
  let* () = Client.typecheck_data client ~data:address_opt ~typ:"address" in
  let* () = Client.typecheck_data client ~data:address_opt_a ~typ:"address" in
  let unexpected_default_error = "unexpected_default_entrypoint" in
  let not_an_address_error = "not an expression of type address" in
  let* () =
    Client.spawn_typecheck_data
      client
      ~data:(sf {|"%s%%default"|} address)
      ~typ:"address"
    |> Process.check_error ~msg:(rex unexpected_default_error)
  in
  let* () =
    (* 64656661756c74 is "default" in hexa *)
    Client.spawn_typecheck_data
      client
      ~data:(sf {|%s64656661756c74|} address_opt)
      ~typ:"address"
    |> Process.check_error ~msg:(rex not_an_address_error)
  in
  unit

(** Helper to check that an address followed by an entrypoint typechecks
    at type (contract typ) using both readable and optimized
    representations. *)
let check_contract_ok client address entrypoint typ =
  let address_readable =
    match entrypoint with
    | Some entrypoint -> sf {|"%s%%%s"|} address entrypoint
    | None -> sf {|"%s"|} address
  in
  let* address_opt =
    Client.normalize_data
      client
      ~data:address_readable
      ~typ:"address"
      ~mode:Optimized
    |> Lwt.map String.trim
  in
  let* () =
    Client.typecheck_data
      client
      ~data:address_readable
      ~typ:(sf {|contract (%s)|} typ)
  in
  let* () =
    Client.typecheck_data
      client
      ~data:address_opt
      ~typ:(sf {|contract (%s)|} typ)
  in
  let* (_run_script_result : Client.run_script_result) =
    Client.run_script
      client
      ~prg:
        (sf
           {|
parameter unit;
storage address;
code {
        CDR;
        CONTRACT (%s);
        ASSERT_SOME;
        ADDRESS;
        NIL operation;
        PAIR }|}
           typ)
      ~storage:address_readable
      ~input:"Unit"
  in
  unit

(** Helper to check that an address followed by an entrypoint does not
    typecheck at type (contract typ) using both readable and optimised
    representations. *)
let check_contract_ko client address entrypoint typ expected_error =
  let address_readable =
    match entrypoint with
    | None -> sf {|"%s"|} address
    | Some entrypoint -> sf {|"%s%%%s"|} address entrypoint
  in
  let* address_opt =
    Client.normalize_data
      client
      ~data:address_readable
      ~typ:"address"
      ~mode:Optimized
    |> Lwt.map String.trim
  in
  let* () =
    Client.spawn_typecheck_data
      client
      ~data:address_readable
      ~typ:(sf "contract (%s)" typ)
    |> Process.check_error ~msg:(rex expected_error)
  in
  let* () =
    Client.spawn_typecheck_data
      client
      ~data:address_opt
      ~typ:(sf "contract (%s)" typ)
    |> Process.check_error ~msg:(rex expected_error)
  in
  let* (_run_script_result : Client.run_script_result) =
    Client.run_script
      client
      ~prg:
        (sf
           {|
parameter unit;
storage address;
code {
        CDR;
        DUP;
        CONTRACT (%s);
        ASSERT_NONE;
        NIL operation;
        PAIR }|}
           typ)
      ~storage:address_readable
      ~input:"Unit"
  in
  unit

(** An acceptable handle to an implicit account has two possibilities.
    - it is of type address if the entrypoint is not "default",
    - it is of type (contract <ty>) if the entrypoint is empty and ty is unit or ticket. *)
let test_implicit =
  Protocol.register_test ~__FILE__ ~title:"Test Implicit" ~tags
  @@ fun protocol ->
  let* client = Client.init_mockup ~protocol () in
  let mv1 = "mv18Cw7psUrAAPBpXYd9CtCpHg9EgjHP9KTe" in
  let* () = check_address client mv1 in
  let* () = check_contract_ok client mv1 None "unit" in
  let* () = check_contract_ok client mv1 None "ticket string" in
  let no_entrypoint_error = "Contract has no entrypoint named a" in
  let type_mismatch_error =
<<<<<<< HEAD
    match protocol with
    | _ ->
        "is not acceptable as a handle to an implicit account, whose \
         parameters type can only be unit or ticket <ty>"
=======
    "is not acceptable as a handle to an implicit account, whose parameters \
     type can only be unit or ticket <ty>"
>>>>>>> 1a991a03
  in
  let* () =
    check_contract_ko client mv1 (Some "a") "unit" no_entrypoint_error
  in
  let* () = check_contract_ko client mv1 (Some "a") "nat" no_entrypoint_error in
  let* () = check_contract_ko client mv1 None "nat" type_mismatch_error in
  unit

(** The address of an inexistent originated account followed by some
    entrypoint typechecks:
    - at type address if the entrypoint is not "default",
    - at no (contract _) type. *)
let test_originated_inexistent =
  Protocol.register_test ~__FILE__ ~title:"Test Originated Inexistent" ~tags
  @@ fun protocol ->
  let* client = Client.init_mockup ~protocol () in
  let kt1 = "KT1RvwLgpxVv9ANCKsDb5vBgTaZRG1W4bKWP" in
  let* () = check_address client kt1 in
  let invalid_contract_error = "invalid contract." in
  let* () = check_contract_ko client kt1 None "unit" invalid_contract_error in
  let* () =
    check_contract_ko client kt1 (Some "a") "unit" invalid_contract_error
  in
  let* () = check_contract_ko client kt1 None "nat" invalid_contract_error in
  let* () =
    check_contract_ko client kt1 (Some "a") "nat" invalid_contract_error
  in
  unit

(** The address of an existent originated account that does not specify
    a default entrypoint followed by some entrypoint typechecks:
    - at type address if the entrypoint is not "default",
    - at type (contract <ty>) if
      - the entrypoint is empty and <ty> is the root type
      - the entrypoint is non-empty, one of the declared entrypoints, and
        <ty> is the type associated to that entrypoint. *)
let test_originated_no_default =
  Protocol.register_test ~__FILE__ ~title:"Test originated no default" ~tags
  @@ fun protocol ->
  let* client = Client.init_mockup ~protocol () in
  let* _alias, kt1 =
    Client.originate_contract_at
      ~amount:Tez.zero
      ~src:"bootstrap1"
      ~burn_cap:Tez.one
      client
      ["entrypoints"; "simple_entrypoints"]
      protocol
  in
  let root_type = {|or (unit %A) (or (string %B) (nat %C))|} in
  let a_type = "unit" in
  let b_type = "string" in
  let* () = check_address client kt1 in
  let* () = check_contract_ok client kt1 None root_type in
  let* () = check_contract_ok client kt1 (Some "A") a_type in
  let* () = check_contract_ok client kt1 (Some "B") b_type in
  let no_entrypoint_error = "Contract has no entrypoint named a" in
  let* () =
    check_contract_ko client kt1 (Some "a") a_type no_entrypoint_error
  in
  unit

(** The address of an existent orignated account that specifies a
    default entrypoint followed by some entrypoint typechecks:
    - at tpye address if the entrypoint is not "default",
    - at type (contract <ty>) if
      - the entrypoint is empty and <ty> is the type of the default
        entrypoint
      - the entrypoint is non-empty, one of the declared entrypoints,
        and <ty> is the type associated to that entrypoint. *)
let test_originated_with_default =
  Protocol.register_test ~__FILE__ ~title:"Test originated with default" ~tags
  @@ fun protocol ->
  let* client = Client.init_mockup ~protocol () in
  let initial_storage = {|Pair "mv18Cw7psUrAAPBpXYd9CtCpHg9EgjHP9KTe" "" 0|} in
  let* _alias, kt1 =
    Client.originate_contract_at
      ~amount:Tez.zero
      ~src:"bootstrap1"
      ~init:initial_storage
      ~burn_cap:Tez.one
      client
      ["entrypoints"; "delegatable_target"]
      protocol
  in
  let root_type =
    {|or (or (key_hash %set_delegate) (unit %remove_delegate)) (or %default string nat)|}
  in
  let default_type = "or string nat" in
  let* () = check_address client kt1 in
  let* () = check_contract_ok client kt1 None default_type in
  let* () = check_contract_ok client kt1 (Some "set_delegate") "key_hash" in
  let no_entrypoint_error = "Contract has no entrypoint named a" in
  let* () =
    check_contract_ko client kt1 (Some "a") root_type no_entrypoint_error
  in
  let type_mismatch_error = "is not compatible with type" in
  let* () = check_contract_ko client kt1 None root_type type_mismatch_error in
  unit

let register ~protocols =
  test_implicit protocols ;
  test_originated_inexistent protocols ;
  test_originated_no_default protocols ;
  test_originated_with_default protocols<|MERGE_RESOLUTION|>--- conflicted
+++ resolved
@@ -188,15 +188,8 @@
   let* () = check_contract_ok client mv1 None "ticket string" in
   let no_entrypoint_error = "Contract has no entrypoint named a" in
   let type_mismatch_error =
-<<<<<<< HEAD
-    match protocol with
-    | _ ->
-        "is not acceptable as a handle to an implicit account, whose \
-         parameters type can only be unit or ticket <ty>"
-=======
     "is not acceptable as a handle to an implicit account, whose parameters \
      type can only be unit or ticket <ty>"
->>>>>>> 1a991a03
   in
   let* () =
     check_contract_ko client mv1 (Some "a") "unit" no_entrypoint_error
