--- conflicted
+++ resolved
@@ -716,10 +716,6 @@
     block with the given [minimal_timestamp] flag. *)
 let baking_with_given_minimal_timestamp ~minimal_timestamp =
   Protocol.register_test
-<<<<<<< HEAD
-    ~supports:Protocol.(From_protocol (number Atlas))
-=======
->>>>>>> 1a991a03
     ~__FILE__
     ~title:(sf "Baking minimal timestamp (%b)" minimal_timestamp)
     ~tags:["baking"; "timestamp"]
