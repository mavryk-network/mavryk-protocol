--- conflicted
+++ resolved
@@ -170,12 +170,7 @@
   Protocol.register_test
     ~__FILE__
     ~title:"double attestation using wrong slot"
-<<<<<<< HEAD
-    ~supports:Protocol.(From_protocol (number Atlas))
-    ~tags:["double"; "attestation"; "accuser"; "slot"; "node"]
-=======
     ~tags:[Tag.layer1; "double"; "attestation"; "accuser"; "slot"; "node"]
->>>>>>> 1a991a03
     ~uses:(fun protocol -> [Protocol.accuser protocol])
   @@ fun protocol -> double_consensus_wrong_slot attest_utils protocol
 
@@ -183,12 +178,7 @@
   Protocol.register_test
     ~__FILE__
     ~title:"double preattestation using wrong slot"
-<<<<<<< HEAD
-    ~supports:Protocol.(From_protocol (number Atlas))
-    ~tags:["double"; "preattestation"; "accuser"; "slot"; "node"]
-=======
     ~tags:[Tag.layer1; "double"; "preattestation"; "accuser"; "slot"; "node"]
->>>>>>> 1a991a03
     ~uses:(fun protocol -> [Protocol.accuser protocol])
   @@ fun protocol -> double_consensus_wrong_slot preattest_utils protocol
 
@@ -245,10 +235,6 @@
   Protocol.register_test
     ~__FILE__
     ~title:"double attestation using wrong block_payload_hash"
-<<<<<<< HEAD
-    ~supports:Protocol.(From_protocol (number Atlas))
-    ~tags:["double"; "attestation"; "accuser"; "block_payload_hash"; "node"]
-=======
     ~tags:
       [
         Tag.layer1;
@@ -258,7 +244,6 @@
         "block_payload_hash";
         "node";
       ]
->>>>>>> 1a991a03
     ~uses:(fun protocol -> [Protocol.accuser protocol])
   @@ fun protocol ->
   double_consensus_wrong_block_payload_hash attest_utils protocol
@@ -267,10 +252,6 @@
   Protocol.register_test
     ~__FILE__
     ~title:"double preattestation using wrong block_payload_hash"
-<<<<<<< HEAD
-    ~supports:Protocol.(From_protocol (number Atlas))
-    ~tags:["double"; "preattestation"; "accuser"; "block_payload_hash"; "node"]
-=======
     ~tags:
       [
         Tag.layer1;
@@ -280,7 +261,6 @@
         "block_payload_hash";
         "node";
       ]
->>>>>>> 1a991a03
     ~uses:(fun protocol -> [Protocol.accuser protocol])
   @@ fun protocol ->
   double_consensus_wrong_block_payload_hash preattest_utils protocol
@@ -332,12 +312,7 @@
   Protocol.register_test
     ~__FILE__
     ~title:"double attestation using wrong branch"
-<<<<<<< HEAD
-    ~supports:Protocol.(From_protocol (number Atlas))
-    ~tags:["double"; "attestation"; "accuser"; "branch"; "node"]
-=======
     ~tags:[Tag.layer1; "double"; "attestation"; "accuser"; "branch"; "node"]
->>>>>>> 1a991a03
     ~uses:(fun protocol -> [Protocol.accuser protocol])
   @@ fun protocol -> double_consensus_wrong_branch attest_utils protocol
 
@@ -345,12 +320,7 @@
   Protocol.register_test
     ~__FILE__
     ~title:"double preattestation using wrong branch"
-<<<<<<< HEAD
-    ~supports:Protocol.(From_protocol (number Atlas))
-    ~tags:["double"; "preattestation"; "accuser"; "branch"; "node"]
-=======
     ~tags:[Tag.layer1; "double"; "preattestation"; "accuser"; "branch"; "node"]
->>>>>>> 1a991a03
     ~uses:(fun protocol -> [Protocol.accuser protocol])
   @@ fun protocol -> double_consensus_wrong_branch preattest_utils protocol
 
@@ -361,12 +331,7 @@
   Protocol.register_test
     ~__FILE__
     ~title:"operation too old"
-<<<<<<< HEAD
-    ~supports:Protocol.(From_protocol (number Atlas))
-    ~tags:["accuser"; "old"; "operation"]
-=======
     ~tags:[Tag.layer1; "accuser"; "old"; "operation"]
->>>>>>> 1a991a03
     ~uses:(fun protocol -> [Protocol.accuser protocol])
   @@ fun protocol ->
   let* node, client = Client.init_with_protocol ~protocol `Client () in
@@ -434,12 +399,7 @@
   Protocol.register_test
     ~__FILE__
     ~title:"operation too far in the future"
-<<<<<<< HEAD
-    ~supports:Protocol.(From_protocol (number Atlas))
-    ~tags:["accuser"; "future"; "operation"]
-=======
     ~tags:[Tag.layer1; "accuser"; "future"; "operation"]
->>>>>>> 1a991a03
     ~uses:(fun protocol -> [Protocol.accuser protocol])
   @@ fun protocol ->
   let* node, client = Client.init_with_protocol ~protocol `Client () in
