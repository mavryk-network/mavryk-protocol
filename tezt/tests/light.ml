--- conflicted
+++ resolved
@@ -234,14 +234,6 @@
         (["votes"; "proposals"], []);
       ]
     in
-<<<<<<< HEAD
-    let paths =
-      if Protocol.(number protocol <= number Atlas) then
-        (["helpers"; "endorsing_rights"], []) :: paths
-      else paths
-    in
-=======
->>>>>>> 1a991a03
     Lwt_list.iter_s
       (fun (sub_path, query_string) ->
         test_no_useless_rpc
