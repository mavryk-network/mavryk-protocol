--- conflicted
+++ resolved
@@ -9,14 +9,9 @@
   "smart_rollup_max_wrapped_proof_binary_size": 30000,
   "smart_rollup_message_size_limit": 4096,
   "smart_rollup_max_number_of_messages_per_level": "1000000",
-<<<<<<< HEAD
-  "preserved_cycles": 2, "blocks_per_cycle": 8, "blocks_per_commitment": 4,
-  "nonce_revelation_threshold": 4, "blocks_per_stake_snapshot": 4,
-=======
   "consensus_rights_delay": 2, "blocks_preservation_cycles": 1,
   "delegate_parameters_activation_delay": 2, "blocks_per_cycle": 8,
   "blocks_per_commitment": 4, "nonce_revelation_threshold": 4,
->>>>>>> 1a991a03
   "cycles_per_voting_period": 8, "hard_gas_limit_per_operation": "1040000",
   "hard_gas_limit_per_block": "2600000",
   "proof_of_work_threshold": "4611686018427387903",
@@ -42,18 +37,11 @@
   "cache_script_size": 100000000, "cache_stake_distribution_cycles": 8,
   "cache_sampler_state_cycles": 8,
   "dal_parametric":
-<<<<<<< HEAD
-    { "feature_enable": false, "number_of_slots": 16, "attestation_lag": 4,
-      "attestation_threshold": 50, "blocks_per_epoch": 1,
-      "redundancy_factor": 8, "page_size": 128, "slot_size": 32768,
-      "number_of_shards": 64 }, "smart_rollup_arith_pvm_enable": false,
-=======
     { "feature_enable": true, "incentives_enable": false,
       "number_of_slots": 16, "attestation_lag": 8,
       "attestation_threshold": 66, "redundancy_factor": 8, "page_size": 3967,
       "slot_size": 126944, "number_of_shards": 256 },
   "smart_rollup_arith_pvm_enable": false,
->>>>>>> 1a991a03
   "smart_rollup_origination_size": 6314,
   "smart_rollup_challenge_window_in_blocks": 80640,
   "smart_rollup_stake_amount": "10000000000",
@@ -82,14 +70,9 @@
       "growth_rate": { "numerator": "1", "denominator": "100" },
       "center_dz": { "numerator": "1", "denominator": "2" },
       "radius_dz": { "numerator": "1", "denominator": "50" } },
-<<<<<<< HEAD
-  "adaptive_issuance_activation_vote_enable": false,
-  "autostaking_enable": true, "direct_ticket_spending_enable": false }
-=======
   "adaptive_issuance_activation_vote_enable": true,
   "autostaking_enable": true, "adaptive_issuance_force_activation": false,
   "ns_enable": true, "direct_ticket_spending_enable": false }
->>>>>>> 1a991a03
 
 ./mavkit-client --mode proxy rpc get /chains/main/blocks/head/helpers/baking_rights
 [ { "level": 2, "delegate": "[PUBLIC_KEY_HASH]",
