
./mavkit-client --wait none set consensus key for bootstrap1 to dummy_account_0
Node is bootstrapped.
Estimated gas: 168.946 units (will add 100 for safety)
Estimated storage: no bytes added
Operation successfully injected in the node.
Operation hash is '[OPERATION_HASH]'
NOT waiting for the operation to be included.
Use command
  mavkit-client wait for [OPERATION_HASH] to be included --confirmations 1 --branch [BLOCK_HASH]
and/or an external block explorer to make sure that it has been included.
This sequence of operations was run:
  Manager signed operations:
    From: [PUBLIC_KEY_HASH]
    Fee to the validator: ꜩ0.000284
    Expected counter: 1
    Gas limit: 269
    Storage limit: 0 bytes
    Balance updates:
      [PUBLIC_KEY_HASH] ... -ꜩ0.000284
      payload fees(the block proposer) ....... +ꜩ0.000284
    Update_consensus_key:
      Public key hash: [PUBLIC_KEY_HASH]
      This consensus key update was successfully applied
      Consumed gas: 168.880


./mavkit-client rpc get '/chains/main/blocks/head/context/delegates/[PUBLIC_KEY_HASH]'
{ "full_balance": "4000000000000", "current_frozen_deposits": "200000000000",
  "frozen_deposits": "200000000000", "staking_balance": "4000000000000",
  "delegated_contracts": [ "[PUBLIC_KEY_HASH]" ],
  "delegated_balance": "0",
  "min_delegated_in_current_cycle":
    { "amount": "3800000000000",
      "level":
        { "level": 1, "level_position": 0, "cycle": 0, "cycle_position": 0,
          "expected_commitment": false } }, "deactivated": false,
  "grace_period": 3, "pending_denunciations": false,
  "total_delegated_stake": "0", "staking_denominator": "0",
  "voting_power": "4000000000000", "remaining_proposals": 20,
  "active_consensus_key": "[PUBLIC_KEY_HASH]" }

./mavkit-client rpc get '/chains/main/blocks/head/context/delegates/[PUBLIC_KEY_HASH]'
{ "full_balance": "4000000333333", "current_frozen_deposits": "200000016667",
  "frozen_deposits": "200000000000", "staking_balance": "4000000333333",
  "delegated_contracts": [ "[PUBLIC_KEY_HASH]" ],
  "delegated_balance": "0",
  "min_delegated_in_current_cycle":
    { "amount": "3799999999716",
      "level":
        { "level": 2, "level_position": 1, "cycle": 0, "cycle_position": 1,
          "expected_commitment": false } }, "deactivated": false,
  "grace_period": 3, "pending_denunciations": false,
  "total_delegated_stake": "0", "staking_denominator": "0",
  "voting_power": "4000000000000", "remaining_proposals": 20,
  "active_consensus_key": "[PUBLIC_KEY_HASH]",
  "pending_consensus_keys":
    [ { "cycle": 2, "pkh": "[PUBLIC_KEY_HASH]" } ] }

./mavkit-client rpc get '/chains/main/blocks/head/context/delegates/[PUBLIC_KEY_HASH]'
{ "full_balance": "4000003298113", "current_frozen_deposits": "200000164906",
  "frozen_deposits": "200000000000", "staking_balance": "4000003298113",
  "delegated_contracts": [ "[PUBLIC_KEY_HASH]" ],
  "delegated_balance": "0",
  "min_delegated_in_current_cycle":
    { "amount": "3800001595660",
      "level":
        { "level": 5, "level_position": 4, "cycle": 1, "cycle_position": 0,
          "expected_commitment": false } }, "deactivated": false,
  "grace_period": 3, "pending_denunciations": false,
  "total_delegated_stake": "0", "staking_denominator": "0",
  "voting_power": "4000000000000", "remaining_proposals": 20,
  "active_consensus_key": "[PUBLIC_KEY_HASH]" }

./mavkit-client rpc get '/chains/main/blocks/head/context/delegates/[PUBLIC_KEY_HASH]'
{ "full_balance": "4000003298113", "current_frozen_deposits": "200000164906",
  "frozen_deposits": "200000000000", "staking_balance": "4000003298113",
  "delegated_contracts": [ "[PUBLIC_KEY_HASH]" ],
  "delegated_balance": "0",
  "min_delegated_in_current_cycle":
    { "amount": "3800001595660",
      "level":
        { "level": 5, "level_position": 4, "cycle": 1, "cycle_position": 0,
          "expected_commitment": false } }, "deactivated": false,
  "grace_period": 3, "pending_denunciations": false,
  "total_delegated_stake": "0", "staking_denominator": "0",
  "voting_power": "4000000000000", "remaining_proposals": 20,
  "active_consensus_key": "[PUBLIC_KEY_HASH]" }

./mavkit-client rpc get '/chains/main/blocks/head/context/contracts/[PUBLIC_KEY_HASH]/balance'
"3800003133203"

./mavkit-client rpc get '/chains/main/blocks/head/context/contracts/[PUBLIC_KEY_HASH]/balance'
"0"

./mavkit-client rpc get '/chains/main/blocks/head/context/contracts/[PUBLIC_KEY_HASH]/balance'
"0"

./mavkit-client --wait none drain delegate bootstrap1 to dummy_account_0 with dummy_account_0
Node is bootstrapped.
Operation successfully injected in the node.
Operation hash is '[OPERATION_HASH]'
NOT waiting for the operation to be included.
Use command
  mavkit-client wait for [OPERATION_HASH] to be included --confirmations 1 --branch [BLOCK_HASH]
and/or an external block explorer to make sure that it has been included.
This sequence of operations was run:
  Drain delegate:
    Consensus key hash: [PUBLIC_KEY_HASH]
    Delegate: [PUBLIC_KEY_HASH]
    Destination: [PUBLIC_KEY_HASH] (allocated)
    Balance updates:
      [PUBLIC_KEY_HASH] ... -ꜩ0.06425
      storage fees ........................... +ꜩ0.06425
      [PUBLIC_KEY_HASH] ... -ꜩ3762003.038264
      [PUBLIC_KEY_HASH] ... +ꜩ3762003.038264
      [PUBLIC_KEY_HASH] ... -ꜩ38000.030689
      [PUBLIC_KEY_HASH] ... +ꜩ38000.030689


./mavkit-client rpc get '/chains/main/blocks/head/context/delegates/[PUBLIC_KEY_HASH]'
{ "full_balance": "238000528932", "current_frozen_deposits": "200000181573",
<<<<<<< HEAD
  "frozen_deposits": "200000057423", "staking_balance": "238000528932",
=======
  "frozen_deposits": "200000083983", "staking_balance": "238000528932",
>>>>>>> 1a991a03
  "delegated_contracts": [ "[PUBLIC_KEY_HASH]" ],
  "delegated_balance": "0",
  "min_delegated_in_current_cycle":
    { "amount": "4",
      "level":
        { "level": 9, "level_position": 8, "cycle": 2, "cycle_position": 0,
          "expected_commitment": false } }, "deactivated": false,
  "grace_period": 4, "pending_denunciations": false,
  "total_delegated_stake": "0", "staking_denominator": "0",
  "voting_power": "4000000000000", "remaining_proposals": 20,
  "active_consensus_key": "[PUBLIC_KEY_HASH]" }

./mavkit-client rpc get '/chains/main/blocks/head/context/contracts/[PUBLIC_KEY_HASH]/balance'
"38000347355"

./mavkit-client rpc get '/chains/main/blocks/head/context/contracts/[PUBLIC_KEY_HASH]/balance'
"3762003038264"

./mavkit-client rpc get '/chains/main/blocks/head/context/contracts/[PUBLIC_KEY_HASH]/balance'
"3762003038264"<|MERGE_RESOLUTION|>--- conflicted
+++ resolved
@@ -12,13 +12,13 @@
 This sequence of operations was run:
   Manager signed operations:
     From: [PUBLIC_KEY_HASH]
-    Fee to the validator: ꜩ0.000284
+    Fee to the validator: ṁ0.000284
     Expected counter: 1
     Gas limit: 269
     Storage limit: 0 bytes
     Balance updates:
-      [PUBLIC_KEY_HASH] ... -ꜩ0.000284
-      payload fees(the block proposer) ....... +ꜩ0.000284
+      [PUBLIC_KEY_HASH] ... -ṁ0.000284
+      payload fees(the block proposer) ....... +ṁ0.000284
     Update_consensus_key:
       Public key hash: [PUBLIC_KEY_HASH]
       This consensus key update was successfully applied
@@ -110,21 +110,17 @@
     Delegate: [PUBLIC_KEY_HASH]
     Destination: [PUBLIC_KEY_HASH] (allocated)
     Balance updates:
-      [PUBLIC_KEY_HASH] ... -ꜩ0.06425
-      storage fees ........................... +ꜩ0.06425
-      [PUBLIC_KEY_HASH] ... -ꜩ3762003.038264
-      [PUBLIC_KEY_HASH] ... +ꜩ3762003.038264
-      [PUBLIC_KEY_HASH] ... -ꜩ38000.030689
-      [PUBLIC_KEY_HASH] ... +ꜩ38000.030689
+      [PUBLIC_KEY_HASH] ... -ṁ0.06425
+      storage fees ........................... +ṁ0.06425
+      [PUBLIC_KEY_HASH] ... -ṁ3762003.038264
+      [PUBLIC_KEY_HASH] ... +ṁ3762003.038264
+      [PUBLIC_KEY_HASH] ... -ṁ38000.030689
+      [PUBLIC_KEY_HASH] ... +ṁ38000.030689
 
 
 ./mavkit-client rpc get '/chains/main/blocks/head/context/delegates/[PUBLIC_KEY_HASH]'
 { "full_balance": "238000528932", "current_frozen_deposits": "200000181573",
-<<<<<<< HEAD
-  "frozen_deposits": "200000057423", "staking_balance": "238000528932",
-=======
   "frozen_deposits": "200000083983", "staking_balance": "238000528932",
->>>>>>> 1a991a03
   "delegated_contracts": [ "[PUBLIC_KEY_HASH]" ],
   "delegated_balance": "0",
   "min_delegated_in_current_cycle":
