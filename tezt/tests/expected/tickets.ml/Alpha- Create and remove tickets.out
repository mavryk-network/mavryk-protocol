
./mavkit-client --mode mockup --wait none originate contract add_clear_tickets transferring 200 from bootstrap1 running michelson_test_scripts/mini_scenarios/add_clear_tickets_015.tz --init '{}' --burn-cap 1
Node is bootstrapped.
Estimated gas: 610.029 units (will add 100 for safety)
Estimated storage: 398 bytes added (will add 20 for safety)
Operation successfully injected in the node.
Operation hash is '[OPERATION_HASH]'
NOT waiting for the operation to be included.
Use command
  mavkit-client wait for [OPERATION_HASH] to be included --confirmations 1 --branch [BLOCK_HASH]
and/or an external block explorer to make sure that it has been included.
This sequence of operations was run:
  Manager signed operations:
    From: [PUBLIC_KEY_HASH]
    Fee to the validator: ꜩ0.000443
    Expected counter: 1
    Gas limit: 711
    Storage limit: 418 bytes
    Balance updates:
      [PUBLIC_KEY_HASH] ... -ꜩ0.000443
      payload fees(the block proposer) ....... +ꜩ0.000443
    Origination:
      From: [PUBLIC_KEY_HASH]
      Credit: ꜩ200
      Script:
        { parameter (or (pair %add nat string) (unit %clear)) ;
          storage (list (ticket string)) ;
          code { UNPAIR ;
                 IF_LEFT
                   { UNPAIR ;
                     DIG 2 ;
                     SWAP ;
                     DIG 2 ;
                     TICKET ;
                     ASSERT_SOME ;
                     CONS ;
                     NIL operation ;
                     PAIR }
                   { DROP 2 ; NIL (ticket string) ; NIL operation ; PAIR } } }
        Initial storage: {}
        No delegate for this contract
        This origination was successfully applied
        Originated contracts:
          [CONTRACT_HASH]
        Storage size: 141 bytes
        Paid storage size diff: 141 bytes
        Consumed gas: 609.995
        Balance updates:
          [PUBLIC_KEY_HASH] ... -ꜩ0.03525
          storage fees ........................... +ꜩ0.03525
          [PUBLIC_KEY_HASH] ... -ꜩ0.06425
          storage fees ........................... +ꜩ0.06425
          [PUBLIC_KEY_HASH] ... -ꜩ200
          [CONTRACT_HASH] ... +ꜩ200

New contract [CONTRACT_HASH] originated.
Contract memorized as add_clear_tickets.

./mavkit-client --mode mockup --wait none transfer 0 from bootstrap2 to '[CONTRACT_HASH]' --burn-cap 2 --entrypoint add --arg 'Pair 1 "A"'
Node is bootstrapped.
Estimated gas: 1751.443 units (will add 100 for safety)
Estimated storage: 113 bytes added (will add 20 for safety)
Operation successfully injected in the node.
Operation hash is '[OPERATION_HASH]'
NOT waiting for the operation to be included.
Use command
  mavkit-client wait for [OPERATION_HASH] to be included --confirmations 1 --branch [BLOCK_HASH]
and/or an external block explorer to make sure that it has been included.
This sequence of operations was run:
  Manager signed operations:
    From: [PUBLIC_KEY_HASH]
<<<<<<< HEAD
    Fee to the validator: ꜩ0.000453
=======
    Fee to the baker: ꜩ0.000454
>>>>>>> 1a991a03
    Expected counter: 1
    Gas limit: 1852
    Storage limit: 133 bytes
    Balance updates:
      [PUBLIC_KEY_HASH] ... -ꜩ0.000454
      payload fees(the block proposer) ....... +ꜩ0.000454
    Transaction:
      Amount: ꜩ0
      From: [PUBLIC_KEY_HASH]
      To: [CONTRACT_HASH]
      Entrypoint: add
      Parameter: (Pair 1 "A")
      This transaction was successfully applied
      Updated storage:
        { Ticket 0x01435e1f410af86271d7c8c3c98a8708157a45269200 string "A" 1 }
      Storage size: 188 bytes
      Paid storage size diff: 113 bytes
      Consumed gas: 1752.012
      Balance updates:
        [PUBLIC_KEY_HASH] ... -ꜩ0.02825
        storage fees ........................... +ꜩ0.02825
      Ticket updates:
        Ticketer: [CONTRACT_HASH]
        Content type: string
        Content: "A"
        Account updates:
          [CONTRACT_HASH] ... +1


./mavkit-client --mode mockup --wait none transfer 0 from bootstrap2 to '[CONTRACT_HASH]' --burn-cap 2 --entrypoint clear --arg Unit
Node is bootstrapped.
Estimated gas: 1941.576 units (will add 100 for safety)
Estimated storage: no bytes added
Operation successfully injected in the node.
Operation hash is '[OPERATION_HASH]'
NOT waiting for the operation to be included.
Use command
  mavkit-client wait for [OPERATION_HASH] to be included --confirmations 1 --branch [BLOCK_HASH]
and/or an external block explorer to make sure that it has been included.
This sequence of operations was run:
  Manager signed operations:
    From: [PUBLIC_KEY_HASH]
    Fee to the validator: ꜩ0.000466
    Expected counter: 2
    Gas limit: 2042
    Storage limit: 0 bytes
    Balance updates:
      [PUBLIC_KEY_HASH] ... -ꜩ0.000466
      payload fees(the block proposer) ....... +ꜩ0.000466
    Transaction:
      Amount: ꜩ0
      From: [PUBLIC_KEY_HASH]
      To: [CONTRACT_HASH]
      Entrypoint: clear
      This transaction was successfully applied
      Updated storage: {}
      Storage size: 141 bytes
      Consumed gas: 1942.112
      Ticket updates:
        Ticketer: [CONTRACT_HASH]
        Content type: string
        Content: "A"
        Account updates:
          [CONTRACT_HASH] ... -1


./mavkit-client --mode mockup --wait none transfer 0 from bootstrap2 to '[CONTRACT_HASH]' --burn-cap 2 --entrypoint add --arg 'Pair 1 "B"'
Node is bootstrapped.
Estimated gas: 1751.443 units (will add 100 for safety)
Estimated storage: no bytes added
Operation successfully injected in the node.
Operation hash is '[OPERATION_HASH]'
NOT waiting for the operation to be included.
Use command
  mavkit-client wait for [OPERATION_HASH] to be included --confirmations 1 --branch [BLOCK_HASH]
and/or an external block explorer to make sure that it has been included.
This sequence of operations was run:
  Manager signed operations:
    From: [PUBLIC_KEY_HASH]
    Fee to the validator: ꜩ0.000453
    Expected counter: 3
    Gas limit: 1852
    Storage limit: 0 bytes
    Balance updates:
      [PUBLIC_KEY_HASH] ... -ꜩ0.000453
      payload fees(the block proposer) ....... +ꜩ0.000453
    Transaction:
      Amount: ꜩ0
      From: [PUBLIC_KEY_HASH]
      To: [CONTRACT_HASH]
      Entrypoint: add
      Parameter: (Pair 1 "B")
      This transaction was successfully applied
      Updated storage:
        { Ticket 0x01435e1f410af86271d7c8c3c98a8708157a45269200 string "B" 1 }
      Storage size: 188 bytes
      Consumed gas: 1751.978
      Ticket updates:
        Ticketer: [CONTRACT_HASH]
        Content type: string
        Content: "B"
        Account updates:
          [CONTRACT_HASH] ... +1


./mavkit-client --mode mockup --wait none transfer 0 from bootstrap2 to '[CONTRACT_HASH]' --burn-cap 2 --entrypoint add --arg 'Pair 1 "C"'
Node is bootstrapped.
Estimated gas: 2433.498 units (will add 100 for safety)
Estimated storage: 113 bytes added (will add 20 for safety)
Operation successfully injected in the node.
Operation hash is '[OPERATION_HASH]'
NOT waiting for the operation to be included.
Use command
  mavkit-client wait for [OPERATION_HASH] to be included --confirmations 1 --branch [BLOCK_HASH]
and/or an external block explorer to make sure that it has been included.
This sequence of operations was run:
  Manager signed operations:
    From: [PUBLIC_KEY_HASH]
<<<<<<< HEAD
    Fee to the validator: ꜩ0.000521
=======
    Fee to the baker: ꜩ0.000522
>>>>>>> 1a991a03
    Expected counter: 4
    Gas limit: 2534
    Storage limit: 133 bytes
    Balance updates:
      [PUBLIC_KEY_HASH] ... -ꜩ0.000522
      payload fees(the block proposer) ....... +ꜩ0.000522
    Transaction:
      Amount: ꜩ0
      From: [PUBLIC_KEY_HASH]
      To: [CONTRACT_HASH]
      Entrypoint: add
      Parameter: (Pair 1 "C")
      This transaction was successfully applied
      Updated storage:
        { Ticket 0x01435e1f410af86271d7c8c3c98a8708157a45269200 string "C" 1 ;
          Ticket 0x01435e1f410af86271d7c8c3c98a8708157a45269200 string "B" 1 }
      Storage size: 235 bytes
      Paid storage size diff: 113 bytes
      Consumed gas: 2434.067
      Balance updates:
        [PUBLIC_KEY_HASH] ... -ꜩ0.02825
        storage fees ........................... +ꜩ0.02825
      Ticket updates:
        Ticketer: [CONTRACT_HASH]
        Content type: string
        Content: "C"
        Account updates:
          [CONTRACT_HASH] ... +1
<|MERGE_RESOLUTION|>--- conflicted
+++ resolved
@@ -12,16 +12,16 @@
 This sequence of operations was run:
   Manager signed operations:
     From: [PUBLIC_KEY_HASH]
-    Fee to the validator: ꜩ0.000443
+    Fee to the validator: ṁ0.000443
     Expected counter: 1
     Gas limit: 711
     Storage limit: 418 bytes
     Balance updates:
-      [PUBLIC_KEY_HASH] ... -ꜩ0.000443
-      payload fees(the block proposer) ....... +ꜩ0.000443
+      [PUBLIC_KEY_HASH] ... -ṁ0.000443
+      payload fees(the block proposer) ....... +ṁ0.000443
     Origination:
       From: [PUBLIC_KEY_HASH]
-      Credit: ꜩ200
+      Credit: ṁ200
       Script:
         { parameter (or (pair %add nat string) (unit %clear)) ;
           storage (list (ticket string)) ;
@@ -46,12 +46,12 @@
         Paid storage size diff: 141 bytes
         Consumed gas: 609.995
         Balance updates:
-          [PUBLIC_KEY_HASH] ... -ꜩ0.03525
-          storage fees ........................... +ꜩ0.03525
-          [PUBLIC_KEY_HASH] ... -ꜩ0.06425
-          storage fees ........................... +ꜩ0.06425
-          [PUBLIC_KEY_HASH] ... -ꜩ200
-          [CONTRACT_HASH] ... +ꜩ200
+          [PUBLIC_KEY_HASH] ... -ṁ0.03525
+          storage fees ........................... +ṁ0.03525
+          [PUBLIC_KEY_HASH] ... -ṁ0.06425
+          storage fees ........................... +ṁ0.06425
+          [PUBLIC_KEY_HASH] ... -ṁ200
+          [CONTRACT_HASH] ... +ṁ200
 
 New contract [CONTRACT_HASH] originated.
 Contract memorized as add_clear_tickets.
@@ -69,19 +69,15 @@
 This sequence of operations was run:
   Manager signed operations:
     From: [PUBLIC_KEY_HASH]
-<<<<<<< HEAD
-    Fee to the validator: ꜩ0.000453
-=======
-    Fee to the baker: ꜩ0.000454
->>>>>>> 1a991a03
+    Fee to the baker: ṁ0.000454
     Expected counter: 1
     Gas limit: 1852
     Storage limit: 133 bytes
     Balance updates:
-      [PUBLIC_KEY_HASH] ... -ꜩ0.000454
-      payload fees(the block proposer) ....... +ꜩ0.000454
-    Transaction:
-      Amount: ꜩ0
+      [PUBLIC_KEY_HASH] ... -ṁ0.000454
+      payload fees(the block proposer) ....... +ṁ0.000454
+    Transaction:
+      Amount: ṁ0
       From: [PUBLIC_KEY_HASH]
       To: [CONTRACT_HASH]
       Entrypoint: add
@@ -93,8 +89,8 @@
       Paid storage size diff: 113 bytes
       Consumed gas: 1752.012
       Balance updates:
-        [PUBLIC_KEY_HASH] ... -ꜩ0.02825
-        storage fees ........................... +ꜩ0.02825
+        [PUBLIC_KEY_HASH] ... -ṁ0.02825
+        storage fees ........................... +ṁ0.02825
       Ticket updates:
         Ticketer: [CONTRACT_HASH]
         Content type: string
@@ -116,15 +112,15 @@
 This sequence of operations was run:
   Manager signed operations:
     From: [PUBLIC_KEY_HASH]
-    Fee to the validator: ꜩ0.000466
+    Fee to the validator: ṁ0.000466
     Expected counter: 2
     Gas limit: 2042
     Storage limit: 0 bytes
     Balance updates:
-      [PUBLIC_KEY_HASH] ... -ꜩ0.000466
-      payload fees(the block proposer) ....... +ꜩ0.000466
-    Transaction:
-      Amount: ꜩ0
+      [PUBLIC_KEY_HASH] ... -ṁ0.000466
+      payload fees(the block proposer) ....... +ṁ0.000466
+    Transaction:
+      Amount: ṁ0
       From: [PUBLIC_KEY_HASH]
       To: [CONTRACT_HASH]
       Entrypoint: clear
@@ -153,15 +149,15 @@
 This sequence of operations was run:
   Manager signed operations:
     From: [PUBLIC_KEY_HASH]
-    Fee to the validator: ꜩ0.000453
+    Fee to the validator: ṁ0.000453
     Expected counter: 3
     Gas limit: 1852
     Storage limit: 0 bytes
     Balance updates:
-      [PUBLIC_KEY_HASH] ... -ꜩ0.000453
-      payload fees(the block proposer) ....... +ꜩ0.000453
-    Transaction:
-      Amount: ꜩ0
+      [PUBLIC_KEY_HASH] ... -ṁ0.000453
+      payload fees(the block proposer) ....... +ṁ0.000453
+    Transaction:
+      Amount: ṁ0
       From: [PUBLIC_KEY_HASH]
       To: [CONTRACT_HASH]
       Entrypoint: add
@@ -192,19 +188,15 @@
 This sequence of operations was run:
   Manager signed operations:
     From: [PUBLIC_KEY_HASH]
-<<<<<<< HEAD
-    Fee to the validator: ꜩ0.000521
-=======
-    Fee to the baker: ꜩ0.000522
->>>>>>> 1a991a03
+    Fee to the baker: ṁ0.000522
     Expected counter: 4
     Gas limit: 2534
     Storage limit: 133 bytes
     Balance updates:
-      [PUBLIC_KEY_HASH] ... -ꜩ0.000522
-      payload fees(the block proposer) ....... +ꜩ0.000522
-    Transaction:
-      Amount: ꜩ0
+      [PUBLIC_KEY_HASH] ... -ṁ0.000522
+      payload fees(the block proposer) ....... +ṁ0.000522
+    Transaction:
+      Amount: ṁ0
       From: [PUBLIC_KEY_HASH]
       To: [CONTRACT_HASH]
       Entrypoint: add
@@ -217,8 +209,8 @@
       Paid storage size diff: 113 bytes
       Consumed gas: 2434.067
       Balance updates:
-        [PUBLIC_KEY_HASH] ... -ꜩ0.02825
-        storage fees ........................... +ꜩ0.02825
+        [PUBLIC_KEY_HASH] ... -ṁ0.02825
+        storage fees ........................... +ṁ0.02825
       Ticket updates:
         Ticketer: [CONTRACT_HASH]
         Content type: string
