
./mavkit-client --wait none originate smart rollup rollup from '[PUBLIC_KEY_HASH]' of kind arith of type string with kernel  --burn-cap 9999999
Node is bootstrapped.
Estimated gas: 1930.030 units (will add 100 for safety)
Estimated storage: 6552 bytes added (will add 20 for safety)
Operation successfully injected in the node.
Operation hash is '[OPERATION_HASH]'
NOT waiting for the operation to be included.
Use command
  mavkit-client wait for [OPERATION_HASH] to be included --confirmations 1 --branch [BLOCK_HASH]
and/or an external block explorer to make sure that it has been included.
This sequence of operations was run:
  Manager signed operations:
    From: [PUBLIC_KEY_HASH]
    Fee to the validator: ꜩ0.000441
    Expected counter: 1
    Gas limit: 2031
    Storage limit: 6572 bytes
    Balance updates:
      [PUBLIC_KEY_HASH] ... -ꜩ0.000441
      payload fees(the block proposer) ....... +ꜩ0.000441
    Smart rollup origination:
      Kind: arith
      Parameter type: string
      Kernel Blake2B hash: '0e5751c026e543b2e8ab2eb06099daa1d1e5df47778f7787faab45cdf12fe3a8'
      This smart rollup origination was successfully applied
      Consumed gas: 1929.997
      Storage size: 6552 bytes
      Address: [SMART_ROLLUP_HASH]
      Genesis commitment hash: [SC_ROLLUP_COMMITMENT_HASH]
      Balance updates:
        [PUBLIC_KEY_HASH] ... -ꜩ1.638
        storage fees ........................... +ꜩ1.638

Smart rollup [SMART_ROLLUP_HASH] memorized as "rollup"

./mavkit-client rpc get '/chains/main/blocks/head/context/smart_rollups/smart_rollup/[SMART_ROLLUP_HASH]/genesis_info'
{ "level": 2,
  "commitment_hash": "[SC_ROLLUP_COMMITMENT_HASH]" }

<<<<<<< HEAD
./mavkit-client --wait none send smart rollup message '["dal:16:4:256:0:2:4:6"]' from bootstrap2
=======
./octez-client --wait none send smart rollup message '["dal:16:8:32:0:2:4:6"]' from bootstrap2
>>>>>>> 1a991a03
Node is bootstrapped.
Estimated gas: 170.903 units (will add 100 for safety)
Estimated storage: no bytes added
Operation successfully injected in the node.
Operation hash is '[OPERATION_HASH]'
NOT waiting for the operation to be included.
Use command
  mavkit-client wait for [OPERATION_HASH] to be included --confirmations 1 --branch [BLOCK_HASH]
and/or an external block explorer to make sure that it has been included.
This sequence of operations was run:
  Manager signed operations:
    From: [PUBLIC_KEY_HASH]
<<<<<<< HEAD
    Fee to the validator: ꜩ0.00028
=======
    Fee to the baker: ꜩ0.000279
>>>>>>> 1a991a03
    Expected counter: 1
    Gas limit: 271
    Storage limit: 0 bytes
    Balance updates:
      [PUBLIC_KEY_HASH] ... -ꜩ0.000279
      payload fees(the block proposer) ....... +ꜩ0.000279
    Smart rollup messages submission:
      This smart rollup messages submission was successfully applied
<<<<<<< HEAD
      Consumed gas: 170.875
=======
      Consumed gas: 170.836

GET http://[HOST]:[PORT]/global/block/head/dal/slot_headers
200 OK
[{"version":"0","level":4,"index":0,"commitment":"[DAL_SLOT_HEADER]"},{"version":"0","level":4,"index":1,"commitment":"[DAL_SLOT_HEADER]"},{"version":"0","level":4,"index":2,"commitment":"[DAL_SLOT_HEADER]"}]

GET http://[HOST]:[PORT]/global/block/head/dal/processed_slots
200 OK
[{"index":0,"status":"unconfirmed"},{"index":1,"status":"confirmed"},{"index":2,"status":"confirmed"},{"index":3,"status":"unconfirmed"},{"index":4,"status":"unconfirmed"},{"index":5,"status":"unconfirmed"},{"index":6,"status":"unconfirmed"},{"index":7,"status":"unconfirmed"},{"index":8,"status":"unconfirmed"},{"index":9,"status":"unconfirmed"},{"index":10,"status":"unconfirmed"},{"index":11,"status":"unconfirmed"},{"index":12,"status":"unconfirmed"},{"index":13,"status":"unconfirmed"},{"index":14,"status":"unconfirmed"},{"index":15,"status":"unconfirmed"}]

GET http://[HOST]:[PORT]/global/block/12/dal/processed_slots
200 OK
[{"index":0,"status":"unconfirmed"},{"index":1,"status":"confirmed"},{"index":2,"status":"confirmed"},{"index":3,"status":"unconfirmed"},{"index":4,"status":"unconfirmed"},{"index":5,"status":"unconfirmed"},{"index":6,"status":"unconfirmed"},{"index":7,"status":"unconfirmed"},{"index":8,"status":"unconfirmed"},{"index":9,"status":"unconfirmed"},{"index":10,"status":"unconfirmed"},{"index":11,"status":"unconfirmed"},{"index":12,"status":"unconfirmed"},{"index":13,"status":"unconfirmed"},{"index":14,"status":"unconfirmed"},{"index":15,"status":"unconfirmed"}]
>>>>>>> 1a991a03
<|MERGE_RESOLUTION|>--- conflicted
+++ resolved
@@ -12,13 +12,13 @@
 This sequence of operations was run:
   Manager signed operations:
     From: [PUBLIC_KEY_HASH]
-    Fee to the validator: ꜩ0.000441
+    Fee to the validator: ṁ0.000441
     Expected counter: 1
     Gas limit: 2031
     Storage limit: 6572 bytes
     Balance updates:
-      [PUBLIC_KEY_HASH] ... -ꜩ0.000441
-      payload fees(the block proposer) ....... +ꜩ0.000441
+      [PUBLIC_KEY_HASH] ... -ṁ0.000441
+      payload fees(the block proposer) ....... +ṁ0.000441
     Smart rollup origination:
       Kind: arith
       Parameter type: string
@@ -29,8 +29,8 @@
       Address: [SMART_ROLLUP_HASH]
       Genesis commitment hash: [SC_ROLLUP_COMMITMENT_HASH]
       Balance updates:
-        [PUBLIC_KEY_HASH] ... -ꜩ1.638
-        storage fees ........................... +ꜩ1.638
+        [PUBLIC_KEY_HASH] ... -ṁ1.638
+        storage fees ........................... +ṁ1.638
 
 Smart rollup [SMART_ROLLUP_HASH] memorized as "rollup"
 
@@ -38,11 +38,7 @@
 { "level": 2,
   "commitment_hash": "[SC_ROLLUP_COMMITMENT_HASH]" }
 
-<<<<<<< HEAD
-./mavkit-client --wait none send smart rollup message '["dal:16:4:256:0:2:4:6"]' from bootstrap2
-=======
-./octez-client --wait none send smart rollup message '["dal:16:8:32:0:2:4:6"]' from bootstrap2
->>>>>>> 1a991a03
+./mavkit-client --wait none send smart rollup message '["dal:16:8:32:0:2:4:6"]' from bootstrap2
 Node is bootstrapped.
 Estimated gas: 170.903 units (will add 100 for safety)
 Estimated storage: no bytes added
@@ -55,22 +51,15 @@
 This sequence of operations was run:
   Manager signed operations:
     From: [PUBLIC_KEY_HASH]
-<<<<<<< HEAD
-    Fee to the validator: ꜩ0.00028
-=======
-    Fee to the baker: ꜩ0.000279
->>>>>>> 1a991a03
+    Fee to the baker: ṁ0.000279
     Expected counter: 1
     Gas limit: 271
     Storage limit: 0 bytes
     Balance updates:
-      [PUBLIC_KEY_HASH] ... -ꜩ0.000279
-      payload fees(the block proposer) ....... +ꜩ0.000279
+      [PUBLIC_KEY_HASH] ... -ṁ0.000279
+      payload fees(the block proposer) ....... +ṁ0.000279
     Smart rollup messages submission:
       This smart rollup messages submission was successfully applied
-<<<<<<< HEAD
-      Consumed gas: 170.875
-=======
       Consumed gas: 170.836
 
 GET http://[HOST]:[PORT]/global/block/head/dal/slot_headers
@@ -84,4 +73,3 @@
 GET http://[HOST]:[PORT]/global/block/12/dal/processed_slots
 200 OK
 [{"index":0,"status":"unconfirmed"},{"index":1,"status":"confirmed"},{"index":2,"status":"confirmed"},{"index":3,"status":"unconfirmed"},{"index":4,"status":"unconfirmed"},{"index":5,"status":"unconfirmed"},{"index":6,"status":"unconfirmed"},{"index":7,"status":"unconfirmed"},{"index":8,"status":"unconfirmed"},{"index":9,"status":"unconfirmed"},{"index":10,"status":"unconfirmed"},{"index":11,"status":"unconfirmed"},{"index":12,"status":"unconfirmed"},{"index":13,"status":"unconfirmed"},{"index":14,"status":"unconfirmed"},{"index":15,"status":"unconfirmed"}]
->>>>>>> 1a991a03
