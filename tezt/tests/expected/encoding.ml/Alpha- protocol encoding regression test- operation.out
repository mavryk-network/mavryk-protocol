
./mavkit-codec encode alpha.operation from '{
  "branch": "BKpbfCvh777DQHnXjU2sqHvVUNZ7dBAdqEfKkdw8EGSkD9LSYXb",
  "contents": [
    {
      "kind": "activate_account",
      "pkh": "mv1S14SxfuavHMGDXxZJoBERZafLTyX3Z6Dx",
      "secret": "41f98b15efc63fa893d61d7d6eee4a2ce9427ac4"
    }
  ],
  "signature": "sigbQ5ZNvkjvGssJgoAnUAfY4Wvvg3QZqawBYB1j1VDBNTMBAALnCzRHWzer34bnfmzgHg3EvwdzQKdxgSghB897cono6gbQ"
}'
0e5751c026e543b2e8ab2eb06099daa1d1e5df47778f7787faab45cdf12fe3a804c55cf02dbeecc978d9c84625dcae72bb77ea4fbd41f98b15efc63fa893d61d7d6eee4a2ce9427ac466804fe735e06e97e26da8236b6341b91c625d5e82b3524ec0a88cc982365e70f8a5b9bc65df2ea6d21ee244cc3a96fb33031c394c78b1179ff1b8a44237740c

./mavkit-codec decode alpha.operation from 0e5751c026e543b2e8ab2eb06099daa1d1e5df47778f7787faab45cdf12fe3a804c55cf02dbeecc978d9c84625dcae72bb77ea4fbd41f98b15efc63fa893d61d7d6eee4a2ce9427ac466804fe735e06e97e26da8236b6341b91c625d5e82b3524ec0a88cc982365e70f8a5b9bc65df2ea6d21ee244cc3a96fb33031c394c78b1179ff1b8a44237740c
{ "branch": "BKpbfCvh777DQHnXjU2sqHvVUNZ7dBAdqEfKkdw8EGSkD9LSYXb",
  "contents":
    [ { "kind": "activate_account",
        "pkh": "mv1S14SxfuavHMGDXxZJoBERZafLTyX3Z6Dx",
        "secret": "41f98b15efc63fa893d61d7d6eee4a2ce9427ac4" } ],
  "signature":
    "sigbQ5ZNvkjvGssJgoAnUAfY4Wvvg3QZqawBYB1j1VDBNTMBAALnCzRHWzer34bnfmzgHg3EvwdzQKdxgSghB897cono6gbQ" }

./mavkit-codec encode alpha.operation from '{
  "branch": "BKpbfCvh777DQHnXjU2sqHvVUNZ7dBAdqEfKkdw8EGSkD9LSYXb",
  "contents": [
    {
      "kind": "attestation",
      "level": 1331,
      "block_payload_hash": "vh1g87ZG6scSYxKhspAUzprQVuLAyoa5qMBKcUfjgnQGnFb3dJcG",
      "round": 0,
      "slot": 0
    }
  ],
  "signature": "sigbQ5ZNvkjvGssJgoAnUAfY4Wvvg3QZqawBYB1j1VDBNTMBAALnCzRHWzer34bnfmzgHg3EvwdzQKdxgSghB897cono6gbQ"
}'
0e5751c026e543b2e8ab2eb06099daa1d1e5df47778f7787faab45cdf12fe3a81500000000053300000000000000000000000000000000000000000000000000000000000000000000000066804fe735e06e97e26da8236b6341b91c625d5e82b3524ec0a88cc982365e70f8a5b9bc65df2ea6d21ee244cc3a96fb33031c394c78b1179ff1b8a44237740c

./octez-codec decode alpha.operation from 0e5751c026e543b2e8ab2eb06099daa1d1e5df47778f7787faab45cdf12fe3a81500000000053300000000000000000000000000000000000000000000000000000000000000000000000066804fe735e06e97e26da8236b6341b91c625d5e82b3524ec0a88cc982365e70f8a5b9bc65df2ea6d21ee244cc3a96fb33031c394c78b1179ff1b8a44237740c
{ "branch": "BKpbfCvh777DQHnXjU2sqHvVUNZ7dBAdqEfKkdw8EGSkD9LSYXb",
  "contents":
    [ { "kind": "attestation", "slot": 0, "level": 1331, "round": 0,
        "block_payload_hash":
          "vh1g87ZG6scSYxKhspAUzprQVuLAyoa5qMBKcUfjgnQGnFb3dJcG" } ],
  "signature":
    "sigbQ5ZNvkjvGssJgoAnUAfY4Wvvg3QZqawBYB1j1VDBNTMBAALnCzRHWzer34bnfmzgHg3EvwdzQKdxgSghB897cono6gbQ" }

./octez-codec encode alpha.operation from '{
  "branch": "BKpbfCvh777DQHnXjU2sqHvVUNZ7dBAdqEfKkdw8EGSkD9LSYXb",
  "contents": [
    {
      "kind": "ballot",
      "source": "mv18Cw7psUrAAPBpXYd9CtCpHg9EgjHP9KTe",
      "period": 719,
      "proposal": "PscqRYywd243M2eZspXZEJGsRmNchp4ZKfKmoyEZTRHeLQvVGjp",
      "ballot": "yay"
    }
  ],
  "signature": "sigbQ5ZNvkjvGssJgoAnUAfY4Wvvg3QZqawBYB1j1VDBNTMBAALnCzRHWzer34bnfmzgHg3EvwdzQKdxgSghB897cono6gbQ"
}'
0e5751c026e543b2e8ab2eb06099daa1d1e5df47778f7787faab45cdf12fe3a8060002298c03ed7d454a101eb7022bc95f7e5f41ac78000002cf7663cf120f3dc8189d5dc7d4d7a0483bcc53f3f18e700f5a2f5076aa8b9dc55c0066804fe735e06e97e26da8236b6341b91c625d5e82b3524ec0a88cc982365e70f8a5b9bc65df2ea6d21ee244cc3a96fb33031c394c78b1179ff1b8a44237740c

./mavkit-codec decode alpha.operation from 0e5751c026e543b2e8ab2eb06099daa1d1e5df47778f7787faab45cdf12fe3a8060002298c03ed7d454a101eb7022bc95f7e5f41ac78000002cf7663cf120f3dc8189d5dc7d4d7a0483bcc53f3f18e700f5a2f5076aa8b9dc55c0066804fe735e06e97e26da8236b6341b91c625d5e82b3524ec0a88cc982365e70f8a5b9bc65df2ea6d21ee244cc3a96fb33031c394c78b1179ff1b8a44237740c
{ "branch": "BKpbfCvh777DQHnXjU2sqHvVUNZ7dBAdqEfKkdw8EGSkD9LSYXb",
  "contents":
    [ { "kind": "ballot", "source": "mv18Cw7psUrAAPBpXYd9CtCpHg9EgjHP9KTe",
        "period": 719,
        "proposal": "PscqRYywd243M2eZspXZEJGsRmNchp4ZKfKmoyEZTRHeLQvVGjp",
        "ballot": "yay" } ],
  "signature":
    "sigbQ5ZNvkjvGssJgoAnUAfY4Wvvg3QZqawBYB1j1VDBNTMBAALnCzRHWzer34bnfmzgHg3EvwdzQKdxgSghB897cono6gbQ" }

./mavkit-codec encode alpha.operation from '{
  "branch": "BKpbfCvh777DQHnXjU2sqHvVUNZ7dBAdqEfKkdw8EGSkD9LSYXb",
  "contents": [
    {
      "kind": "delegation",
      "source": "mv18Cw7psUrAAPBpXYd9CtCpHg9EgjHP9KTe",
      "fee": "33",
      "counter": "732",
      "gas_limit": "9451117",
      "storage_limit": "57024931117"
    }
  ],
  "signature": "sigbQ5ZNvkjvGssJgoAnUAfY4Wvvg3QZqawBYB1j1VDBNTMBAALnCzRHWzer34bnfmzgHg3EvwdzQKdxgSghB897cono6gbQ"
}'
0e5751c026e543b2e8ab2eb06099daa1d1e5df47778f7787faab45cdf12fe3a86e0002298c03ed7d454a101eb7022bc95f7e5f41ac7821dc05edecc004adcacdb7d4010066804fe735e06e97e26da8236b6341b91c625d5e82b3524ec0a88cc982365e70f8a5b9bc65df2ea6d21ee244cc3a96fb33031c394c78b1179ff1b8a44237740c

./mavkit-codec decode alpha.operation from 0e5751c026e543b2e8ab2eb06099daa1d1e5df47778f7787faab45cdf12fe3a86e0002298c03ed7d454a101eb7022bc95f7e5f41ac7821dc05edecc004adcacdb7d4010066804fe735e06e97e26da8236b6341b91c625d5e82b3524ec0a88cc982365e70f8a5b9bc65df2ea6d21ee244cc3a96fb33031c394c78b1179ff1b8a44237740c
{ "branch": "BKpbfCvh777DQHnXjU2sqHvVUNZ7dBAdqEfKkdw8EGSkD9LSYXb",
  "contents":
    [ { "kind": "delegation",
        "source": "mv18Cw7psUrAAPBpXYd9CtCpHg9EgjHP9KTe", "fee": "33",
        "counter": "732", "gas_limit": "9451117",
        "storage_limit": "57024931117" } ],
  "signature":
    "sigbQ5ZNvkjvGssJgoAnUAfY4Wvvg3QZqawBYB1j1VDBNTMBAALnCzRHWzer34bnfmzgHg3EvwdzQKdxgSghB897cono6gbQ" }

./mavkit-codec encode alpha.operation from '{
  "branch": "BKpbfCvh777DQHnXjU2sqHvVUNZ7dBAdqEfKkdw8EGSkD9LSYXb",
  "contents": [
    {
      "kind": "delegation",
      "source": "mv18Cw7psUrAAPBpXYd9CtCpHg9EgjHP9KTe",
      "fee": "33",
      "counter": "732",
      "gas_limit": "9451117",
      "storage_limit": "57024931117",
      "delegate": "mv18Cw7psUrAAPBpXYd9CtCpHg9EgjHP9KTe"
    }
  ],
  "signature": "sigbQ5ZNvkjvGssJgoAnUAfY4Wvvg3QZqawBYB1j1VDBNTMBAALnCzRHWzer34bnfmzgHg3EvwdzQKdxgSghB897cono6gbQ"
}'
0e5751c026e543b2e8ab2eb06099daa1d1e5df47778f7787faab45cdf12fe3a86e0002298c03ed7d454a101eb7022bc95f7e5f41ac7821dc05edecc004adcacdb7d401ff0002298c03ed7d454a101eb7022bc95f7e5f41ac7866804fe735e06e97e26da8236b6341b91c625d5e82b3524ec0a88cc982365e70f8a5b9bc65df2ea6d21ee244cc3a96fb33031c394c78b1179ff1b8a44237740c

./mavkit-codec decode alpha.operation from 0e5751c026e543b2e8ab2eb06099daa1d1e5df47778f7787faab45cdf12fe3a86e0002298c03ed7d454a101eb7022bc95f7e5f41ac7821dc05edecc004adcacdb7d401ff0002298c03ed7d454a101eb7022bc95f7e5f41ac7866804fe735e06e97e26da8236b6341b91c625d5e82b3524ec0a88cc982365e70f8a5b9bc65df2ea6d21ee244cc3a96fb33031c394c78b1179ff1b8a44237740c
{ "branch": "BKpbfCvh777DQHnXjU2sqHvVUNZ7dBAdqEfKkdw8EGSkD9LSYXb",
  "contents":
    [ { "kind": "delegation",
        "source": "mv18Cw7psUrAAPBpXYd9CtCpHg9EgjHP9KTe", "fee": "33",
        "counter": "732", "gas_limit": "9451117",
        "storage_limit": "57024931117",
        "delegate": "mv18Cw7psUrAAPBpXYd9CtCpHg9EgjHP9KTe" } ],
  "signature":
    "sigbQ5ZNvkjvGssJgoAnUAfY4Wvvg3QZqawBYB1j1VDBNTMBAALnCzRHWzer34bnfmzgHg3EvwdzQKdxgSghB897cono6gbQ" }

./mavkit-codec encode alpha.operation from '{
  "branch": "BKpbfCvh777DQHnXjU2sqHvVUNZ7dBAdqEfKkdw8EGSkD9LSYXb",
  "contents": [
    {
      "kind": "attestation",
      "level": 1331,
      "block_payload_hash": "vh1g87ZG6scSYxKhspAUzprQVuLAyoa5qMBKcUfjgnQGnFb3dJcG",
      "round": 0,
      "slot": 0
    }
  ],
  "signature": "sigbQ5ZNvkjvGssJgoAnUAfY4Wvvg3QZqawBYB1j1VDBNTMBAALnCzRHWzer34bnfmzgHg3EvwdzQKdxgSghB897cono6gbQ"
}'
0e5751c026e543b2e8ab2eb06099daa1d1e5df47778f7787faab45cdf12fe3a81500000000053300000000000000000000000000000000000000000000000000000000000000000000000066804fe735e06e97e26da8236b6341b91c625d5e82b3524ec0a88cc982365e70f8a5b9bc65df2ea6d21ee244cc3a96fb33031c394c78b1179ff1b8a44237740c

./octez-codec decode alpha.operation from 0e5751c026e543b2e8ab2eb06099daa1d1e5df47778f7787faab45cdf12fe3a81500000000053300000000000000000000000000000000000000000000000000000000000000000000000066804fe735e06e97e26da8236b6341b91c625d5e82b3524ec0a88cc982365e70f8a5b9bc65df2ea6d21ee244cc3a96fb33031c394c78b1179ff1b8a44237740c
{ "branch": "BKpbfCvh777DQHnXjU2sqHvVUNZ7dBAdqEfKkdw8EGSkD9LSYXb",
  "contents":
    [ { "kind": "attestation", "slot": 0, "level": 1331, "round": 0,
        "block_payload_hash":
          "vh1g87ZG6scSYxKhspAUzprQVuLAyoa5qMBKcUfjgnQGnFb3dJcG" } ],
  "signature":
    "sigbQ5ZNvkjvGssJgoAnUAfY4Wvvg3QZqawBYB1j1VDBNTMBAALnCzRHWzer34bnfmzgHg3EvwdzQKdxgSghB897cono6gbQ" }

./octez-codec encode alpha.operation from '{
  "branch": "BKpbfCvh777DQHnXjU2sqHvVUNZ7dBAdqEfKkdw8EGSkD9LSYXb",
  "contents": [
    {
      "kind": "double_baking_evidence",
      "bh1": {
        "level": 1331,
        "proto": 1,
        "predecessor": "BKpbfCvh777DQHnXjU2sqHvVUNZ7dBAdqEfKkdw8EGSkD9LSYXb",
        "timestamp": "2020-04-20T16:20:00Z",
        "validation_pass": 4,
        "operations_hash": "LLoZqBDX1E2ADRXbmwYo8VtMNeHG6Ygzmm4Zqv97i91UPBQHy9Vq3",
        "fitness": [
          "01",
          "000000000000000a"
        ],
        "context": "CoVDyf9y9gHfAkPWofBJffo4X4bWjmehH2LeVonDcCKKzyQYwqdk",
        "proof_of_work_nonce": "101895ca00000000",
        "liquidity_baking_toggle_vote": "off",
        "adaptive_issuance_vote": "on",
        "signature": "sigbQ5ZNvkjvGssJgoAnUAfY4Wvvg3QZqawBYB1j1VDBNTMBAALnCzRHWzer34bnfmzgHg3EvwdzQKdxgSghB897cono6gbQ",
        "payload_hash": "vh1g87ZG6scSYxKhspAUzprQVuLAyoa5qMBKcUfjgnQGnFb3dJcG",
        "payload_round": 0
      },
      "bh2": {
        "level": 1331,
        "proto": 1,
        "predecessor": "BKpbfCvh777DQHnXjU2sqHvVUNZ7dBAdqEfKkdw8EGSkD9LSYXb",
        "timestamp": "2020-04-20T16:20:00Z",
        "validation_pass": 4,
        "operations_hash": "LLoZqBDX1E2ADRXbmwYo8VtMNeHG6Ygzmm4Zqv97i91UPBQHy9Vq3",
        "fitness": [
          "01",
          "000000000000000a"
        ],
        "context": "CoVDyf9y9gHfAkPWofBJffo4X4bWjmehH2LeVonDcCKKzyQYwqdk",
        "proof_of_work_nonce": "101895ca00000000",
        "liquidity_baking_toggle_vote": "off",
        "adaptive_issuance_vote": "on",
        "signature": "sigbQ5ZNvkjvGssJgoAnUAfY4Wvvg3QZqawBYB1j1VDBNTMBAALnCzRHWzer34bnfmzgHg3EvwdzQKdxgSghB897cono6gbQ",
        "payload_hash": "vh1g87ZG6scSYxKhspAUzprQVuLAyoa5qMBKcUfjgnQGnFb3dJcG",
        "payload_round": 0
      }
    }
  ],
  "signature": "sigbQ5ZNvkjvGssJgoAnUAfY4Wvvg3QZqawBYB1j1VDBNTMBAALnCzRHWzer34bnfmzgHg3EvwdzQKdxgSghB897cono6gbQ"
}'
0e5751c026e543b2e8ab2eb06099daa1d1e5df47778f7787faab45cdf12fe3a803000000f100000533010e5751c026e543b2e8ab2eb06099daa1d1e5df47778f7787faab45cdf12fe3a8000000005e9dcbb00442e9bc4583d4f9fa6ba422733f45d3a44397141a953d2237bf8df62e5046eef700000011000000010100000008000000000000000a4c7319284b55068bb7c4e0b9f8585729db7fb27ab4ca9cff2038a1fc324f650c000000000000000000000000000000000000000000000000000000000000000000000000101895ca00000000000166804fe735e06e97e26da8236b6341b91c625d5e82b3524ec0a88cc982365e70f8a5b9bc65df2ea6d21ee244cc3a96fb33031c394c78b1179ff1b8a44237740c000000f100000533010e5751c026e543b2e8ab2eb06099daa1d1e5df47778f7787faab45cdf12fe3a8000000005e9dcbb00442e9bc4583d4f9fa6ba422733f45d3a44397141a953d2237bf8df62e5046eef700000011000000010100000008000000000000000a4c7319284b55068bb7c4e0b9f8585729db7fb27ab4ca9cff2038a1fc324f650c000000000000000000000000000000000000000000000000000000000000000000000000101895ca00000000000166804fe735e06e97e26da8236b6341b91c625d5e82b3524ec0a88cc982365e70f8a5b9bc65df2ea6d21ee244cc3a96fb33031c394c78b1179ff1b8a44237740c66804fe735e06e97e26da8236b6341b91c625d5e82b3524ec0a88cc982365e70f8a5b9bc65df2ea6d21ee244cc3a96fb33031c394c78b1179ff1b8a44237740c

./mavkit-codec decode alpha.operation from 0e5751c026e543b2e8ab2eb06099daa1d1e5df47778f7787faab45cdf12fe3a803000000f100000533010e5751c026e543b2e8ab2eb06099daa1d1e5df47778f7787faab45cdf12fe3a8000000005e9dcbb00442e9bc4583d4f9fa6ba422733f45d3a44397141a953d2237bf8df62e5046eef700000011000000010100000008000000000000000a4c7319284b55068bb7c4e0b9f8585729db7fb27ab4ca9cff2038a1fc324f650c000000000000000000000000000000000000000000000000000000000000000000000000101895ca00000000000166804fe735e06e97e26da8236b6341b91c625d5e82b3524ec0a88cc982365e70f8a5b9bc65df2ea6d21ee244cc3a96fb33031c394c78b1179ff1b8a44237740c000000f100000533010e5751c026e543b2e8ab2eb06099daa1d1e5df47778f7787faab45cdf12fe3a8000000005e9dcbb00442e9bc4583d4f9fa6ba422733f45d3a44397141a953d2237bf8df62e5046eef700000011000000010100000008000000000000000a4c7319284b55068bb7c4e0b9f8585729db7fb27ab4ca9cff2038a1fc324f650c000000000000000000000000000000000000000000000000000000000000000000000000101895ca00000000000166804fe735e06e97e26da8236b6341b91c625d5e82b3524ec0a88cc982365e70f8a5b9bc65df2ea6d21ee244cc3a96fb33031c394c78b1179ff1b8a44237740c66804fe735e06e97e26da8236b6341b91c625d5e82b3524ec0a88cc982365e70f8a5b9bc65df2ea6d21ee244cc3a96fb33031c394c78b1179ff1b8a44237740c
{ "branch": "BKpbfCvh777DQHnXjU2sqHvVUNZ7dBAdqEfKkdw8EGSkD9LSYXb",
  "contents":
    [ { "kind": "double_baking_evidence",
        "bh1":
          { "level": 1331, "proto": 1,
            "predecessor":
              "BKpbfCvh777DQHnXjU2sqHvVUNZ7dBAdqEfKkdw8EGSkD9LSYXb",
            "timestamp": "2020-04-20T16:20:00Z", "validation_pass": 4,
            "operations_hash":
              "LLoZqBDX1E2ADRXbmwYo8VtMNeHG6Ygzmm4Zqv97i91UPBQHy9Vq3",
            "fitness": [ "01", "000000000000000a" ],
            "context": "CoVDyf9y9gHfAkPWofBJffo4X4bWjmehH2LeVonDcCKKzyQYwqdk",
            "payload_hash":
              "vh1g87ZG6scSYxKhspAUzprQVuLAyoa5qMBKcUfjgnQGnFb3dJcG",
            "payload_round": 0, "proof_of_work_nonce": "101895ca00000000",
            "liquidity_baking_toggle_vote": "off",
            "adaptive_issuance_vote": "on",
            "signature":
              "sigbQ5ZNvkjvGssJgoAnUAfY4Wvvg3QZqawBYB1j1VDBNTMBAALnCzRHWzer34bnfmzgHg3EvwdzQKdxgSghB897cono6gbQ" },
        "bh2":
          { "level": 1331, "proto": 1,
            "predecessor":
              "BKpbfCvh777DQHnXjU2sqHvVUNZ7dBAdqEfKkdw8EGSkD9LSYXb",
            "timestamp": "2020-04-20T16:20:00Z", "validation_pass": 4,
            "operations_hash":
              "LLoZqBDX1E2ADRXbmwYo8VtMNeHG6Ygzmm4Zqv97i91UPBQHy9Vq3",
            "fitness": [ "01", "000000000000000a" ],
            "context": "CoVDyf9y9gHfAkPWofBJffo4X4bWjmehH2LeVonDcCKKzyQYwqdk",
            "payload_hash":
              "vh1g87ZG6scSYxKhspAUzprQVuLAyoa5qMBKcUfjgnQGnFb3dJcG",
            "payload_round": 0, "proof_of_work_nonce": "101895ca00000000",
            "liquidity_baking_toggle_vote": "off",
            "adaptive_issuance_vote": "on",
            "signature":
              "sigbQ5ZNvkjvGssJgoAnUAfY4Wvvg3QZqawBYB1j1VDBNTMBAALnCzRHWzer34bnfmzgHg3EvwdzQKdxgSghB897cono6gbQ" } } ],
  "signature":
    "sigbQ5ZNvkjvGssJgoAnUAfY4Wvvg3QZqawBYB1j1VDBNTMBAALnCzRHWzer34bnfmzgHg3EvwdzQKdxgSghB897cono6gbQ" }

./mavkit-codec encode alpha.operation from '{
  "branch": "BKpbfCvh777DQHnXjU2sqHvVUNZ7dBAdqEfKkdw8EGSkD9LSYXb",
  "contents": [
    {
<<<<<<< HEAD
      "kind": "double_endorsement_evidence",
      "op1": {
        "branch": "BKpbfCvh777DQHnXjU2sqHvVUNZ7dBAdqEfKkdw8EGSkD9LSYXb",
        "operations": {
          "kind": "endorsement",
          "level": 1331,
          "block_payload_hash": "vh1g87ZG6scSYxKhspAUzprQVuLAyoa5qMBKcUfjgnQGnFb3dJcG",
          "round": 0,
          "slot": 0
        },
        "signature": "sigbQ5ZNvkjvGssJgoAnUAfY4Wvvg3QZqawBYB1j1VDBNTMBAALnCzRHWzer34bnfmzgHg3EvwdzQKdxgSghB897cono6gbQ"
      },
      "op2": {
        "branch": "BKpbfCvh777DQHnXjU2sqHvVUNZ7dBAdqEfKkdw8EGSkD9LSYXb",
        "operations": {
          "kind": "endorsement",
          "level": 1331,
          "block_payload_hash": "vh1g87ZG6scSYxKhspAUzprQVuLAyoa5qMBKcUfjgnQGnFb3dJcG",
          "round": 0,
          "slot": 0
        },
        "signature": "sigbQ5ZNvkjvGssJgoAnUAfY4Wvvg3QZqawBYB1j1VDBNTMBAALnCzRHWzer34bnfmzgHg3EvwdzQKdxgSghB897cono6gbQ"
      }
    }
  ],
  "signature": "sigbQ5ZNvkjvGssJgoAnUAfY4Wvvg3QZqawBYB1j1VDBNTMBAALnCzRHWzer34bnfmzgHg3EvwdzQKdxgSghB897cono6gbQ"
}'
0e5751c026e543b2e8ab2eb06099daa1d1e5df47778f7787faab45cdf12fe3a8020000008b0e5751c026e543b2e8ab2eb06099daa1d1e5df47778f7787faab45cdf12fe3a81500000000053300000000000000000000000000000000000000000000000000000000000000000000000066804fe735e06e97e26da8236b6341b91c625d5e82b3524ec0a88cc982365e70f8a5b9bc65df2ea6d21ee244cc3a96fb33031c394c78b1179ff1b8a44237740c0000008b0e5751c026e543b2e8ab2eb06099daa1d1e5df47778f7787faab45cdf12fe3a81500000000053300000000000000000000000000000000000000000000000000000000000000000000000066804fe735e06e97e26da8236b6341b91c625d5e82b3524ec0a88cc982365e70f8a5b9bc65df2ea6d21ee244cc3a96fb33031c394c78b1179ff1b8a44237740c66804fe735e06e97e26da8236b6341b91c625d5e82b3524ec0a88cc982365e70f8a5b9bc65df2ea6d21ee244cc3a96fb33031c394c78b1179ff1b8a44237740c

./mavkit-codec decode alpha.operation from 0e5751c026e543b2e8ab2eb06099daa1d1e5df47778f7787faab45cdf12fe3a8020000008b0e5751c026e543b2e8ab2eb06099daa1d1e5df47778f7787faab45cdf12fe3a81500000000053300000000000000000000000000000000000000000000000000000000000000000000000066804fe735e06e97e26da8236b6341b91c625d5e82b3524ec0a88cc982365e70f8a5b9bc65df2ea6d21ee244cc3a96fb33031c394c78b1179ff1b8a44237740c0000008b0e5751c026e543b2e8ab2eb06099daa1d1e5df47778f7787faab45cdf12fe3a81500000000053300000000000000000000000000000000000000000000000000000000000000000000000066804fe735e06e97e26da8236b6341b91c625d5e82b3524ec0a88cc982365e70f8a5b9bc65df2ea6d21ee244cc3a96fb33031c394c78b1179ff1b8a44237740c66804fe735e06e97e26da8236b6341b91c625d5e82b3524ec0a88cc982365e70f8a5b9bc65df2ea6d21ee244cc3a96fb33031c394c78b1179ff1b8a44237740c
{ "branch": "BKpbfCvh777DQHnXjU2sqHvVUNZ7dBAdqEfKkdw8EGSkD9LSYXb",
  "contents":
    [ { "kind": "double_endorsement_evidence",
        "op1":
          { "branch": "BKpbfCvh777DQHnXjU2sqHvVUNZ7dBAdqEfKkdw8EGSkD9LSYXb",
            "operations":
              { "kind": "endorsement", "slot": 0, "level": 1331, "round": 0,
                "block_payload_hash":
                  "vh1g87ZG6scSYxKhspAUzprQVuLAyoa5qMBKcUfjgnQGnFb3dJcG" },
            "signature":
              "sigbQ5ZNvkjvGssJgoAnUAfY4Wvvg3QZqawBYB1j1VDBNTMBAALnCzRHWzer34bnfmzgHg3EvwdzQKdxgSghB897cono6gbQ" },
        "op2":
          { "branch": "BKpbfCvh777DQHnXjU2sqHvVUNZ7dBAdqEfKkdw8EGSkD9LSYXb",
            "operations":
              { "kind": "endorsement", "slot": 0, "level": 1331, "round": 0,
                "block_payload_hash":
                  "vh1g87ZG6scSYxKhspAUzprQVuLAyoa5qMBKcUfjgnQGnFb3dJcG" },
            "signature":
              "sigbQ5ZNvkjvGssJgoAnUAfY4Wvvg3QZqawBYB1j1VDBNTMBAALnCzRHWzer34bnfmzgHg3EvwdzQKdxgSghB897cono6gbQ" } } ],
  "signature":
    "sigbQ5ZNvkjvGssJgoAnUAfY4Wvvg3QZqawBYB1j1VDBNTMBAALnCzRHWzer34bnfmzgHg3EvwdzQKdxgSghB897cono6gbQ" }

./mavkit-codec encode alpha.operation from '{
  "branch": "BKpbfCvh777DQHnXjU2sqHvVUNZ7dBAdqEfKkdw8EGSkD9LSYXb",
  "contents": [
    {
      "kind": "double_preendorsement_evidence",
=======
      "kind": "double_preattestation_evidence",
>>>>>>> 1a991a03
      "op1": {
        "branch": "BKpbfCvh777DQHnXjU2sqHvVUNZ7dBAdqEfKkdw8EGSkD9LSYXb",
        "operations": {
          "kind": "preattestation",
          "level": 1331,
          "block_payload_hash": "vh1g87ZG6scSYxKhspAUzprQVuLAyoa5qMBKcUfjgnQGnFb3dJcG",
          "round": 0,
          "slot": 0
        },
        "signature": "sigbQ5ZNvkjvGssJgoAnUAfY4Wvvg3QZqawBYB1j1VDBNTMBAALnCzRHWzer34bnfmzgHg3EvwdzQKdxgSghB897cono6gbQ"
      },
      "op2": {
        "branch": "BKpbfCvh777DQHnXjU2sqHvVUNZ7dBAdqEfKkdw8EGSkD9LSYXb",
        "operations": {
          "kind": "preattestation",
          "level": 1331,
          "block_payload_hash": "vh1g87ZG6scSYxKhspAUzprQVuLAyoa5qMBKcUfjgnQGnFb3dJcG",
          "round": 0,
          "slot": 0
        },
        "signature": "sigbQ5ZNvkjvGssJgoAnUAfY4Wvvg3QZqawBYB1j1VDBNTMBAALnCzRHWzer34bnfmzgHg3EvwdzQKdxgSghB897cono6gbQ"
      }
    }
  ],
  "signature": "sigbQ5ZNvkjvGssJgoAnUAfY4Wvvg3QZqawBYB1j1VDBNTMBAALnCzRHWzer34bnfmzgHg3EvwdzQKdxgSghB897cono6gbQ"
}'
0e5751c026e543b2e8ab2eb06099daa1d1e5df47778f7787faab45cdf12fe3a8070000008b0e5751c026e543b2e8ab2eb06099daa1d1e5df47778f7787faab45cdf12fe3a81400000000053300000000000000000000000000000000000000000000000000000000000000000000000066804fe735e06e97e26da8236b6341b91c625d5e82b3524ec0a88cc982365e70f8a5b9bc65df2ea6d21ee244cc3a96fb33031c394c78b1179ff1b8a44237740c0000008b0e5751c026e543b2e8ab2eb06099daa1d1e5df47778f7787faab45cdf12fe3a81400000000053300000000000000000000000000000000000000000000000000000000000000000000000066804fe735e06e97e26da8236b6341b91c625d5e82b3524ec0a88cc982365e70f8a5b9bc65df2ea6d21ee244cc3a96fb33031c394c78b1179ff1b8a44237740c66804fe735e06e97e26da8236b6341b91c625d5e82b3524ec0a88cc982365e70f8a5b9bc65df2ea6d21ee244cc3a96fb33031c394c78b1179ff1b8a44237740c

./mavkit-codec decode alpha.operation from 0e5751c026e543b2e8ab2eb06099daa1d1e5df47778f7787faab45cdf12fe3a8070000008b0e5751c026e543b2e8ab2eb06099daa1d1e5df47778f7787faab45cdf12fe3a81400000000053300000000000000000000000000000000000000000000000000000000000000000000000066804fe735e06e97e26da8236b6341b91c625d5e82b3524ec0a88cc982365e70f8a5b9bc65df2ea6d21ee244cc3a96fb33031c394c78b1179ff1b8a44237740c0000008b0e5751c026e543b2e8ab2eb06099daa1d1e5df47778f7787faab45cdf12fe3a81400000000053300000000000000000000000000000000000000000000000000000000000000000000000066804fe735e06e97e26da8236b6341b91c625d5e82b3524ec0a88cc982365e70f8a5b9bc65df2ea6d21ee244cc3a96fb33031c394c78b1179ff1b8a44237740c66804fe735e06e97e26da8236b6341b91c625d5e82b3524ec0a88cc982365e70f8a5b9bc65df2ea6d21ee244cc3a96fb33031c394c78b1179ff1b8a44237740c
{ "branch": "BKpbfCvh777DQHnXjU2sqHvVUNZ7dBAdqEfKkdw8EGSkD9LSYXb",
  "contents":
    [ { "kind": "double_preattestation_evidence",
        "op1":
          { "branch": "BKpbfCvh777DQHnXjU2sqHvVUNZ7dBAdqEfKkdw8EGSkD9LSYXb",
            "operations":
              { "kind": "preattestation", "slot": 0, "level": 1331,
                "round": 0,
                "block_payload_hash":
                  "vh1g87ZG6scSYxKhspAUzprQVuLAyoa5qMBKcUfjgnQGnFb3dJcG" },
            "signature":
              "sigbQ5ZNvkjvGssJgoAnUAfY4Wvvg3QZqawBYB1j1VDBNTMBAALnCzRHWzer34bnfmzgHg3EvwdzQKdxgSghB897cono6gbQ" },
        "op2":
          { "branch": "BKpbfCvh777DQHnXjU2sqHvVUNZ7dBAdqEfKkdw8EGSkD9LSYXb",
            "operations":
              { "kind": "preattestation", "slot": 0, "level": 1331,
                "round": 0,
                "block_payload_hash":
                  "vh1g87ZG6scSYxKhspAUzprQVuLAyoa5qMBKcUfjgnQGnFb3dJcG" },
            "signature":
              "sigbQ5ZNvkjvGssJgoAnUAfY4Wvvg3QZqawBYB1j1VDBNTMBAALnCzRHWzer34bnfmzgHg3EvwdzQKdxgSghB897cono6gbQ" } } ],
  "signature":
    "sigbQ5ZNvkjvGssJgoAnUAfY4Wvvg3QZqawBYB1j1VDBNTMBAALnCzRHWzer34bnfmzgHg3EvwdzQKdxgSghB897cono6gbQ" }

./mavkit-codec encode alpha.operation from '{
  "branch": "BKpbfCvh777DQHnXjU2sqHvVUNZ7dBAdqEfKkdw8EGSkD9LSYXb",
  "contents": [
    {
<<<<<<< HEAD
      "kind": "endorsement",
      "level": 1331,
      "block_payload_hash": "vh1g87ZG6scSYxKhspAUzprQVuLAyoa5qMBKcUfjgnQGnFb3dJcG",
      "round": 0,
      "slot": 0
    }
  ],
  "signature": "sigbQ5ZNvkjvGssJgoAnUAfY4Wvvg3QZqawBYB1j1VDBNTMBAALnCzRHWzer34bnfmzgHg3EvwdzQKdxgSghB897cono6gbQ"
}'
0e5751c026e543b2e8ab2eb06099daa1d1e5df47778f7787faab45cdf12fe3a81500000000053300000000000000000000000000000000000000000000000000000000000000000000000066804fe735e06e97e26da8236b6341b91c625d5e82b3524ec0a88cc982365e70f8a5b9bc65df2ea6d21ee244cc3a96fb33031c394c78b1179ff1b8a44237740c

./mavkit-codec decode alpha.operation from 0e5751c026e543b2e8ab2eb06099daa1d1e5df47778f7787faab45cdf12fe3a81500000000053300000000000000000000000000000000000000000000000000000000000000000000000066804fe735e06e97e26da8236b6341b91c625d5e82b3524ec0a88cc982365e70f8a5b9bc65df2ea6d21ee244cc3a96fb33031c394c78b1179ff1b8a44237740c
{ "branch": "BKpbfCvh777DQHnXjU2sqHvVUNZ7dBAdqEfKkdw8EGSkD9LSYXb",
  "contents":
    [ { "kind": "endorsement", "slot": 0, "level": 1331, "round": 0,
        "block_payload_hash":
          "vh1g87ZG6scSYxKhspAUzprQVuLAyoa5qMBKcUfjgnQGnFb3dJcG" } ],
  "signature":
    "sigbQ5ZNvkjvGssJgoAnUAfY4Wvvg3QZqawBYB1j1VDBNTMBAALnCzRHWzer34bnfmzgHg3EvwdzQKdxgSghB897cono6gbQ" }

./mavkit-codec encode alpha.operation from '{
  "branch": "BKpbfCvh777DQHnXjU2sqHvVUNZ7dBAdqEfKkdw8EGSkD9LSYXb",
  "contents": [
    {
=======
>>>>>>> 1a991a03
      "kind": "origination",
      "source": "mv18Cw7psUrAAPBpXYd9CtCpHg9EgjHP9KTe",
      "fee": "33",
      "counter": "732",
      "gas_limit": "9451117",
      "storage_limit": "57024931117",
      "balance": "84143",
      "delegate": "mv18Cw7psUrAAPBpXYd9CtCpHg9EgjHP9KTe",
      "script": {
        "code": [
          {
            "prim": "parameter",
            "args": [
              {
                "prim": "string"
              }
            ]
          },
          {
            "prim": "storage",
            "args": [
              {
                "prim": "option",
                "args": [
                  {
                    "prim": "string"
                  }
                ]
              }
            ]
          },
          {
            "prim": "code",
            "args": [
              [
                {
                  "prim": "CAR"
                },
                {
                  "prim": "SOME"
                },
                {
                  "prim": "NIL",
                  "args": [
                    {
                      "prim": "operation"
                    }
                  ]
                },
                {
                  "prim": "PAIR"
                }
              ]
            ]
          }
        ],
        "storage": [
          {
            "string": "test"
          }
        ]
      }
    }
  ],
  "signature": "sigbQ5ZNvkjvGssJgoAnUAfY4Wvvg3QZqawBYB1j1VDBNTMBAALnCzRHWzer34bnfmzgHg3EvwdzQKdxgSghB897cono6gbQ"
}'
0e5751c026e543b2e8ab2eb06099daa1d1e5df47778f7787faab45cdf12fe3a86d0002298c03ed7d454a101eb7022bc95f7e5f41ac7821dc05edecc004adcacdb7d401af9105ff0002298c03ed7d454a101eb7022bc95f7e5f41ac7800000020020000001b050003680501056303680502020000000a03160346053d036d03420000000e020000000901000000047465737466804fe735e06e97e26da8236b6341b91c625d5e82b3524ec0a88cc982365e70f8a5b9bc65df2ea6d21ee244cc3a96fb33031c394c78b1179ff1b8a44237740c

./mavkit-codec decode alpha.operation from 0e5751c026e543b2e8ab2eb06099daa1d1e5df47778f7787faab45cdf12fe3a86d0002298c03ed7d454a101eb7022bc95f7e5f41ac7821dc05edecc004adcacdb7d401af9105ff0002298c03ed7d454a101eb7022bc95f7e5f41ac7800000020020000001b050003680501056303680502020000000a03160346053d036d03420000000e020000000901000000047465737466804fe735e06e97e26da8236b6341b91c625d5e82b3524ec0a88cc982365e70f8a5b9bc65df2ea6d21ee244cc3a96fb33031c394c78b1179ff1b8a44237740c
{ "branch": "BKpbfCvh777DQHnXjU2sqHvVUNZ7dBAdqEfKkdw8EGSkD9LSYXb",
  "contents":
    [ { "kind": "origination",
        "source": "mv18Cw7psUrAAPBpXYd9CtCpHg9EgjHP9KTe", "fee": "33",
        "counter": "732", "gas_limit": "9451117",
        "storage_limit": "57024931117", "balance": "84143",
        "delegate": "mv18Cw7psUrAAPBpXYd9CtCpHg9EgjHP9KTe",
        "script":
          { "code":
              [ { "prim": "parameter", "args": [ { "prim": "string" } ] },
                { "prim": "storage",
                  "args":
                    [ { "prim": "option", "args": [ { "prim": "string" } ] } ] },
                { "prim": "code",
                  "args":
                    [ [ { "prim": "CAR" }, { "prim": "SOME" },
                        { "prim": "NIL",
                          "args": [ { "prim": "operation" } ] },
                        { "prim": "PAIR" } ] ] } ],
            "storage": [ { "string": "test" } ] } } ],
  "signature":
    "sigbQ5ZNvkjvGssJgoAnUAfY4Wvvg3QZqawBYB1j1VDBNTMBAALnCzRHWzer34bnfmzgHg3EvwdzQKdxgSghB897cono6gbQ" }

./mavkit-codec encode alpha.operation from '{
  "branch": "BKpbfCvh777DQHnXjU2sqHvVUNZ7dBAdqEfKkdw8EGSkD9LSYXb",
  "contents": [
    {
      "kind": "preattestation",
      "level": 1331,
      "block_payload_hash": "vh1g87ZG6scSYxKhspAUzprQVuLAyoa5qMBKcUfjgnQGnFb3dJcG",
      "round": 0,
      "slot": 0
    }
  ],
  "signature": "sigbQ5ZNvkjvGssJgoAnUAfY4Wvvg3QZqawBYB1j1VDBNTMBAALnCzRHWzer34bnfmzgHg3EvwdzQKdxgSghB897cono6gbQ"
}'
0e5751c026e543b2e8ab2eb06099daa1d1e5df47778f7787faab45cdf12fe3a81400000000053300000000000000000000000000000000000000000000000000000000000000000000000066804fe735e06e97e26da8236b6341b91c625d5e82b3524ec0a88cc982365e70f8a5b9bc65df2ea6d21ee244cc3a96fb33031c394c78b1179ff1b8a44237740c

./mavkit-codec decode alpha.operation from 0e5751c026e543b2e8ab2eb06099daa1d1e5df47778f7787faab45cdf12fe3a81400000000053300000000000000000000000000000000000000000000000000000000000000000000000066804fe735e06e97e26da8236b6341b91c625d5e82b3524ec0a88cc982365e70f8a5b9bc65df2ea6d21ee244cc3a96fb33031c394c78b1179ff1b8a44237740c
{ "branch": "BKpbfCvh777DQHnXjU2sqHvVUNZ7dBAdqEfKkdw8EGSkD9LSYXb",
  "contents":
    [ { "kind": "preattestation", "slot": 0, "level": 1331, "round": 0,
        "block_payload_hash":
          "vh1g87ZG6scSYxKhspAUzprQVuLAyoa5qMBKcUfjgnQGnFb3dJcG" } ],
  "signature":
    "sigbQ5ZNvkjvGssJgoAnUAfY4Wvvg3QZqawBYB1j1VDBNTMBAALnCzRHWzer34bnfmzgHg3EvwdzQKdxgSghB897cono6gbQ" }

./mavkit-codec encode alpha.operation from '{
  "branch": "BKpbfCvh777DQHnXjU2sqHvVUNZ7dBAdqEfKkdw8EGSkD9LSYXb",
  "contents": [
    {
      "kind": "proposals",
      "source": "mv18Cw7psUrAAPBpXYd9CtCpHg9EgjHP9KTe",
      "period": 719,
      "proposals": [
        "PscqRYywd243M2eZspXZEJGsRmNchp4ZKfKmoyEZTRHeLQvVGjp",
        "PscqRYywd243M2eZspXZEJGsRmNchp4ZKfKmoyEZTRHeLQvVGjp"
      ]
    }
  ],
  "signature": "sigbQ5ZNvkjvGssJgoAnUAfY4Wvvg3QZqawBYB1j1VDBNTMBAALnCzRHWzer34bnfmzgHg3EvwdzQKdxgSghB897cono6gbQ"
}'
0e5751c026e543b2e8ab2eb06099daa1d1e5df47778f7787faab45cdf12fe3a8050002298c03ed7d454a101eb7022bc95f7e5f41ac78000002cf000000407663cf120f3dc8189d5dc7d4d7a0483bcc53f3f18e700f5a2f5076aa8b9dc55c7663cf120f3dc8189d5dc7d4d7a0483bcc53f3f18e700f5a2f5076aa8b9dc55c66804fe735e06e97e26da8236b6341b91c625d5e82b3524ec0a88cc982365e70f8a5b9bc65df2ea6d21ee244cc3a96fb33031c394c78b1179ff1b8a44237740c

./mavkit-codec decode alpha.operation from 0e5751c026e543b2e8ab2eb06099daa1d1e5df47778f7787faab45cdf12fe3a8050002298c03ed7d454a101eb7022bc95f7e5f41ac78000002cf000000407663cf120f3dc8189d5dc7d4d7a0483bcc53f3f18e700f5a2f5076aa8b9dc55c7663cf120f3dc8189d5dc7d4d7a0483bcc53f3f18e700f5a2f5076aa8b9dc55c66804fe735e06e97e26da8236b6341b91c625d5e82b3524ec0a88cc982365e70f8a5b9bc65df2ea6d21ee244cc3a96fb33031c394c78b1179ff1b8a44237740c
{ "branch": "BKpbfCvh777DQHnXjU2sqHvVUNZ7dBAdqEfKkdw8EGSkD9LSYXb",
  "contents":
    [ { "kind": "proposals",
        "source": "mv18Cw7psUrAAPBpXYd9CtCpHg9EgjHP9KTe", "period": 719,
        "proposals":
          [ "PscqRYywd243M2eZspXZEJGsRmNchp4ZKfKmoyEZTRHeLQvVGjp",
            "PscqRYywd243M2eZspXZEJGsRmNchp4ZKfKmoyEZTRHeLQvVGjp" ] } ],
  "signature":
    "sigbQ5ZNvkjvGssJgoAnUAfY4Wvvg3QZqawBYB1j1VDBNTMBAALnCzRHWzer34bnfmzgHg3EvwdzQKdxgSghB897cono6gbQ" }

./mavkit-codec encode alpha.operation from '{
  "branch": "BKpbfCvh777DQHnXjU2sqHvVUNZ7dBAdqEfKkdw8EGSkD9LSYXb",
  "contents": [
    {
      "kind": "reveal",
      "source": "mv18Cw7psUrAAPBpXYd9CtCpHg9EgjHP9KTe",
      "fee": "33",
      "counter": "732",
      "gas_limit": "9451117",
      "storage_limit": "57024931117",
      "public_key": "edpkuBknW28nW72KG6RoHtYW7p12T6GKc7nAbwYX5m8Wd9sDVC9yav"
    }
  ],
  "signature": "sigbQ5ZNvkjvGssJgoAnUAfY4Wvvg3QZqawBYB1j1VDBNTMBAALnCzRHWzer34bnfmzgHg3EvwdzQKdxgSghB897cono6gbQ"
}'
0e5751c026e543b2e8ab2eb06099daa1d1e5df47778f7787faab45cdf12fe3a86b0002298c03ed7d454a101eb7022bc95f7e5f41ac7821dc05edecc004adcacdb7d401004798d2cc98473d7e250c898885718afd2e4efbcb1a1595ab9730761ed830de0f66804fe735e06e97e26da8236b6341b91c625d5e82b3524ec0a88cc982365e70f8a5b9bc65df2ea6d21ee244cc3a96fb33031c394c78b1179ff1b8a44237740c

./mavkit-codec decode alpha.operation from 0e5751c026e543b2e8ab2eb06099daa1d1e5df47778f7787faab45cdf12fe3a86b0002298c03ed7d454a101eb7022bc95f7e5f41ac7821dc05edecc004adcacdb7d401004798d2cc98473d7e250c898885718afd2e4efbcb1a1595ab9730761ed830de0f66804fe735e06e97e26da8236b6341b91c625d5e82b3524ec0a88cc982365e70f8a5b9bc65df2ea6d21ee244cc3a96fb33031c394c78b1179ff1b8a44237740c
{ "branch": "BKpbfCvh777DQHnXjU2sqHvVUNZ7dBAdqEfKkdw8EGSkD9LSYXb",
  "contents":
    [ { "kind": "reveal", "source": "mv18Cw7psUrAAPBpXYd9CtCpHg9EgjHP9KTe",
        "fee": "33", "counter": "732", "gas_limit": "9451117",
        "storage_limit": "57024931117",
        "public_key":
          "edpkuBknW28nW72KG6RoHtYW7p12T6GKc7nAbwYX5m8Wd9sDVC9yav" } ],
  "signature":
    "sigbQ5ZNvkjvGssJgoAnUAfY4Wvvg3QZqawBYB1j1VDBNTMBAALnCzRHWzer34bnfmzgHg3EvwdzQKdxgSghB897cono6gbQ" }

./mavkit-codec encode alpha.operation from '{
  "branch": "BKpbfCvh777DQHnXjU2sqHvVUNZ7dBAdqEfKkdw8EGSkD9LSYXb",
  "contents": [
    {
      "kind": "seed_nonce_revelation",
      "level": 1331,
      "nonce": "0000000000000000000000000000000000000000000000000000000000000000"
    }
  ],
  "signature": "sigbQ5ZNvkjvGssJgoAnUAfY4Wvvg3QZqawBYB1j1VDBNTMBAALnCzRHWzer34bnfmzgHg3EvwdzQKdxgSghB897cono6gbQ"
}'
0e5751c026e543b2e8ab2eb06099daa1d1e5df47778f7787faab45cdf12fe3a80100000533000000000000000000000000000000000000000000000000000000000000000066804fe735e06e97e26da8236b6341b91c625d5e82b3524ec0a88cc982365e70f8a5b9bc65df2ea6d21ee244cc3a96fb33031c394c78b1179ff1b8a44237740c

./mavkit-codec decode alpha.operation from 0e5751c026e543b2e8ab2eb06099daa1d1e5df47778f7787faab45cdf12fe3a80100000533000000000000000000000000000000000000000000000000000000000000000066804fe735e06e97e26da8236b6341b91c625d5e82b3524ec0a88cc982365e70f8a5b9bc65df2ea6d21ee244cc3a96fb33031c394c78b1179ff1b8a44237740c
{ "branch": "BKpbfCvh777DQHnXjU2sqHvVUNZ7dBAdqEfKkdw8EGSkD9LSYXb",
  "contents":
    [ { "kind": "seed_nonce_revelation", "level": 1331,
        "nonce":
          "0000000000000000000000000000000000000000000000000000000000000000" } ],
  "signature":
    "sigbQ5ZNvkjvGssJgoAnUAfY4Wvvg3QZqawBYB1j1VDBNTMBAALnCzRHWzer34bnfmzgHg3EvwdzQKdxgSghB897cono6gbQ" }

./mavkit-codec encode alpha.operation from '{
  "branch": "BKpbfCvh777DQHnXjU2sqHvVUNZ7dBAdqEfKkdw8EGSkD9LSYXb",
  "contents": [
    {
      "kind": "transaction",
      "source": "mv18Cw7psUrAAPBpXYd9CtCpHg9EgjHP9KTe",
      "fee": "33",
      "counter": "732",
      "gas_limit": "9451117",
      "storage_limit": "57024931117",
      "amount": "407",
      "destination": "mv18Cw7psUrAAPBpXYd9CtCpHg9EgjHP9KTe"
    }
  ],
  "signature": "sigbQ5ZNvkjvGssJgoAnUAfY4Wvvg3QZqawBYB1j1VDBNTMBAALnCzRHWzer34bnfmzgHg3EvwdzQKdxgSghB897cono6gbQ"
}'
0e5751c026e543b2e8ab2eb06099daa1d1e5df47778f7787faab45cdf12fe3a86c0002298c03ed7d454a101eb7022bc95f7e5f41ac7821dc05edecc004adcacdb7d4019703000002298c03ed7d454a101eb7022bc95f7e5f41ac780066804fe735e06e97e26da8236b6341b91c625d5e82b3524ec0a88cc982365e70f8a5b9bc65df2ea6d21ee244cc3a96fb33031c394c78b1179ff1b8a44237740c

./mavkit-codec decode alpha.operation from 0e5751c026e543b2e8ab2eb06099daa1d1e5df47778f7787faab45cdf12fe3a86c0002298c03ed7d454a101eb7022bc95f7e5f41ac7821dc05edecc004adcacdb7d4019703000002298c03ed7d454a101eb7022bc95f7e5f41ac780066804fe735e06e97e26da8236b6341b91c625d5e82b3524ec0a88cc982365e70f8a5b9bc65df2ea6d21ee244cc3a96fb33031c394c78b1179ff1b8a44237740c
{ "branch": "BKpbfCvh777DQHnXjU2sqHvVUNZ7dBAdqEfKkdw8EGSkD9LSYXb",
  "contents":
    [ { "kind": "transaction",
        "source": "mv18Cw7psUrAAPBpXYd9CtCpHg9EgjHP9KTe", "fee": "33",
        "counter": "732", "gas_limit": "9451117",
        "storage_limit": "57024931117", "amount": "407",
        "destination": "mv18Cw7psUrAAPBpXYd9CtCpHg9EgjHP9KTe" } ],
  "signature":
    "sigbQ5ZNvkjvGssJgoAnUAfY4Wvvg3QZqawBYB1j1VDBNTMBAALnCzRHWzer34bnfmzgHg3EvwdzQKdxgSghB897cono6gbQ" }

./mavkit-codec encode alpha.operation from '{
  "branch": "BKpbfCvh777DQHnXjU2sqHvVUNZ7dBAdqEfKkdw8EGSkD9LSYXb",
  "contents": [
    {
      "kind": "transaction",
      "source": "mv18Cw7psUrAAPBpXYd9CtCpHg9EgjHP9KTe",
      "fee": "33",
      "counter": "732",
      "gas_limit": "9451117",
      "storage_limit": "57024931117",
      "amount": "407",
      "destination": "KT1DieU51jzXLerQx5AqMCiLC1SsCeM8yRat",
      "parameters": {
        "entrypoint": "action",
        "value": [
          {
            "prim": "UNIT"
          }
        ]
      }
    }
  ],
  "signature": "sigbQ5ZNvkjvGssJgoAnUAfY4Wvvg3QZqawBYB1j1VDBNTMBAALnCzRHWzer34bnfmzgHg3EvwdzQKdxgSghB897cono6gbQ"
}'
0e5751c026e543b2e8ab2eb06099daa1d1e5df47778f7787faab45cdf12fe3a86c0002298c03ed7d454a101eb7022bc95f7e5f41ac7821dc05edecc004adcacdb7d40197030138560805b4c8d7b7fbbafad5c59dbfa3878ca70500ffff06616374696f6e000000070200000002034f66804fe735e06e97e26da8236b6341b91c625d5e82b3524ec0a88cc982365e70f8a5b9bc65df2ea6d21ee244cc3a96fb33031c394c78b1179ff1b8a44237740c

./mavkit-codec decode alpha.operation from 0e5751c026e543b2e8ab2eb06099daa1d1e5df47778f7787faab45cdf12fe3a86c0002298c03ed7d454a101eb7022bc95f7e5f41ac7821dc05edecc004adcacdb7d40197030138560805b4c8d7b7fbbafad5c59dbfa3878ca70500ffff06616374696f6e000000070200000002034f66804fe735e06e97e26da8236b6341b91c625d5e82b3524ec0a88cc982365e70f8a5b9bc65df2ea6d21ee244cc3a96fb33031c394c78b1179ff1b8a44237740c
{ "branch": "BKpbfCvh777DQHnXjU2sqHvVUNZ7dBAdqEfKkdw8EGSkD9LSYXb",
  "contents":
    [ { "kind": "transaction",
        "source": "mv18Cw7psUrAAPBpXYd9CtCpHg9EgjHP9KTe", "fee": "33",
        "counter": "732", "gas_limit": "9451117",
        "storage_limit": "57024931117", "amount": "407",
        "destination": "KT1DieU51jzXLerQx5AqMCiLC1SsCeM8yRat",
        "parameters":
          { "entrypoint": "action", "value": [ { "prim": "UNIT" } ] } } ],
  "signature":
    "sigbQ5ZNvkjvGssJgoAnUAfY4Wvvg3QZqawBYB1j1VDBNTMBAALnCzRHWzer34bnfmzgHg3EvwdzQKdxgSghB897cono6gbQ" }<|MERGE_RESOLUTION|>--- conflicted
+++ resolved
@@ -240,67 +240,7 @@
   "branch": "BKpbfCvh777DQHnXjU2sqHvVUNZ7dBAdqEfKkdw8EGSkD9LSYXb",
   "contents": [
     {
-<<<<<<< HEAD
-      "kind": "double_endorsement_evidence",
-      "op1": {
-        "branch": "BKpbfCvh777DQHnXjU2sqHvVUNZ7dBAdqEfKkdw8EGSkD9LSYXb",
-        "operations": {
-          "kind": "endorsement",
-          "level": 1331,
-          "block_payload_hash": "vh1g87ZG6scSYxKhspAUzprQVuLAyoa5qMBKcUfjgnQGnFb3dJcG",
-          "round": 0,
-          "slot": 0
-        },
-        "signature": "sigbQ5ZNvkjvGssJgoAnUAfY4Wvvg3QZqawBYB1j1VDBNTMBAALnCzRHWzer34bnfmzgHg3EvwdzQKdxgSghB897cono6gbQ"
-      },
-      "op2": {
-        "branch": "BKpbfCvh777DQHnXjU2sqHvVUNZ7dBAdqEfKkdw8EGSkD9LSYXb",
-        "operations": {
-          "kind": "endorsement",
-          "level": 1331,
-          "block_payload_hash": "vh1g87ZG6scSYxKhspAUzprQVuLAyoa5qMBKcUfjgnQGnFb3dJcG",
-          "round": 0,
-          "slot": 0
-        },
-        "signature": "sigbQ5ZNvkjvGssJgoAnUAfY4Wvvg3QZqawBYB1j1VDBNTMBAALnCzRHWzer34bnfmzgHg3EvwdzQKdxgSghB897cono6gbQ"
-      }
-    }
-  ],
-  "signature": "sigbQ5ZNvkjvGssJgoAnUAfY4Wvvg3QZqawBYB1j1VDBNTMBAALnCzRHWzer34bnfmzgHg3EvwdzQKdxgSghB897cono6gbQ"
-}'
-0e5751c026e543b2e8ab2eb06099daa1d1e5df47778f7787faab45cdf12fe3a8020000008b0e5751c026e543b2e8ab2eb06099daa1d1e5df47778f7787faab45cdf12fe3a81500000000053300000000000000000000000000000000000000000000000000000000000000000000000066804fe735e06e97e26da8236b6341b91c625d5e82b3524ec0a88cc982365e70f8a5b9bc65df2ea6d21ee244cc3a96fb33031c394c78b1179ff1b8a44237740c0000008b0e5751c026e543b2e8ab2eb06099daa1d1e5df47778f7787faab45cdf12fe3a81500000000053300000000000000000000000000000000000000000000000000000000000000000000000066804fe735e06e97e26da8236b6341b91c625d5e82b3524ec0a88cc982365e70f8a5b9bc65df2ea6d21ee244cc3a96fb33031c394c78b1179ff1b8a44237740c66804fe735e06e97e26da8236b6341b91c625d5e82b3524ec0a88cc982365e70f8a5b9bc65df2ea6d21ee244cc3a96fb33031c394c78b1179ff1b8a44237740c
-
-./mavkit-codec decode alpha.operation from 0e5751c026e543b2e8ab2eb06099daa1d1e5df47778f7787faab45cdf12fe3a8020000008b0e5751c026e543b2e8ab2eb06099daa1d1e5df47778f7787faab45cdf12fe3a81500000000053300000000000000000000000000000000000000000000000000000000000000000000000066804fe735e06e97e26da8236b6341b91c625d5e82b3524ec0a88cc982365e70f8a5b9bc65df2ea6d21ee244cc3a96fb33031c394c78b1179ff1b8a44237740c0000008b0e5751c026e543b2e8ab2eb06099daa1d1e5df47778f7787faab45cdf12fe3a81500000000053300000000000000000000000000000000000000000000000000000000000000000000000066804fe735e06e97e26da8236b6341b91c625d5e82b3524ec0a88cc982365e70f8a5b9bc65df2ea6d21ee244cc3a96fb33031c394c78b1179ff1b8a44237740c66804fe735e06e97e26da8236b6341b91c625d5e82b3524ec0a88cc982365e70f8a5b9bc65df2ea6d21ee244cc3a96fb33031c394c78b1179ff1b8a44237740c
-{ "branch": "BKpbfCvh777DQHnXjU2sqHvVUNZ7dBAdqEfKkdw8EGSkD9LSYXb",
-  "contents":
-    [ { "kind": "double_endorsement_evidence",
-        "op1":
-          { "branch": "BKpbfCvh777DQHnXjU2sqHvVUNZ7dBAdqEfKkdw8EGSkD9LSYXb",
-            "operations":
-              { "kind": "endorsement", "slot": 0, "level": 1331, "round": 0,
-                "block_payload_hash":
-                  "vh1g87ZG6scSYxKhspAUzprQVuLAyoa5qMBKcUfjgnQGnFb3dJcG" },
-            "signature":
-              "sigbQ5ZNvkjvGssJgoAnUAfY4Wvvg3QZqawBYB1j1VDBNTMBAALnCzRHWzer34bnfmzgHg3EvwdzQKdxgSghB897cono6gbQ" },
-        "op2":
-          { "branch": "BKpbfCvh777DQHnXjU2sqHvVUNZ7dBAdqEfKkdw8EGSkD9LSYXb",
-            "operations":
-              { "kind": "endorsement", "slot": 0, "level": 1331, "round": 0,
-                "block_payload_hash":
-                  "vh1g87ZG6scSYxKhspAUzprQVuLAyoa5qMBKcUfjgnQGnFb3dJcG" },
-            "signature":
-              "sigbQ5ZNvkjvGssJgoAnUAfY4Wvvg3QZqawBYB1j1VDBNTMBAALnCzRHWzer34bnfmzgHg3EvwdzQKdxgSghB897cono6gbQ" } } ],
-  "signature":
-    "sigbQ5ZNvkjvGssJgoAnUAfY4Wvvg3QZqawBYB1j1VDBNTMBAALnCzRHWzer34bnfmzgHg3EvwdzQKdxgSghB897cono6gbQ" }
-
-./mavkit-codec encode alpha.operation from '{
-  "branch": "BKpbfCvh777DQHnXjU2sqHvVUNZ7dBAdqEfKkdw8EGSkD9LSYXb",
-  "contents": [
-    {
-      "kind": "double_preendorsement_evidence",
-=======
       "kind": "double_preattestation_evidence",
->>>>>>> 1a991a03
       "op1": {
         "branch": "BKpbfCvh777DQHnXjU2sqHvVUNZ7dBAdqEfKkdw8EGSkD9LSYXb",
         "operations": {
@@ -358,33 +298,6 @@
   "branch": "BKpbfCvh777DQHnXjU2sqHvVUNZ7dBAdqEfKkdw8EGSkD9LSYXb",
   "contents": [
     {
-<<<<<<< HEAD
-      "kind": "endorsement",
-      "level": 1331,
-      "block_payload_hash": "vh1g87ZG6scSYxKhspAUzprQVuLAyoa5qMBKcUfjgnQGnFb3dJcG",
-      "round": 0,
-      "slot": 0
-    }
-  ],
-  "signature": "sigbQ5ZNvkjvGssJgoAnUAfY4Wvvg3QZqawBYB1j1VDBNTMBAALnCzRHWzer34bnfmzgHg3EvwdzQKdxgSghB897cono6gbQ"
-}'
-0e5751c026e543b2e8ab2eb06099daa1d1e5df47778f7787faab45cdf12fe3a81500000000053300000000000000000000000000000000000000000000000000000000000000000000000066804fe735e06e97e26da8236b6341b91c625d5e82b3524ec0a88cc982365e70f8a5b9bc65df2ea6d21ee244cc3a96fb33031c394c78b1179ff1b8a44237740c
-
-./mavkit-codec decode alpha.operation from 0e5751c026e543b2e8ab2eb06099daa1d1e5df47778f7787faab45cdf12fe3a81500000000053300000000000000000000000000000000000000000000000000000000000000000000000066804fe735e06e97e26da8236b6341b91c625d5e82b3524ec0a88cc982365e70f8a5b9bc65df2ea6d21ee244cc3a96fb33031c394c78b1179ff1b8a44237740c
-{ "branch": "BKpbfCvh777DQHnXjU2sqHvVUNZ7dBAdqEfKkdw8EGSkD9LSYXb",
-  "contents":
-    [ { "kind": "endorsement", "slot": 0, "level": 1331, "round": 0,
-        "block_payload_hash":
-          "vh1g87ZG6scSYxKhspAUzprQVuLAyoa5qMBKcUfjgnQGnFb3dJcG" } ],
-  "signature":
-    "sigbQ5ZNvkjvGssJgoAnUAfY4Wvvg3QZqawBYB1j1VDBNTMBAALnCzRHWzer34bnfmzgHg3EvwdzQKdxgSghB897cono6gbQ" }
-
-./mavkit-codec encode alpha.operation from '{
-  "branch": "BKpbfCvh777DQHnXjU2sqHvVUNZ7dBAdqEfKkdw8EGSkD9LSYXb",
-  "contents": [
-    {
-=======
->>>>>>> 1a991a03
       "kind": "origination",
       "source": "mv18Cw7psUrAAPBpXYd9CtCpHg9EgjHP9KTe",
       "fee": "33",
