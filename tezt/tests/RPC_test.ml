--- conflicted
+++ resolved
@@ -706,37 +706,9 @@
     Client.RPC.call ?endpoint ~hooks client
     @@ RPC.get_chain_block_helper_current_level ()
   in
-<<<<<<< HEAD
-  let* () =
-    if Protocol.(number protocol >= number Atlas) then
-      let* _ =
-        Client.RPC.call ?endpoint ~hooks client
-        @@ RPC.get_chain_block_context_denunciations ()
-      in
-      unit
-    else unit
-  in
-  let* () =
-    if Protocol.(number protocol <= number Atlas) then
-      let* _ =
-        Client.RPC.call ?endpoint ~hooks client
-        @@ RPC.get_chain_block_helper_endorsing_rights ()
-        (* TODO: https://gitlab.com/tezos/tezos/-/issues/6227
-           This RPC helper should be removed once Atlas will be frozen. *)
-      in
-      let* _ =
-        Client.RPC.call ?endpoint ~hooks client
-        @@ RPC.get_chain_block_helper_endorsing_rights
-             ~delegate:Constant.bootstrap4.public_key_hash
-             ()
-      in
-      unit
-    else unit
-=======
   let* _ =
     Client.RPC.call ?endpoint ~hooks client
     @@ RPC.get_chain_block_context_denunciations ()
->>>>>>> 1a991a03
   in
   let* () =
     let* _ =
@@ -873,12 +845,8 @@
     (* To test the monitor_operations rpc we use curl since the client does
        not support streaming RPCs yet. *)
     sf
-<<<<<<< HEAD
-      "http://localhost:%d/chains/main/mempool/monitor_operations?applied=true&outdated=true&branch_delayed=true&refused=true&branch_refused=true"
-=======
       "http://%s:%d/chains/main/mempool/monitor_operations?validated=true&outdated=true&branch_delayed=true&refused=true&branch_refused=true"
       Constant.default_host
->>>>>>> 1a991a03
       (get_client_port client)
   in
   let proc_monitor =
@@ -1685,10 +1653,6 @@
       ~parameter_overrides:consensus_threshold ;
     check_rpc_regression
       "adaptive_issuance"
-<<<<<<< HEAD
-      ~supports:Protocol.(From_protocol (number Atlas))
-=======
->>>>>>> 1a991a03
       ~test_function:test_adaptive_issuance ;
     check_rpc_regression
       "votes"
