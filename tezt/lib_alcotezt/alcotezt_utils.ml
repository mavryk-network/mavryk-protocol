(*****************************************************************************)
(*                                                                           *)
(* Open Source License                                                       *)
(* Copyright (c) 2023 Nomadic Labs <contact@nomadic-labs.com>                *)
(*                                                                           *)
(* Permission is hereby granted, free of charge, to any person obtaining a   *)
(* copy of this software and associated documentation files (the "Software"),*)
(* to deal in the Software without restriction, including without limitation *)
(* the rights to use, copy, modify, merge, publish, distribute, sublicense,  *)
(* and/or sell copies of the Software, and to permit persons to whom the     *)
(* Software is furnished to do so, subject to the following conditions:      *)
(*                                                                           *)
(* The above copyright notice and this permission notice shall be included   *)
(* in all copies or substantial portions of the Software.                    *)
(*                                                                           *)
(* THE SOFTWARE IS PROVIDED "AS IS", WITHOUT WARRANTY OF ANY KIND, EXPRESS OR*)
(* IMPLIED, INCLUDING BUT NOT LIMITED TO THE WARRANTIES OF MERCHANTABILITY,  *)
(* FITNESS FOR A PARTICULAR PURPOSE AND NONINFRINGEMENT. IN NO EVENT SHALL   *)
(* THE AUTHORS OR COPYRIGHT HOLDERS BE LIABLE FOR ANY CLAIM, DAMAGES OR OTHER*)
(* LIABILITY, WHETHER IN AN ACTION OF CONTRACT, TORT OR OTHERWISE, ARISING   *)
(* FROM, OUT OF OR IN CONNECTION WITH THE SOFTWARE OR THE USE OR OTHER       *)
(* DEALINGS IN THE SOFTWARE.                                                 *)
(*                                                                           *)
(*****************************************************************************)

open Tezt_core.Base

(* Do not modify: it is automatically updated with [scripts/snapshot_alpha.sh]. *)
let is_proto_test file =
  match file =~* rex "^src/proto_(\\w+)/" with
  | None -> []
  | Some "alpha" -> ["alpha"]
<<<<<<< HEAD
  | Some "001_PtAtLas" -> ["atlas"]
=======
  | Some "016_PtMumbai" -> ["mumbai"]
  | Some "017_PtNairob" -> ["nairobi"]
  | Some "018_Proxford" -> ["oxford"]
  | Some "019_PtParisB" -> ["parisb"]
  | Some "020_PsParisC" -> ["parisc"]
>>>>>>> 1a991a03
  | Some _ -> assert false<|MERGE_RESOLUTION|>--- conflicted
+++ resolved
@@ -30,13 +30,7 @@
   match file =~* rex "^src/proto_(\\w+)/" with
   | None -> []
   | Some "alpha" -> ["alpha"]
-<<<<<<< HEAD
   | Some "001_PtAtLas" -> ["atlas"]
-=======
-  | Some "016_PtMumbai" -> ["mumbai"]
-  | Some "017_PtNairob" -> ["nairobi"]
-  | Some "018_Proxford" -> ["oxford"]
   | Some "019_PtParisB" -> ["parisb"]
   | Some "020_PsParisC" -> ["parisc"]
->>>>>>> 1a991a03
   | Some _ -> assert false