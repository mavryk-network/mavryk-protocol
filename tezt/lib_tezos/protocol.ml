(*****************************************************************************)
(*                                                                           *)
(* Open Source License                                                       *)
(* Copyright (c) 2020-2021 Nomadic Labs <contact@nomadic-labs.com>           *)
(* Copyright (c) 2020 Metastate AG <hello@metastate.dev>                     *)
(*                                                                           *)
(* Permission is hereby granted, free of charge, to any person obtaining a   *)
(* copy of this software and associated documentation files (the "Software"),*)
(* to deal in the Software without restriction, including without limitation *)
(* the rights to use, copy, modify, merge, publish, distribute, sublicense,  *)
(* and/or sell copies of the Software, and to permit persons to whom the     *)
(* Software is furnished to do so, subject to the following conditions:      *)
(*                                                                           *)
(* The above copyright notice and this permission notice shall be included   *)
(* in all copies or substantial portions of the Software.                    *)
(*                                                                           *)
(* THE SOFTWARE IS PROVIDED "AS IS", WITHOUT WARRANTY OF ANY KIND, EXPRESS OR*)
(* IMPLIED, INCLUDING BUT NOT LIMITED TO THE WARRANTIES OF MERCHANTABILITY,  *)
(* FITNESS FOR A PARTICULAR PURPOSE AND NONINFRINGEMENT. IN NO EVENT SHALL   *)
(* THE AUTHORS OR COPYRIGHT HOLDERS BE LIABLE FOR ANY CLAIM, DAMAGES OR OTHER*)
(* LIABILITY, WHETHER IN AN ACTION OF CONTRACT, TORT OR OTHERWISE, ARISING   *)
(* FROM, OUT OF OR IN CONNECTION WITH THE SOFTWARE OR THE USE OR OTHER       *)
(* DEALINGS IN THE SOFTWARE.                                                 *)
(*                                                                           *)
(*****************************************************************************)

(* Declaration order must respect the version order. *)
<<<<<<< HEAD
type t = Atlas | Alpha

let encoding =
  Data_encoding.string_enum
    [("atlas", Atlas); ("alpha", Alpha)]
=======
type t = ParisB | ParisC | Alpha

let all = [ParisB; ParisC; Alpha]

let encoding =
  Data_encoding.string_enum
    [("parisb", ParisB); ("parisc", ParisC); ("alpha", Alpha)]
>>>>>>> 1a991a03

type constants =
  | Constants_sandbox
  | Constants_mainnet
  | Constants_mainnet_with_chain_id
  | Constants_test

let constants_to_string = function
  | Constants_sandbox -> "sandbox"
  | Constants_mainnet -> "mainnet"
  | Constants_mainnet_with_chain_id -> "mainnet-with-chain-id"
  | Constants_test -> "test"

<<<<<<< HEAD
let name = function
  | Alpha -> "Alpha"
  | Atlas -> "Atlas"

let number = function Atlas -> 001 | Alpha -> 019

let directory = function
  | Alpha -> "proto_alpha"
  | Atlas -> "proto_001_PtAtLas"
=======
let name = function Alpha -> "Alpha" | ParisB -> "Parisb" | ParisC -> "Parisc"

let number = function ParisB -> 019 | ParisC -> 020 | Alpha -> 021

let directory = function
  | Alpha -> "proto_alpha"
  | ParisB -> "proto_019_PtParisB"
  | ParisC -> "proto_020_PsParisC"
>>>>>>> 1a991a03

(* Test tags must be lowercase. *)
let tag protocol = String.lowercase_ascii (name protocol)

let hash = function
  | Alpha -> "ProtoALphaALphaALphaALphaALphaALphaALphaALphaDdp3zK"
<<<<<<< HEAD
  | Atlas -> "PtAtLasomUEW99aVhVTrqjCHjJSpFUa8uHNEAEamx9v2SNeTaNp"
=======
  | ParisB -> "PtParisBxoLz5gzMmn3d9WBQNoPSZakgnkMC2VNuQ3KXfUtUQeZ"
  | ParisC -> "PsParisCZo7KAh1Z1smVd9ZMZ1HHn5gkzbM94V3PLCpknFWhUAi"
>>>>>>> 1a991a03

let genesis_hash = "ProtoGenesisGenesisGenesisGenesisGenesisGenesk612im"

let demo_noops_hash = "ProtoDemoNoopsDemoNoopsDemoNoopsDemoNoopsDemo6XBoYp"

let demo_counter_hash = "ProtoDemoCounterDemoCounterDemoCounterDemoCou4LSpdT"

let protocol_zero_hash = "PrihK96nBAFSxVL1GLJTVhu9YnzkMFiBeuJRPA8NwuZVZCE1L6i"

let default_constants = Constants_sandbox

let parameter_file ?(constants = default_constants) protocol =
  let name = constants_to_string constants in
  sf "src/%s/parameters/%s-parameters.json" (directory protocol) name

let daemon_name = function Alpha -> "alpha" | p -> String.sub (hash p) 0 8

let protocol_dependent_uses ~tag ~path protocol =
  let protocol = daemon_name protocol in
  Uses.make ~tag:(tag ^ String.lowercase_ascii protocol) ~path:(path ^ protocol)

let accuser = protocol_dependent_uses ~tag:"accuser_" ~path:"./mavkit-accuser-"

let baker proto = "./mavkit-baker-" ^ daemon_name proto

let sc_rollup_client proto = "./mavkit-smart-rollup-client-" ^ daemon_name proto

let encoding_prefix = function
  | Alpha -> "alpha"
  | p -> sf "%03d-%s" (number p) (String.sub (hash p) 0 8)

type parameter_overrides =
  (string list * [`None | `Int of int | `String_of_int of int | JSON.u]) list

let default_bootstrap_accounts =
  Array.to_list Account.Bootstrap.keys |> List.map @@ fun key -> (key, None)

type bootstrap_contract = {
  delegate : string option;
  amount : Tez.t;
  script : Ezjsonm.value;
  hash : string option;
}

type bootstrap_smart_rollup = {
  address : string;
  pvm_kind : string;
  boot_sector : string;
  parameters_ty : Ezjsonm.value;
  whitelist : string list option;
}

let default_bootstrap_balance = 4_000_000_000_000

let write_parameter_file :
    ?bootstrap_accounts:(Account.key * int option) list ->
    ?additional_bootstrap_accounts:(Account.key * int option * bool) list ->
    ?bootstrap_smart_rollups:bootstrap_smart_rollup list ->
    ?bootstrap_contracts:bootstrap_contract list ->
    ?output_file:string ->
    base:(string, t * constants option) Either.t ->
    parameter_overrides ->
    string Lwt.t =
 fun ?(bootstrap_accounts = default_bootstrap_accounts)
     ?(additional_bootstrap_accounts = [])
     ?(bootstrap_smart_rollups = [])
     ?(bootstrap_contracts = [])
     ?(output_file = Temp.file "parameters.json")
     ~base
     parameter_overrides ->
  (* make a copy of the parameters file and update the given constants *)
  let original_parameters =
    let file =
      Either.fold
        ~left:Fun.id
        ~right:(fun (x, constants) -> parameter_file ?constants x)
        base
    in
    JSON.parse_file file |> JSON.unannotate
  in
  let parameter_overrides =
    if List.mem_assoc ["bootstrap_accounts"] parameter_overrides then
      parameter_overrides
    else
      let bootstrap_accounts =
        List.map
          (fun ((account : Account.key), default_balance) ->
            `A
              [
                `String account.public_key;
                `String
                  (string_of_int
                     (Option.value
                        ~default:default_bootstrap_balance
                        default_balance));
              ])
          bootstrap_accounts
      in
      (["bootstrap_accounts"], `A bootstrap_accounts) :: parameter_overrides
  in
  let parameter_overrides =
    if List.mem_assoc ["bootstrap_smart_rollups"] parameter_overrides then
      parameter_overrides
    else
      let bootstrap_smart_rollups =
        List.map
          (fun {address; pvm_kind; boot_sector; parameters_ty; whitelist} ->
            `O
              ([
                 ("address", `String address);
                 ("pvm_kind", `String pvm_kind);
                 ("kernel", `String boot_sector);
                 ("parameters_ty", parameters_ty);
               ]
              @
              match whitelist with
              | Some whitelist ->
                  [
                    ( "whitelist",
                      `A (List.map (fun key -> `String key) whitelist) );
                  ]
              | None -> []))
          bootstrap_smart_rollups
      in
      match bootstrap_smart_rollups with
      | [] ->
          (* This is useful for tests on protocol before bootstrap smart rollups
             support. Otherwise the protocol cannot decode this new field. *)
          parameter_overrides
      | bootstrap_smart_rollups ->
          (["bootstrap_smart_rollups"], `A bootstrap_smart_rollups)
          :: parameter_overrides
  in
  let parameter_overrides =
    if List.mem_assoc ["bootstrap_contracts"] parameter_overrides then
      parameter_overrides
    else
      let bootstrap_contracts =
        List.map
          (fun {delegate; amount; script; hash} ->
            let delegate =
              match delegate with
              | Some delegate -> [("delegate", `String delegate)]
              | None -> []
            in
            let hash =
              match hash with
              | Some hash -> [("hash", `String hash)]
              | None -> []
            in
            `O
              ([("amount", `String (Tez.to_string amount)); ("script", script)]
              @ delegate @ hash))
          bootstrap_contracts
      in
      match bootstrap_contracts with
      | [] -> parameter_overrides
      | bootstrap_contracts ->
          (["bootstrap_contracts"], `A bootstrap_contracts)
          :: parameter_overrides
  in
  let parameters =
    List.fold_left
      (fun acc (path, value) ->
        let value =
          match value with
          | `None -> None
          | `Int i -> Some (`Float (float i))
          | `String_of_int i -> Some (`String (string_of_int i))
          | #JSON.u as value -> Some value
        in
        Ezjsonm.update acc path value)
      original_parameters
      parameter_overrides
  in
  let parameters =
    let path = ["bootstrap_accounts"] in
    let existing_accounts =
      Ezjsonm.get_list Fun.id (Ezjsonm.find parameters path)
    in
    let additional_bootstrap_accounts =
      List.map
        (fun ((account : Account.key), default_balance, is_revealed) ->
          `A
            [
              `String
                (if is_revealed then account.public_key
                else account.public_key_hash);
              `String
                (string_of_int
                   (Option.value ~default:4000000000000 default_balance));
            ])
        additional_bootstrap_accounts
    in
    Ezjsonm.update
      parameters
      path
      (Some (`A (existing_accounts @ additional_bootstrap_accounts)))
  in
  JSON.encode_to_file_u output_file parameters ;
  Lwt.return output_file

let previous_protocol = function
<<<<<<< HEAD
  | Alpha -> None
  | Atlas -> None
=======
  | Alpha -> Some ParisB
  | ParisC -> Some ParisB
  | ParisB -> None
>>>>>>> 1a991a03

let has_predecessor p = previous_protocol p <> None

let all = [Atlas; Alpha]

type supported_protocols =
  | Any_protocol
  | From_protocol of int
  | Until_protocol of int
  | Between_protocols of int * int
  | Has_predecessor
  | And of supported_protocols list
  | Or of supported_protocols list
  | Not of supported_protocols

let rec is_supported supported_protocols protocol =
  match supported_protocols with
  | Any_protocol -> true
  | From_protocol n -> number protocol >= n
  | Until_protocol n -> number protocol <= n
  | Between_protocols (a, b) ->
      let n = number protocol in
      a <= n && n <= b
  | Has_predecessor -> has_predecessor protocol
  | And l -> List.for_all (fun sp -> is_supported sp protocol) l
  | Or l -> List.exists (fun sp -> is_supported sp protocol) l
  | Not sp -> not (is_supported sp protocol)

let rec show_supported_protocols = function
  | Any_protocol -> "Any_protocol"
  | From_protocol n -> sf "From_protocol %d" n
  | Until_protocol n -> sf "Until_protocol %d" n
  | Between_protocols (a, b) -> sf "Between_protocol (%d, %d)" a b
  | Has_predecessor -> "Has_predecessor"
  | And l ->
      sf "And [%s]" (String.concat "; " (List.map show_supported_protocols l))
  | Or l ->
      sf "Or [%s]" (String.concat "; " (List.map show_supported_protocols l))
  | Not sp -> sf "Not (%s)" (show_supported_protocols sp)

let iter_on_supported_protocols ~title ~protocols ?(supports = Any_protocol) f =
  match List.filter (is_supported supports) protocols with
  | [] ->
      failwith
        (sf
           "test %s was registered with ~protocols:[%s] %s, which results in \
            an empty list of protocols"
           title
           (String.concat ", " (List.map name protocols))
           (show_supported_protocols supports))
  | supported_protocols -> List.iter f supported_protocols

(* Used to ensure that [register_test] and [register_regression_test]
   share the same conventions. *)
let add_to_test_parameters protocol title tags uses =
  let uses = match uses with None -> [] | Some uses -> uses protocol in
  (name protocol ^ ": " ^ title, tag protocol :: tags, uses)

let register_test ~__FILE__ ~title ~tags ?uses ?supports body protocols =
  iter_on_supported_protocols ~title ~protocols ?supports @@ fun protocol ->
  let title, tags, uses = add_to_test_parameters protocol title tags uses in
  Test.register ~__FILE__ ~title ~tags ~uses (fun () -> body protocol)

let register_long_test ~__FILE__ ~title ~tags ?uses ?supports ?team ~executors
    ~timeout body protocols =
  iter_on_supported_protocols ~title ~protocols ?supports @@ fun protocol ->
  let title, tags, uses = add_to_test_parameters protocol title tags uses in
  Long_test.register
    ~__FILE__
    ~title
    ~tags
    ~uses
    ?team
    ~executors
    ~timeout
    (fun () -> body protocol)

let register_regression_test ~__FILE__ ~title ~tags ?uses ?supports body
    protocols =
  iter_on_supported_protocols ~title ~protocols ?supports @@ fun protocol ->
  let title, tags, uses = add_to_test_parameters protocol title tags uses in
  Regression.register ~__FILE__ ~title ~tags ~uses (fun () -> body protocol)

let with_predecessor f protocol =
  match previous_protocol protocol with
  | None ->
      Test.fail
        "protocol %s has no predecessor; you should probably annotate your \
         test with ~supports:Has_predecessor"
        (name protocol)
  | Some previous_protocol -> f ~previous_protocol ~protocol<|MERGE_RESOLUTION|>--- conflicted
+++ resolved
@@ -25,13 +25,6 @@
 (*****************************************************************************)
 
 (* Declaration order must respect the version order. *)
-<<<<<<< HEAD
-type t = Atlas | Alpha
-
-let encoding =
-  Data_encoding.string_enum
-    [("atlas", Atlas); ("alpha", Alpha)]
-=======
 type t = ParisB | ParisC | Alpha
 
 let all = [ParisB; ParisC; Alpha]
@@ -39,7 +32,6 @@
 let encoding =
   Data_encoding.string_enum
     [("parisb", ParisB); ("parisc", ParisC); ("alpha", Alpha)]
->>>>>>> 1a991a03
 
 type constants =
   | Constants_sandbox
@@ -53,17 +45,6 @@
   | Constants_mainnet_with_chain_id -> "mainnet-with-chain-id"
   | Constants_test -> "test"
 
-<<<<<<< HEAD
-let name = function
-  | Alpha -> "Alpha"
-  | Atlas -> "Atlas"
-
-let number = function Atlas -> 001 | Alpha -> 019
-
-let directory = function
-  | Alpha -> "proto_alpha"
-  | Atlas -> "proto_001_PtAtLas"
-=======
 let name = function Alpha -> "Alpha" | ParisB -> "Parisb" | ParisC -> "Parisc"
 
 let number = function ParisB -> 019 | ParisC -> 020 | Alpha -> 021
@@ -72,19 +53,14 @@
   | Alpha -> "proto_alpha"
   | ParisB -> "proto_019_PtParisB"
   | ParisC -> "proto_020_PsParisC"
->>>>>>> 1a991a03
 
 (* Test tags must be lowercase. *)
 let tag protocol = String.lowercase_ascii (name protocol)
 
 let hash = function
   | Alpha -> "ProtoALphaALphaALphaALphaALphaALphaALphaALphaDdp3zK"
-<<<<<<< HEAD
-  | Atlas -> "PtAtLasomUEW99aVhVTrqjCHjJSpFUa8uHNEAEamx9v2SNeTaNp"
-=======
   | ParisB -> "PtParisBxoLz5gzMmn3d9WBQNoPSZakgnkMC2VNuQ3KXfUtUQeZ"
   | ParisC -> "PsParisCZo7KAh1Z1smVd9ZMZ1HHn5gkzbM94V3PLCpknFWhUAi"
->>>>>>> 1a991a03
 
 let genesis_hash = "ProtoGenesisGenesisGenesisGenesisGenesisGenesk612im"
 
@@ -288,14 +264,9 @@
   Lwt.return output_file
 
 let previous_protocol = function
-<<<<<<< HEAD
-  | Alpha -> None
-  | Atlas -> None
-=======
   | Alpha -> Some ParisB
   | ParisC -> Some ParisB
   | ParisB -> None
->>>>>>> 1a991a03
 
 let has_predecessor p = previous_protocol p <> None
 
