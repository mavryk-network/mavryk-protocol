--- conflicted
+++ resolved
@@ -456,11 +456,6 @@
 
 let empty_mempool_file ?(filename = "mempool.json") () =
   let mempool_str = "[]" in
-<<<<<<< HEAD
-  (* TODO: https://gitlab.com/tezos/tezos/-/issues/1928
-     a write_file function should be added to the tezt base module *)
-=======
->>>>>>> 55b3bab8
   let mempool = Temp.file filename in
   write_file mempool ~contents:mempool_str ;
   mempool
@@ -483,20 +478,8 @@
         ~name:"minimal-nanotez-per-byte"
         string_of_int
         minimal_nanotez_per_byte
-<<<<<<< HEAD
-    @ Option.fold
-        ~none:[]
-        ~some:(fun operations_json -> ["--operations-pool"; operations_json])
-        mempool
-    @ (match protocol with
-      | Some (Ithaca | Alpha) ->
-          (* Only Alpha/Tenderbake supports this switch *)
-          if ignore_node_mempool then ["--ignore-node-mempool"] else []
-      | None | Some Hangzhou -> [])
-=======
     @ optional_arg ~name:"operations-pool" Fun.id mempool
     @ (if ignore_node_mempool then ["--ignore-node-mempool"] else [])
->>>>>>> 55b3bab8
     @ (if minimal_timestamp then ["--minimal-timestamp"] else [])
     @ (match force with None | Some false -> [] | Some true -> ["--force"])
     @ optional_arg ~name:"context" Fun.id context_path)
@@ -650,11 +633,6 @@
   let* alias = gen_keys ?alias client in
   show_address ~alias client
 
-<<<<<<< HEAD
-let spawn_transfer ?endpoint ?(wait = "none") ?burn_cap ?fee ?gas_limit
-    ?storage_limit ?counter ?arg ?(force = false) ~amount ~giver ~receiver
-    client =
-=======
 let spawn_bls_gen_keys ?hooks ?(force = false) ~alias client =
   spawn_command
     ?hooks
@@ -699,7 +677,6 @@
     let (Unencrypted sk) = key.aggregate_secret_key in
     "aggregate_unencrypted:" ^ sk
   in
->>>>>>> 55b3bab8
   spawn_command
     ?hooks
     client
@@ -723,29 +700,6 @@
         ~none:[]
         ~some:(fun f -> ["--fee"; Tez.to_string f; "--force-low-fee"])
         fee
-<<<<<<< HEAD
-    @ Option.fold
-        ~none:[]
-        ~some:(fun b -> ["--burn-cap"; Tez.to_string b])
-        burn_cap
-    @ Option.fold
-        ~none:[]
-        ~some:(fun g -> ["--gas-limit"; string_of_int g])
-        gas_limit
-    @ Option.fold
-        ~none:[]
-        ~some:(fun s -> ["--storage-limit"; string_of_int s])
-        storage_limit
-    @ Option.fold
-        ~none:[]
-        ~some:(fun s -> ["--counter"; string_of_int s])
-        counter
-    @ Option.fold ~none:[] ~some:(fun p -> ["--arg"; p]) arg
-    @ if force then ["--force"] else [])
-
-let transfer ?endpoint ?wait ?burn_cap ?fee ?gas_limit ?storage_limit ?counter
-    ?arg ?force ~amount ~giver ~receiver client =
-=======
     @ optional_arg ~name:"burn-cap" Tez.to_string burn_cap
     @ optional_arg ~name:"gas-limit" string_of_int gas_limit
     @ optional_arg ~name:"storage-limit" string_of_int storage_limit
@@ -756,7 +710,6 @@
 let transfer ?hooks ?log_output ?endpoint ?wait ?burn_cap ?fee ?gas_limit
     ?storage_limit ?counter ?arg ?force ?expect_failure ~amount ~giver ~receiver
     client =
->>>>>>> 55b3bab8
   spawn_transfer
     ?log_output
     ?endpoint
