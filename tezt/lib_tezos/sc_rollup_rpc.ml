--- conflicted
+++ resolved
@@ -218,9 +218,6 @@
     (fun json ->
       let out = JSON.as_string json in
       let bytes = `Hex out |> Hex.to_bytes in
-<<<<<<< HEAD
-      bytes)
-=======
       bytes)
 
 type 'output_type durable_state_operation =
@@ -281,5 +278,4 @@
       let proof_string = json |-> "proof" |> as_string in
       (* There is 0x return in the proof hash as it is a hex *)
       let proof_hex = sf "0x%s" proof_string in
-      Some {commitment_hash; proof = proof_hex})
->>>>>>> 1a991a03
+      Some {commitment_hash; proof = proof_hex})