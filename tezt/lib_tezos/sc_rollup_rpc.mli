--- conflicted
+++ resolved
@@ -152,9 +152,6 @@
 (** RPC: [GET global/block/<block>/state] gets the corresponding PVM state value
     mapped to [key] for the [block] (default ["head"]). *)
 val get_global_block_state :
-<<<<<<< HEAD
-  ?block:string -> key:string -> unit -> bytes RPC_core.t
-=======
   ?block:string -> key:string -> unit -> bytes RPC_core.t
 
 type 'output_type durable_state_operation =
@@ -186,5 +183,4 @@
   outbox_level:int ->
   message_index:int ->
   unit ->
-  outbox_proof option RPC_core.t
->>>>>>> 1a991a03
+  outbox_proof option RPC_core.t