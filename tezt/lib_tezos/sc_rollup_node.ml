--- conflicted
+++ resolved
@@ -48,8 +48,6 @@
 
 type history_mode = Archive | Full
 
-<<<<<<< HEAD
-=======
 let string_of_history_mode = function Archive -> "archive" | Full -> "full"
 
 type argument =
@@ -150,7 +148,6 @@
 
 let optional_arg const = function None -> [] | Some x -> [const x]
 
->>>>>>> 1a991a03
 module Parameters = struct
   type persistent_state = {
     data_dir : string;
@@ -710,20 +707,6 @@
   let process = spawn_command sc_rollup_node cmd in
   Process.check process
 
-<<<<<<< HEAD
-let export_snapshot sc_rollup_node dir =
-  let process =
-    spawn_command
-      sc_rollup_node
-      [
-        "snapshot";
-        "export";
-        "--dest";
-        dir;
-        "--data-dir";
-        data_dir sc_rollup_node;
-      ]
-=======
 let export_snapshot ?(compress_on_the_fly = false) ?(compact = false)
     sc_rollup_node dir =
   let process =
@@ -739,7 +722,6 @@
        ]
       @ Cli_arg.optional_switch "compress-on-the-fly" compress_on_the_fly
       @ Cli_arg.optional_switch "compact" compact)
->>>>>>> 1a991a03
   in
   let parse process =
     let* output = Process.check_and_read_stdout process in
