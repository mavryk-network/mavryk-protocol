--- conflicted
+++ resolved
@@ -707,18 +707,11 @@
   let* () = wait_for_ready node in
   waiter
 
-<<<<<<< HEAD
-let create ?runner ?(path = Constant.mavkit_node) ?name ?color ?data_dir
-    ?event_pipe ?net_addr ?net_port ?advertised_net_port ?metrics_addr
-    ?metrics_port ?(rpc_local = false) ?(rpc_host = "localhost") ?rpc_port
-    ?rpc_tls ?(allow_all_rpc = true) arguments =
-=======
 let create ?runner ?(path = Uses.path Constant.octez_node) ?name ?color
     ?data_dir ?event_pipe ?net_addr ?net_port ?advertised_net_port ?metrics_addr
     ?metrics_port ?(rpc_external = false) ?(rpc_host = Constant.default_host)
     ?rpc_port ?rpc_tls ?(allow_all_rpc = true)
     ?(max_active_rpc_connections = 500) arguments =
->>>>>>> 1a991a03
   let name = match name with None -> fresh_name () | Some name -> name in
   let data_dir =
     match data_dir with None -> Temp.dir ?runner name | Some dir -> dir
