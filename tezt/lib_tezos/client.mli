(*****************************************************************************)
(*                                                                           *)
(* Open Source License                                                       *)
(* Copyright (c) 2020-2022 Nomadic Labs <contact@nomadic-labs.com>           *)
(* Copyright (c) 2022-2023 TriliTech <contact@trili.tech>                    *)
(*                                                                           *)
(* Permission is hereby granted, free of charge, to any person obtaining a   *)
(* copy of this software and associated documentation files (the "Software"),*)
(* to deal in the Software without restriction, including without limitation *)
(* the rights to use, copy, modify, merge, publish, distribute, sublicense,  *)
(* and/or sell copies of the Software, and to permit persons to whom the     *)
(* Software is furnished to do so, subject to the following conditions:      *)
(*                                                                           *)
(* The above copyright notice and this permission notice shall be included   *)
(* in all copies or substantial portions of the Software.                    *)
(*                                                                           *)
(* THE SOFTWARE IS PROVIDED "AS IS", WITHOUT WARRANTY OF ANY KIND, EXPRESS OR*)
(* IMPLIED, INCLUDING BUT NOT LIMITED TO THE WARRANTIES OF MERCHANTABILITY,  *)
(* FITNESS FOR A PARTICULAR PURPOSE AND NONINFRINGEMENT. IN NO EVENT SHALL   *)
(* THE AUTHORS OR COPYRIGHT HOLDERS BE LIABLE FOR ANY CLAIM, DAMAGES OR OTHER*)
(* LIABILITY, WHETHER IN AN ACTION OF CONTRACT, TORT OR OTHERWISE, ARISING   *)
(* FROM, OUT OF OR IN CONNECTION WITH THE SOFTWARE OR THE USE OR OTHER       *)
(* DEALINGS IN THE SOFTWARE.                                                 *)
(*                                                                           *)
(*****************************************************************************)

(** Run Tezos client commands. *)

module Time = Mavryk_base.Time.System

(** Values that can be passed to the client's [--endpoint] argument *)
type endpoint =
  | Node of Node.t  (** A full-fledged node *)
  | Proxy_server of Proxy_server.t  (** A proxy server *)
  | Foreign_endpoint of Endpoint.t  (** A service not managed by Tezt *)

(** A string representation of an endpoint suitable to be used as a CLI
    argument (e.g., [http://localhost:5893]). *)
val string_of_endpoint : ?hostname:bool -> endpoint -> string

(** Values that can be passed to the client's [--media-type] argument *)
type media_type = Json | Binary | Any

(** Values that can be passed to the client's [--timestamp] argument *)
type timestamp = Now | Ago of Time.Span.t | At of Time.t

(** Convert [timestamp] into a concrete [Time.t], relative to
    [Time.now ()]. *)
val time_of_timestamp : timestamp -> Time.t

(** [rpc_port endpoint] returns the port on which to reach [endpoint]
    when doing RPC calls. *)
val rpc_port : endpoint -> int

(** [address ?from endpoint] returns the address at which [endpoint] can be
    contacted. If [from] is provided, and if [from] and [endpoint] live in the
    same address, then ["127.0.0.1"] is returned (or ["localhost"] if
    [hostname] is [true]. *)
val address : ?hostname:bool -> ?from:endpoint -> endpoint -> string

(** [scheme endpoint] returns “http” or “https” depending on the configuration
    of the endpoint. *)
val scheme : endpoint -> string

(** Mode of the client *)
type mode =
  | Client of endpoint option * media_type option
  | Mockup
  | Light of float * endpoint list
  | Proxy of endpoint

(** [mode_to_endpoint mode] returns the {!endpoint} within a {!mode}
    (if any) *)
val mode_to_endpoint : mode -> endpoint option

(** The synchronization mode of the client.

    - [Asynchronous] mode is when transfer doesn't bake the block.
    - [Synchronous] is the default mode (no flag passed to [create mockup]). *)
type mockup_sync_mode = Asynchronous | Synchronous

(** The mode argument of the client's 'normalize data' command *)
type normalize_mode = Readable | Optimized | Optimized_legacy

(** Tezos client states. *)
type t

(** Get the name of a client (e.g. ["client1"]). *)
val name : t -> string

(** Get the base directory of a client.

    The base directory is the location where clients store their
    configuration files. It corresponds to the [--base-dir] option. *)
val base_dir : t -> string

(** Get [Account.key list] of all extra bootstraps.

    Additional bootstrap accounts are created when you use the
    [additional_bootstrap_account_count] or
    [additional_revealed_bootstrap_account_count] arguments of
    [init_with_protocol]. They do not include the default accounts that are
    always created. *)
val additional_bootstraps : t -> Account.key list

(** Call [Daemon.Make.wait_for] on a [Node] or [Proxy_server] endpoint.

    Fail if the endpoint is a [Foreign_endpoint]. *)
val endpoint_wait_for :
  ?where:string -> endpoint -> string -> (JSON.t -> 'a option) -> 'a Lwt.t

(** Create a client.

    The standard output and standard error output of the node will
    be logged with prefix [name] and color [color].

    Default [base_dir] is a temporary directory
    which is always the same for each [name].

    The endpoint argument is used to know which port the client should connect to.
    This endpoint can be overridden for each command, as a client is not actually tied
    to an endpoint. Most commands require an endpoint to be specified (either with [create]
    or with the command itself). *)
val create :
  ?runner:Runner.t ->
  ?path:string ->
  ?admin_path:string ->
  ?name:string ->
  ?color:Log.Color.t ->
  ?base_dir:string ->
  ?endpoint:endpoint ->
  ?media_type:media_type ->
  unit ->
  t

(** Create a client like [create] but do not assume [Client] as the mode. *)
val create_with_mode :
  ?runner:Runner.t ->
  ?path:string ->
  ?admin_path:string ->
  ?name:string ->
  ?color:Log.Color.t ->
  ?base_dir:string ->
  mode ->
  t

(** Get a client's mode. Used with [set_mode] to temporarily change
    a client's mode *)
val get_mode : t -> mode

(** Change the client's mode. This function is required for example because
    we wanna keep a client's wallet. This is impossible if we created
    a new client from scratch. *)
val set_mode : mode -> t -> unit

(** Write the [--sources] file used by the light mode. *)
val write_sources_file :
  min_agreement:float -> uris:string list -> t -> unit Lwt.t

(** {2 RPC calls} *)

(** Paths for RPCs.

    For instance, [["chains"; "main"; "blocks"; "head"]]
    denotes [/chains/main/blocks/head]. *)
type path = string list

(** [string_of_path ["seg1"; "seg2"]] is ["/seg1/seg2"] *)
val string_of_path : path -> string

(** Query strings for RPCs.

    For instance, [["key1", "value1"; "key2", "value2"]]
    denotes [?key1=value1&key2=value2]. *)
type query_string = (string * string) list

(** HTTP methods for RPCs. *)
type meth = RPC_core.verb = GET | PUT | POST | PATCH | DELETE

(** Data type for RPCs. *)
type data = RPC_core.data

(** A lowercase string of the method. *)
val string_of_meth : meth -> string

(** [rpc_path_query_to_string ["key1", "value1"; "key2", "value2")] ["seg1"; "seg2"]]
    returns [/seg1/seg2?key1=value1&key2=value2] where seg1, seg2, key1, key2,
    value1, and value2 have been appropriately encoded *)
val rpc_path_query_to_string : ?query_string:query_string -> path -> string

(** Use the client to call an RPC.

    Run [rpc meth path?query_string with data].
    Fail the test if the RPC call failed.

    The [protocol_hash] argument allows to run the RPC command for a specific
    protocol hash.

    See the documentation of {!Process.spawn} for information about
    [log_*], [hooks] and [env] arguments.

    In particular, [env] can be used to pass [MAVRYK_LOG], e.g.
    [("MAVRYK_LOG", "proxy_rpc->debug")] to enable logging.

    The [data] argument allows to add data to the RPC call either with JSON
    value or with a filename containing a JSON value.
*)
val rpc :
  ?log_command:bool ->
  ?log_status_on_exit:bool ->
  ?log_output:bool ->
  ?better_errors:bool ->
  ?endpoint:endpoint ->
  ?hooks:Process.hooks ->
  ?env:string String_map.t ->
  ?data:data ->
  ?query_string:query_string ->
  ?protocol_hash:string ->
  meth ->
  path ->
  t ->
  JSON.t Lwt.t

(** Same as [rpc], but do not wait for the process to exit. *)
val spawn_rpc :
  ?log_command:bool ->
  ?log_status_on_exit:bool ->
  ?log_output:bool ->
  ?better_errors:bool ->
  ?endpoint:endpoint ->
  ?hooks:Process.hooks ->
  ?env:string String_map.t ->
  ?data:data ->
  ?query_string:query_string ->
  ?protocol_hash:string ->
  meth ->
  path ->
  t ->
  Process.t

module Spawn : sig
  (* FIXME: This module is temporary and is here to make the new
     interface cohabits with the old one. *)
  val rpc :
    ?log_command:bool ->
    ?log_status_on_exit:bool ->
    ?log_output:bool ->
    ?better_errors:bool ->
    ?endpoint:endpoint ->
    ?hooks:Process.hooks ->
    ?env:string String_map.t ->
    ?data:data ->
    ?query_string:query_string ->
    ?protocol_hash:string ->
    meth ->
    path ->
    t ->
    JSON.t Runnable.process
end

(** Run [mavkit-client rpc list]. *)
val rpc_list : ?endpoint:endpoint -> t -> string Lwt.t

(** Same as [rpc_list], but do not wait for the process to exit. *)
val spawn_rpc_list : ?endpoint:endpoint -> t -> Process.t

(** Run [mavkit-client rpc schema]. *)
val rpc_schema :
  ?log_command:bool ->
  ?log_status_on_exit:bool ->
  ?log_output:bool ->
  ?better_errors:bool ->
  ?endpoint:endpoint ->
  ?hooks:Process.hooks ->
  ?env:string String_map.t ->
  ?protocol_hash:string ->
  meth ->
  path ->
  t ->
  JSON.t Lwt.t

(** Same as [rpc_schema], but do not wait for the process to exit. *)
val spawn_rpc_schema :
  ?log_command:bool ->
  ?log_status_on_exit:bool ->
  ?log_output:bool ->
  ?better_errors:bool ->
  ?endpoint:endpoint ->
  ?hooks:Process.hooks ->
  ?env:string String_map.t ->
  ?protocol_hash:string ->
  meth ->
  path ->
  t ->
  Process.t

(** Run [mavkit-client rpc /chains/<chain>/blocks/<block>/header/shell]. *)
val shell_header :
  ?endpoint:endpoint -> ?chain:string -> ?block:string -> t -> string Lwt.t

(** Same as [shell_header], but do not wait for the process to exit. *)
val spawn_shell_header :
  ?endpoint:endpoint -> ?chain:string -> ?block:string -> t -> Process.t

(** Run [shell_header] and retrieves the level. *)
val level :
  ?endpoint:endpoint -> ?chain:string -> ?block:string -> t -> int Lwt.t

(** {2 Admin Client Commands} *)

module Admin : sig
  (** Run mavkit-admin-client commands. *)

  (** Ask a node to trust the address and port of another node. *)
  val trust_address : ?endpoint:endpoint -> peer:Node.t -> t -> unit Lwt.t

  (** Ask a node to untrust the address and port of another node. *)
  val untrust_address : ?endpoint:endpoint -> peer:Node.t -> t -> unit Lwt.t

  (** Same as [trust_address], but do not wait for the process to exit. *)
  val spawn_trust_address : ?endpoint:endpoint -> peer:Node.t -> t -> Process.t

  (** Same as [untrust_address], but do not wait for the process to exit. *)
  val spawn_untrust_address :
    ?endpoint:endpoint -> peer:Node.t -> t -> Process.t

  (** Connect a node to another peer. *)
  val connect_address : ?endpoint:endpoint -> peer:Node.t -> t -> unit Lwt.t

  (** Same as [connect_address], but do not wait for the process to exit. *)
  val spawn_connect_address :
    ?endpoint:endpoint -> peer:Node.t -> t -> Process.t

  (** Kick a peer.

      [peer] is the identity of the peer to kick.
      You can get it with [Node.wait_for_identity] for instance. *)
  val kick_peer : ?endpoint:endpoint -> peer:string -> t -> unit Lwt.t

  (** Same as [kick_peer], but do not wait for the process to exit. *)
  val spawn_kick_peer : ?endpoint:endpoint -> peer:string -> t -> Process.t

  (** Ban a peer.

      [peer] is the identity of the peer to ban.
      You can get it with [Node.wait_for_identity] for instance. *)
  val ban_peer : ?endpoint:endpoint -> peer:string -> t -> unit Lwt.t

  (** Same as [ban_peer], but do not wait for the process to exit. *)
  val spawn_ban_peer : ?endpoint:endpoint -> peer:string -> t -> Process.t

  (** Run [mavkit-admin-client p2p stat]. *)
  val p2p_stat : ?endpoint:endpoint -> t -> string Lwt.t

  (** Same as [p2p_stat], but do not wait for the process to exit. *)
  val spawn_p2p_stat : ?endpoint:endpoint -> t -> Process.t

  (** Run [mavkit-admin-client inject protocol <protocol_path>].

      Returns the hash of the injected protocol. *)
  val inject_protocol :
    ?endpoint:endpoint -> protocol_path:string -> t -> string Lwt.t

  (** Same as [inject_protocol], but do not wait for the process to exit. *)
  val spawn_inject_protocol :
    ?endpoint:endpoint -> protocol_path:string -> t -> Process.t

  (** Run [mavkit-admin-client list protocols] and return the list of protocol hashes. *)
  val list_protocols : ?endpoint:endpoint -> t -> string list Lwt.t

  (** Same as [list_protocols], but do not wait for the process to exit. *)
  val spawn_list_protocols : ?endpoint:endpoint -> t -> Process.t

  (** Run [mavkit-admin-client protocol environment] on a protocol hash.

      Return its environment version as a string such as ["V1"]. *)
  val protocol_environment : ?endpoint:endpoint -> t -> string -> string Lwt.t

  (** Same as [protocol_environment], but do not wait for the process to exit. *)
  val spawn_protocol_environment :
    ?endpoint:endpoint -> t -> string -> Process.t
end

(** {2 Regular Client Commands} *)

(** Run [mavkit-client --version]. *)
val version : t -> unit Lwt.t

(** Same as [version], but do not wait for the process to exit. *)
val spawn_version : t -> Process.t

(** Run [mavkit-client import secret keys from mnemonic]. *)
val import_keys_from_mnemonic :
  ?endpoint:endpoint ->
  ?force:bool ->
  ?passphrase:string ->
  ?encryption_password:string ->
  t ->
  alias:string ->
  mnemonic:string list ->
  unit Lwt.t

(** Same as [import_keys_from_mnemonic], but do not wait for the
    process to exit. This function opens and returns an [output_channel]
    and returns it along with the process.  *)
val spawn_import_keys_from_mnemonic :
  ?endpoint:endpoint ->
  ?force:bool ->
  ?encrypt:bool ->
  t ->
  alias:string ->
  Process.t * Lwt_io.output_channel

(** Run [mavkit-client import secret key] for an encrypted key. *)
val import_encrypted_secret_key :
  ?hooks:Process_hooks.t ->
  ?force:bool ->
  ?endpoint:endpoint ->
  t ->
  Account.secret_key ->
  alias:string ->
  password:string ->
  unit Lwt.t

(** Same as [import_encrypted_secret_key], but do not wait for the process to exit. *)
val spawn_import_encrypted_secret_key :
  ?hooks:Process_hooks.t ->
  ?force:bool ->
  ?endpoint:endpoint ->
  t ->
  Account.secret_key ->
  alias:string ->
  Process.t * Lwt_io.output_channel

(** Run [mavkit-client import secret key]. *)
val import_secret_key :
  ?force:bool ->
  ?endpoint:endpoint ->
  t ->
  Account.secret_key ->
  alias:string ->
  unit Lwt.t

(** Run [mavkit-client import secret key] for remote signer. *)
val import_signer_key :
  ?endpoint:endpoint ->
  ?force:bool ->
  t ->
  public_key_hash:string ->
  alias:string ->
  Uri.t ->
  unit Lwt.t

(** Same as [import_secret_key] for signer, but do not wait for the
    process to exit. *)
val spawn_import_signer_key :
  ?endpoint:endpoint ->
  ?force:bool ->
  t ->
  public_key_hash:string ->
  alias:string ->
  Uri.t ->
  Process.t

(** Same as [import_secret_key], but do not wait for the process to exit. *)
val spawn_import_secret_key :
  ?force:bool ->
  ?endpoint:endpoint ->
  t ->
  Account.secret_key ->
  alias:string ->
  Process.t

(** Run [mavkit-client activate protocol].

    If [timestamp] is not specified explicitely, it is set to [Ago
    timestamp_delay], where [timestamp_delay] is 365 days, which
    allows to bake plenty of blocks before their timestamp reach the
    present (at which point one would have to wait between each block
    so that peers do not reject them for being in the future).

    You must either provide [protocol] (in which case [parameter_file] defaults
    to [Protocol.parameter_file protocol]), or provide both [protocol_hash]
    and [parameter_file].

    If you want to wait until the node switches its head to the block
    activating the given protocol, consider using
    {!activate_protocol_and_wait} below.
*)
val activate_protocol :
  ?endpoint:endpoint ->
  ?block:string ->
  ?protocol:Protocol.t ->
  ?protocol_hash:string ->
  ?fitness:int ->
  ?key:string ->
  ?timestamp:timestamp ->
  ?parameter_file:string ->
  t ->
  unit Lwt.t

(** Same as {!activate_protocol}, but wait until level increases by 1.

    Waiting ensures that the activation block has been produced.
    This makes your test more deterministic.

    Uses the node provided via argument [node] if any. Otherwise, it
    searches for a node in the client's mode, and fails if no node is
    found. *)
val activate_protocol_and_wait :
  ?endpoint:endpoint ->
  ?protocol:Protocol.t ->
  ?protocol_hash:string ->
  ?fitness:int ->
  ?key:string ->
  ?timestamp:timestamp ->
  ?parameter_file:string ->
  ?node:Node.t ->
  t ->
  unit Lwt.t

(** Same as [activate_protocol], but do not wait for the process to exit. *)
val spawn_activate_protocol :
  ?endpoint:endpoint ->
  ?block:string ->
  ?protocol:Protocol.t ->
  ?protocol_hash:string ->
  ?fitness:int ->
  ?key:string ->
  ?timestamp:timestamp ->
  ?parameter_file:string ->
  t ->
  Process.t

(** [empty_mempool_file ?filename ()] creates a file containing the
   encoding of an empty mempool. This file can be given to [bake_for]
   command with the [mempool] parameter to ensure that the block baked
   will contain no operations. *)
val empty_mempool_file : ?filename:string -> unit -> string

(** Run [mavkit-client bake for].

    Default [key] is {!Constant.bootstrap1.alias}.

    If you want to wait until the node switches its head to the baked block,
    consider using {!bake_for_and_wait} below. *)
val bake_for :
  ?endpoint:endpoint ->
  ?protocol:Protocol.t ->
  ?keys:string list ->
  ?minimal_fees:int ->
  ?minimal_nanomav_per_gas_unit:int ->
  ?minimal_nanomav_per_byte:int ->
  ?minimal_timestamp:bool ->
  ?mempool:string ->
  ?ignore_node_mempool:bool ->
  ?count:int ->
  ?force:bool ->
  ?context_path:string ->
  ?dal_node_endpoint:string ->
  ?state_recorder:bool ->
  ?expect_failure:bool ->
  t ->
  unit Lwt.t

(** Same as {!bake_for}, but wait until level increases by 1.

    Waiting ensures that the baked block has been well processed by
    the node. This makes your test more deterministic.

    Uses the node provided via argument [node] if any. Otherwise, it
    searches for a node in the client's mode, and fails if no node is
    found.

    @param level_before If provided, check that the node is at this
    level before baking. *)
val bake_for_and_wait :
  ?endpoint:endpoint ->
  ?protocol:Protocol.t ->
  ?keys:string list ->
  ?minimal_fees:int ->
  ?minimal_nanomav_per_gas_unit:int ->
  ?minimal_nanomav_per_byte:int ->
  ?minimal_timestamp:bool ->
  ?mempool:string ->
  ?ignore_node_mempool:bool ->
  ?count:int ->
  ?force:bool ->
  ?context_path:string ->
  ?level_before:int ->
  ?node:Node.t ->
  ?dal_node_endpoint:string ->
  t ->
  unit Lwt.t

(** Same as {!bake_for_and_wait}, but return the new level. *)
val bake_for_and_wait_level :
  ?endpoint:endpoint ->
  ?protocol:Protocol.t ->
  ?keys:string list ->
  ?minimal_fees:int ->
  ?minimal_nanomav_per_gas_unit:int ->
  ?minimal_nanomav_per_byte:int ->
  ?minimal_timestamp:bool ->
  ?mempool:string ->
  ?ignore_node_mempool:bool ->
  ?count:int ->
  ?force:bool ->
  ?context_path:string ->
  ?level_before:int ->
  ?node:Node.t ->
  ?dal_node_endpoint:string ->
  ?state_recorder:bool ->
  t ->
  int Lwt.t

(** Same as [bake_for], but do not wait for the process to exit. *)
val spawn_bake_for :
  ?endpoint:endpoint ->
  ?protocol:Protocol.t ->
  ?keys:string list ->
  ?minimal_fees:int ->
  ?minimal_nanomav_per_gas_unit:int ->
  ?minimal_nanomav_per_byte:int ->
  ?minimal_timestamp:bool ->
  ?mempool:string ->
  ?ignore_node_mempool:bool ->
  ?count:int ->
  ?force:bool ->
  ?context_path:string ->
  ?dal_node_endpoint:string ->
  ?state_recorder:bool ->
  t ->
  Process.t

<<<<<<< HEAD
(** Run [mavkit-client attest for]. Run [mavkit-client endorse for] for protocol
    older than 001.
=======
(** Bake until the node is at [target_level], using
    {!bake_for_and_wait}.

    Fail if the node is already at [target_level] or higher.

    @param keys See {!bake_for}.

    @param node See {!bake_for_and_wait}. *)
val bake_until_level :
  target_level:int -> ?keys:string list -> ?node:Node.t -> t -> unit Lwt.t

(** Bake until the node is at [target_cycle], using {!bake_for_and_wait}. This
  function calls an RPC to know the exact "blocks_per_cycle" value to compute
  the number of blocks to bake. As this occurs only once, the ending cycle might
  be different from the target cycle if the "blocks_per_cycle" value changes
  during the execution, for instance because of a protocol migration.

  Fail if the node is already at [target_cycle] or higher. 

  @param keys See {!bake_for}.

  @param node See {!bake_for_and_wait}. *)
val bake_until_cycle :
  target_cycle:int -> ?keys:string list -> ?node:Node.t -> t -> unit Lwt.t

(** Similar to {!bake_until_cycle} but stops at the last block of the queried
  cycle. *)
val bake_until_cycle_end :
  target_cycle:int -> ?keys:string list -> ?node:Node.t -> t -> unit Lwt.t

(** Run [octez-client attest for]. Run [octez-client endorse for] for protocol
    older than 018.
>>>>>>> 1a991a03

    Default [key] is {!Constant.bootstrap1.alias}. *)
val attest_for :
  ?endpoint:endpoint ->
  ?protocol:Protocol.t ->
  ?key:string list ->
  ?force:bool ->
  t ->
  unit Lwt.t

(** Same as [attest_for], but do not wait for the process to exit. *)
val spawn_attest_for :
  ?endpoint:endpoint ->
  ?protocol:Protocol.t ->
  ?key:string list ->
  ?force:bool ->
  t ->
  Process.t

(** Run [mavkit-client preattest for]. Run [mavkit-client preendorse for] for
    protocol older than 001.

    Default [key] is {!Constant.bootstrap1.alias}. *)
val preattest_for :
  ?endpoint:endpoint ->
  ?protocol:Protocol.t ->
  ?key:string list ->
  ?force:bool ->
  t ->
  unit Lwt.t

(** Same as [preattest_for], but do not wait for the process to exit. *)
val spawn_preattest_for :
  ?endpoint:endpoint ->
  ?protocol:Protocol.t ->
  ?key:string list ->
  ?force:bool ->
  t ->
  Process.t

(** Run [mavkit-client propose for].

    Default [key] is {!Constant.bootstrap1.alias}. *)
val spawn_propose_for :
  ?endpoint:endpoint ->
  ?minimal_timestamp:bool ->
  ?protocol:Protocol.t ->
  ?key:string list ->
  ?force:bool ->
  t ->
  Process.t

(* TODO: https://gitlab.com/tezos/tezos/-/issues/2336
   refactor this *)

(** [propose_for] *)
val propose_for :
  ?endpoint:endpoint ->
  ?minimal_timestamp:bool ->
  ?protocol:Protocol.t ->
  ?key:string list ->
  ?force:bool ->
  t ->
  unit Lwt.t

(** Run [mavkit-client show address <alias> --show-secret] and parse
    the output into an [Account.key].
    E.g. for [~alias:"bootstrap1"] the command yields:
{v
      Hash: mv18Cw7psUrAAPBpXYd9CtCpHg9EgjHP9KTe
      Public Key: edpkuBknW28nW72KG6RoHtYW7p12T6GKc7nAbwYX5m8Wd9sDVC9yav
      Secret Key: unencrypted:edsk3gUfUPyBSfrS9CCgmCiQsTCHGkviBDusMxDJstFtojtc1zcpsh
v}
    which becomes:
{[
     { alias = "bootstrap1";
       public_key_hash = "mv18Cw7psUrAAPBpXYd9CtCpHg9EgjHP9KTe";
       public_key = "edpkuBknW28nW72KG6RoHtYW7p12T6GKc7nAbwYX5m8Wd9sDVC9yav";
       secret_key =
         Unencrypted "edsk3gUfUPyBSfrS9CCgmCiQsTCHGkviBDusMxDJstFtojtc1zcpsh"; }
]} *)
val show_address : alias:string -> t -> Account.key Lwt.t

(** Same as [show_address], but do not wait for the process to exit
    (which also implies that there is no output key to parse). *)
val spawn_show_address : alias:string -> t -> Process.t

(** Run [mavkit-client list known addresses] and parse the output into
    a association list from aliases to public key hashes. *)
val list_known_addresses : t -> (string * string) list Lwt.t

(** Same as [list_known_addresses] but do not wait for the process to
    exit. *)
val spawn_list_known_addresses : t -> Process.t

(** Run [mavkit-client gen keys] and return the key alias.

    The default value for [alias] is a fresh alias of the form [tezt_<n>]. *)
val gen_keys :
  ?force:bool -> ?alias:string -> ?sig_alg:string -> t -> string Lwt.t

(** A helper to run [mavkit-client gen keys] followed by
    [mavkit-client show address] to get the generated key. *)
val gen_and_show_keys :
  ?alias:string -> ?sig_alg:string -> t -> Account.key Lwt.t

(** Run [mavkit-client add address <alias> <src>]. *)
val add_address : ?force:bool -> t -> alias:string -> src:string -> unit Lwt.t

(** Same as [add_address] but do not wait for the process to
    exit. *)
val spawn_add_address :
  ?force:bool -> t -> alias:string -> src:string -> Process.t

(** Run [mavkit-client bls gen keys <alias>]. *)
val bls_gen_keys :
  ?hooks:Process.hooks -> ?force:bool -> ?alias:string -> t -> string Lwt.t

(** Run [mavkit-client activate accoung <alias> with <activation_key>]. *)
val activate_account :
  ?wait:string -> t -> alias:string -> activation_key:string -> unit Lwt.t

(** Same as [activate_account] but do not wait for the process to exit. *)
val spawn_activate_account :
  ?wait:string -> t -> alias:string -> activation_key:string -> Process.t

(** Run [mavkit-client bls list keys].

    Returns the known BLS aliases associated to their public key hash.

    Fails if the format is not of the form [<alias>: <public key hash>]. *)
val bls_list_keys : ?hooks:Process.hooks -> t -> (string * string) list Lwt.t

(** Run [mavkit-client bls show address <alias>] and parse
    the output into an [Account.aggregate_key].
    E.g. for [~alias:"bls_account"] the command yields:
{v
      Hash: mv4RwHB4ZpuqBcozs7wprFS9gzk2Hr6oVfz3
      Public Key: BLpk1yUiLJ7RezbyViD5ZvWTfQndM3TRRYmvYWkUfH2EJqsLFnzzvpJss6pbuz3U1DDMpk8v16nV
      Secret Key: aggregate_unencrypted:BLsk1hKAHyGqY9qRbgoSVnjiSmDWpKGjFF3WNQ7BaiaMUA6RMA6Pfq
v}
    which becomes:
{[
    {
      aggregate_alias = "bls_account";
      aggregate_public_key_hash = "mv4RwHB4ZpuqBcozs7wprFS9gzk2Hr6oVfz3";
      aggregate_public_key =
        "BLpk1yUiLJ7RezbyViD5ZvWTfQndM3TRRYmvYWkUfH2EJqsLFnzzvpJss6pbuz3U1DDMpk8v16nV";
      aggregate_secret_key =
        Unencrypted "BLsk1hKAHyGqY9qRbgoSVnjiSmDWpKGjFF3WNQ7BaiaMUA6RMA6Pfq";
    }
]} *)
val bls_show_address :
  ?hooks:Process.hooks -> alias:string -> t -> Account.aggregate_key Lwt.t

(** A helper to run [mavkit-client bls gen keys] followed by
    [mavkit-client bls show address] to get the generated key. *)
val bls_gen_and_show_keys : ?alias:string -> t -> Account.aggregate_key Lwt.t

(** Run [mavkit-client bls import secret key <account.aggregate_alias>
    <account.aggregate_secret_key>]. *)
val bls_import_secret_key :
  ?hooks:Process.hooks ->
  ?force:bool ->
  Account.aggregate_key ->
  t ->
  unit Lwt.t

(** Run [mavkit-client transfer amount from giver to receiver]. *)
val transfer :
  ?hooks:Process.hooks ->
  ?log_output:bool ->
  ?endpoint:endpoint ->
  ?wait:string ->
  ?burn_cap:Tez.t ->
  ?fee:Tez.t ->
  ?gas_limit:int ->
  ?safety_guard:int ->
  ?storage_limit:int ->
  ?counter:int ->
  ?entrypoint:string ->
  ?arg:string ->
  ?simulation:bool ->
  ?force:bool ->
  ?expect_failure:bool ->
  amount:Tez.t ->
  giver:string ->
  receiver:string ->
  t ->
  unit Lwt.t

(** Same as [transfer], but do not wait for the process to exit. *)
val spawn_transfer :
  ?hooks:Process.hooks ->
  ?log_output:bool ->
  ?endpoint:endpoint ->
  ?wait:string ->
  ?burn_cap:Tez.t ->
  ?fee:Tez.t ->
  ?gas_limit:int ->
  ?safety_guard:int ->
  ?storage_limit:int ->
  ?counter:int ->
  ?entrypoint:string ->
  ?arg:string ->
  ?simulation:bool ->
  ?force:bool ->
  amount:Tez.t ->
  giver:string ->
  receiver:string ->
  t ->
  Process.t

(** Run [mavkit-client call <destination> from <source>]. *)
val call :
  ?hooks:Process.hooks ->
  ?log_output:bool ->
  ?endpoint:endpoint ->
  ?wait:string ->
  ?burn_cap:Tez.t ->
  ?safety_guard:int ->
  ?entrypoint:string ->
  ?arg:string ->
  destination:string ->
  source:string ->
  t ->
  unit Lwt.t

(** Same as [call], but do not wait for the process to exit. *)
val spawn_call :
  ?hooks:Process.hooks ->
  ?log_output:bool ->
  ?endpoint:endpoint ->
  ?wait:string ->
  ?burn_cap:Tez.t ->
  ?safety_guard:int ->
  ?entrypoint:string ->
  ?arg:string ->
  destination:string ->
  source:string ->
  t ->
  Process.t

(** Run [mavkit-client multiple transfers from giver using json_batch]. *)
val multiple_transfers :
  ?log_output:bool ->
  ?endpoint:endpoint ->
  ?wait:string ->
  ?burn_cap:Tez.t ->
  ?fee_cap:Tez.t ->
  ?gas_limit:int ->
  ?storage_limit:int ->
  ?counter:int ->
  ?simulation:bool ->
  ?force:bool ->
  giver:string ->
  json_batch:string ->
  t ->
  unit Runnable.process

(** Run mavkit-client register key <delegate> as delegate. *)
val register_delegate :
  ?endpoint:endpoint -> ?wait:string -> delegate:string -> t -> string Lwt.t

(** Run mavkit-client get delegate for <src>. Returns [Some address] if delegate
    is set or [None] otherwise. *)
val get_delegate : ?endpoint:endpoint -> src:string -> t -> string option Lwt.t

(** Run [mavkit-client set delegate for <src> to <delegate>]. *)
val set_delegate :
  ?endpoint:endpoint ->
  ?wait:string ->
  ?fee:Tez.t ->
  ?fee_cap:Tez.t ->
  ?force_low_fee:bool ->
  ?expect_failure:bool ->
  ?simulation:bool ->
  src:string ->
  delegate:string ->
  t ->
  unit Runnable.process

(** Run [mavkit-client call <destination> from <src>] *)
val call_contract :
  ?hooks:Process.hooks ->
  ?endpoint:endpoint ->
  ?burn_cap:Tez.t ->
  src:string ->
  destination:string ->
  ?entrypoint:string ->
  ?arg:string ->
  t ->
  unit Lwt.t

(** Same as [call_contract], but do not wait for the process to exit. *)
val spawn_call_contract :
  ?hooks:Process.hooks ->
  ?endpoint:endpoint ->
  ?burn_cap:Tez.t ->
  src:string ->
  destination:string ->
  ?entrypoint:string ->
  ?arg:string ->
  t ->
  Process.t

(** Run [mavkit-client reveal key for <src>]. *)
val reveal :
  ?endpoint:endpoint ->
  ?wait:string ->
  ?fee:Tez.t ->
  ?fee_cap:Tez.t ->
  ?force_low_fee:bool ->
  src:string ->
  t ->
  unit Runnable.process

(** Run [mavkit-client withdraw delegate from <src>]. *)
val withdraw_delegate :
  ?endpoint:endpoint ->
  ?wait:string ->
  ?expect_failure:bool ->
  src:string ->
  t ->
  unit Lwt.t

(** Same as [withdraw_delegate], but do not wait for the process to exit. *)
val spawn_withdraw_delegate :
  ?endpoint:endpoint -> ?wait:string -> src:string -> t -> Process.t

(** Run [mavkit-client get balance for]. *)
val get_balance_for : ?endpoint:endpoint -> account:string -> t -> Tez.t Lwt.t

(** Same as [get_balance_for], but do not wait for the process to exit. *)
val spawn_get_balance_for :
  ?endpoint:endpoint -> account:string -> t -> Process.t

(** Run [mavkit-client get ticket balance for contract with ticketer and type and content ]. *)
val ticket_balance :
  ?hooks:Process.hooks ->
  contract:string ->
  ticketer:string ->
  content_type:string ->
  content:string ->
  t ->
  string Lwt.t

(** Same as [ticket_balance], but do not wait for the process to exit. *)
val spawn_ticket_balance :
  ?hooks:Process.hooks ->
  contract:string ->
  ticketer:string ->
  content_type:string ->
  content:string ->
  t ->
  Process.t

(** Run [mavkit-client get all ticket balances for contract]. *)
val all_ticket_balances :
  ?hooks:Process.hooks -> contract:string -> t -> string Runnable.process

(** Run [mavkit-client create mockup]. *)
val create_mockup :
  ?sync_mode:mockup_sync_mode ->
  ?parameter_file:string ->
  ?bootstrap_accounts_file:string ->
  protocol:Protocol.t ->
  t ->
  unit Lwt.t

(** Same as [create_mockup], but do not wait for the process to exit. *)
val spawn_create_mockup :
  ?sync_mode:mockup_sync_mode ->
  ?parameter_file:string ->
  ?bootstrap_accounts_file:string ->
  protocol:Protocol.t ->
  t ->
  Process.t

(** Run [mavkit-client submit proposals for].

    If both [proto_hash] and [proto_hashes] are specified,
    the list of protocols which are proposed is [proto_hash :: proto_hashes].

    Default [key] is {!Constant.bootstrap1.alias}. *)
val submit_proposals :
  ?key:string ->
  ?wait:string ->
  ?proto_hash:string ->
  ?proto_hashes:string list ->
  ?force:bool ->
  ?expect_failure:bool ->
  t ->
  unit Lwt.t

(** Same as [submit_proposals], but do not wait for the process to exit. *)
val spawn_submit_proposals :
  ?key:string ->
  ?wait:string ->
  ?proto_hash:string ->
  ?proto_hashes:string list ->
  ?force:bool ->
  t ->
  Process.t

type ballot = Nay | Pass | Yay

(** Run [mavkit-client submit ballot for].

    Default [key] is {!Constant.bootstrap1.alias}. *)
val submit_ballot :
  ?key:string -> ?wait:string -> proto_hash:string -> ballot -> t -> unit Lwt.t

(** Same as [submit_ballot], but do not wait for the process to exit. *)
val spawn_submit_ballot :
  ?key:string -> ?wait:string -> proto_hash:string -> ballot -> t -> Process.t

(** Run [mavkit-client set deposits limit for <src> to <limit>]. *)
val set_deposits_limit :
  ?hooks:Process.hooks ->
  ?endpoint:endpoint ->
  ?wait:string ->
  src:string ->
  limit:string ->
  t ->
  string Lwt.t

<<<<<<< HEAD
(** Run [mavkit-client unset deposits limit for <src>]. *)
=======
(* Same as [set_deposits_limit], but do not wait for the process to exit. *)
val spawn_set_deposits_limit :
  ?hooks:Process.hooks ->
  ?endpoint:endpoint ->
  ?wait:string ->
  src:string ->
  limit:string ->
  t ->
  Process.t

(** Run [octez-client unset deposits limit for <src>]. *)
>>>>>>> 1a991a03
val unset_deposits_limit :
  ?hooks:Process.hooks ->
  ?endpoint:endpoint ->
  ?wait:string ->
  src:string ->
  t ->
  string Lwt.t

(** Run [mavkit-client increase the paid storage of <contract> by <amount> bytes from <payer>]. *)
val increase_paid_storage :
  ?hooks:Process.hooks ->
  ?endpoint:endpoint ->
  ?wait:string ->
  contract:string ->
  amount:int ->
  payer:string ->
  t ->
  string Lwt.t

(** Run [mavkit-client get contract used storage space for <contract>]. *)
val used_storage_space :
  ?hooks:Process.hooks ->
  ?endpoint:endpoint ->
  ?wait:string ->
  contract:string ->
  t ->
  string Lwt.t

(** Run [mavkit-client get contract paid storage space for <contract>]. *)
val paid_storage_space :
  ?hooks:Process.hooks ->
  ?endpoint:endpoint ->
  ?wait:string ->
  contract:string ->
  t ->
  string Lwt.t

(** Run [mavkit-client use <pk> as consensus key for delegate <src>] *)
val update_consensus_key :
  ?hooks:Process.hooks ->
  ?endpoint:endpoint ->
  ?wait:string ->
  ?burn_cap:Tez.t ->
  ?expect_failure:bool ->
  src:string ->
  pk:string ->
  t ->
  unit Lwt.t

(** Run [mavkit-client drain delegate with consensus key <src>] *)
val drain_delegate :
  ?hooks:Process.hooks ->
  ?endpoint:endpoint ->
  ?wait:string ->
  ?expect_failure:bool ->
  delegate:string ->
  consensus_key:string ->
  ?destination:string ->
  t ->
  unit Lwt.t

(* TODO: https://gitlab.com/tezos/tezos/-/issues/2336
   [amount] should be named [transferring] *)
(* TODO: https://gitlab.com/tezos/tezos/-/issues/2336
   [src] should be named [from] and probably have type [Account.t] *)

(** Run [mavkit-client originate contract alias transferring amount from src
    running prg]. Returns the originated contract hash.

    Avoid this function when using [originate_contract_at] is possible. *)
val originate_contract :
  ?hooks:Process.hooks ->
  ?log_output:bool ->
  ?endpoint:endpoint ->
  ?wait:string ->
  ?init:string ->
  ?burn_cap:Tez.t ->
  ?gas_limit:int ->
  ?dry_run:bool ->
  ?force:bool ->
  alias:string ->
  amount:Tez.t ->
  src:string ->
  prg:string ->
  t ->
  string Lwt.t

(** Same as [originate_contract], but do not wait for the process to exit. *)
val spawn_originate_contract :
  ?hooks:Process.hooks ->
  ?log_output:bool ->
  ?endpoint:endpoint ->
  ?wait:string ->
  ?init:string ->
  ?burn_cap:Tez.t ->
  ?gas_limit:int ->
  ?dry_run:bool ->
  ?force:bool ->
  alias:string ->
  amount:Tez.t ->
  src:string ->
  prg:string ->
  t ->
  Process.t

(** Originates the contract with name [n] for a given protocol [p].

    This function passes [n] and [p] to [Contract.find]. See the documentation
    there for more info.

    Returns a pair [(alias, res)] where [alias] is a value which can be used to
    identify the originated contract, and [res] is the originated contract hash.
    By default, [alias] is the last component of the scripts name [n], but this
    can be overriden through the [alias] parameter.
*)
val originate_contract_at :
  ?hooks:Process.hooks ->
  ?log_output:bool ->
  ?endpoint:endpoint ->
  ?wait:string ->
  ?init:string ->
  ?burn_cap:Tez.t ->
  ?gas_limit:int ->
  ?dry_run:bool ->
  ?force:bool ->
  ?prefix:string ->
  ?alias:string ->
  amount:Tez.t ->
  src:string ->
  t ->
  string list ->
  Protocol.t ->
  (string * string) Lwt.t

(** Same as [originate_contract_at], but do not wait for the process to exit. *)
val spawn_originate_contract_at :
  ?hooks:Process.hooks ->
  ?log_output:bool ->
  ?endpoint:endpoint ->
  ?wait:string ->
  ?init:string ->
  ?burn_cap:Tez.t ->
  ?gas_limit:int ->
  ?dry_run:bool ->
  ?force:bool ->
  ?prefix:string ->
  ?alias:string ->
  amount:Tez.t ->
  src:string ->
  t ->
  string list ->
  Protocol.t ->
  string * Process.t

(** Run [mavkit-client remember contract <alias> <address>]. *)
val remember_contract :
  ?force:bool -> alias:string -> address:string -> t -> unit Lwt.t

(** Same as [remember_contract], but do not wait for the process to exit. *)
val spawn_remember_contract :
  ?force:bool -> alias:string -> address:string -> t -> Process.t

(** Run [mavkit-client remember script <alias> <src>]. *)
val remember_script : alias:string -> src:string -> t -> unit Lwt.t

(** Same as [remember_script], but do not wait for the process to exit. *)
val spawn_remember_script : alias:string -> src:string -> t -> Process.t

(** The information that the user has to provide for every smart contract
    they want to call during the stress test. *)
type stresstest_contract_parameters = {
  probability : float;  (** The probability of calling this smart contract *)
  invocation_fee : Tez.t;
      (** Fee to use for invocations during the stress test *)
  invocation_gas_limit : int;
      (** Gas limit to use for invocations during the stress test *)
}

(** Run [mavkit-client stresstest transfer using <sources>].

    [sources] is a string containing all the [source_aliases],
    [source_pkhs], and [source_accounts] in JSON format as expected by
    the [stresstest] command. Each optional argument [source_aliases],
    [source_pkhs], and [source_accounts] defaults to an empty
    list. However, if all three are empty, then the [sources] given to
    the command are [Constant.bootstrap_keys] i.e. [bootstrap1], ...,
    [bootstrap5].

    The parameter [--seed <seed>] is always provided (because without
    it, the [stresstest] command would use a fixed seed). If the
    corresponding optional argument is not provided to the function,
    then a new random seed is generated.

    Optional parameters:
    - [seed] is the seed used for the random number generator
    - [fee] is the custom fee to pay instead of the default one
    - [gas_limit] is the custom gas limit
    - [--transfers <transfers>]
    - [--tps <tps>]
    - [--fresh_probabilty <probability>], probability from 0.0 to 1.0 that
      new bootstrap accounts will be created during the stress test
    - [--smart-contract-parameters] is the map of parameters for
      calling smart contracts during the smart test

    [endpoint]: cf {!create} *)
val stresstest :
  ?endpoint:endpoint ->
  ?source_aliases:string list ->
  ?source_pkhs:string list ->
  ?source_accounts:Account.key list ->
  ?seed:int ->
  ?fee:Tez.t ->
  ?gas_limit:int ->
  ?transfers:int ->
  ?tps:int ->
  ?fresh_probability:float ->
  ?smart_contract_parameters:(string * stresstest_contract_parameters) list ->
  t ->
  unit Lwt.t

(** Same as {!stresstest}, but do not wait for the process to exit. *)
val spawn_stresstest :
  ?endpoint:endpoint ->
  ?source_aliases:string list ->
  ?source_pkhs:string list ->
  ?source_accounts:Account.key list ->
  ?seed:int ->
  ?fee:Tez.t ->
  ?gas_limit:int ->
  ?transfers:int ->
  ?tps:int ->
  ?fresh_probability:float ->
  ?smart_contract_parameters:(string * stresstest_contract_parameters) list ->
  t ->
  Process.t

<<<<<<< HEAD
(** Run [mavryk-client stresstest gen keys <nb_keys>].
=======
(** Run [octez-client stresstest gen keys <nb_keys>].
>>>>>>> 1a991a03

    [nb_keys] contains the number of new keys to be generated.

    Optional parameters:
    - alias_prefix: allows to use a dedicated alias prefix for
      generated keys (default: bootstrap<key_index>),

    [endpoint]: cf {!create}*)
val stresstest_gen_keys :
  ?endpoint:endpoint ->
  ?alias_prefix:string ->
  int ->
  t ->
  Account.key list Lwt.t

(** Costs of every kind of transaction used in the stress test. *)
type stresstest_gas_estimation = {
  regular : int;  (** Cost of a regular transaction. *)
  smart_contracts : (string * int) list;  (** Cost of smart contract calls. *)
}

(** Call the [stresstest estimate gas] command. *)
val stresstest_estimate_gas :
  ?endpoint:endpoint -> t -> stresstest_gas_estimation Lwt.t

(** Originate all smart contracts for use in the stress test. *)
val stresstest_originate_smart_contracts :
  ?endpoint:endpoint -> Account.key -> t -> unit Lwt.t

(** Run [mavkit-client stresstest fund accounts from <source_key_pkh>].

    [source_key_pkh] is the address from which the funds will be withdraw.

    Optional parameters:
    - batch_size: maximum number of operations that can be put into a
      single batch,
    - batches_per_block: maximum number of batches that can be put
      into a single block,
    - initial_amount: number of token, in μtz, that will be funded on
      each of the accounts to fund.

     [endpoint]: cf {!create} *)
val stresstest_fund_accounts_from_source :
  ?endpoint:endpoint ->
  source_key_pkh:string ->
  ?batch_size:int ->
  ?batches_per_block:int ->
  ?initial_amount:Tez.t ->
  t ->
  unit Lwt.t

(** The result of a [mavkit-client run script .. on storage .. and input ..] call. *)
type run_script_result = {storage : string; big_map_diff : string list}

(** Run [mavkit-client run script .. on storage .. and input ..].

    Returns the new storage as a string.

    Fails if the new storage cannot be extracted from the output.

    Avoid this function when using [run_script_at] is possible. *)
val run_script :
  ?hooks:Process.hooks ->
  ?protocol_hash:string ->
  ?no_base_dir_warnings:bool ->
  ?balance:Tez.t ->
  ?self_address:string ->
  ?source:string ->
  ?payer:string ->
  ?gas:int ->
  ?trace_stack:bool ->
  ?level:int ->
  ?now:string ->
  ?other_contracts:string ->
  ?extra_big_maps:string ->
  prg:string ->
  storage:string ->
  input:string ->
  t ->
  run_script_result Lwt.t

(** Same as [run_script] but do not wait for the process to exit. *)
val spawn_run_script :
  ?hooks:Process.hooks ->
  ?protocol_hash:string ->
  ?no_base_dir_warnings:bool ->
  ?balance:Tez.t ->
  ?self_address:string ->
  ?source:string ->
  ?payer:string ->
  ?gas:int ->
  ?trace_stack:bool ->
  ?level:int ->
  ?now:string ->
  ?other_contracts:string ->
  ?extra_big_maps:string ->
  prg:string ->
  storage:string ->
  input:string ->
  t ->
  Process.t

(** Run [mavkit-client run script .. on storage .. and input ..] on the script
    name [n] for a given protocol [p].

    This function passes [n] and [p] to [Contract.find]. See the documentation
    there for more info.

    Returns the new storage as a string.

    Fails if the new storage cannot be extracted from the output. *)
val run_script_at :
  ?hooks:Process.hooks ->
  ?protocol_hash:string ->
  ?balance:Tez.t ->
  ?self_address:string ->
  ?source:string ->
  ?payer:string ->
  ?prefix:string ->
  ?now:string ->
  ?trace_stack:bool ->
  ?level:int ->
  ?other_contracts:string ->
  ?extra_big_maps:string ->
  storage:string ->
  input:string ->
  t ->
  string list ->
  Protocol.t ->
  run_script_result Lwt.t

(** Same as [run_script_at] but do not wait for the process to exit. *)
val spawn_run_script_at :
  ?hooks:Process.hooks ->
  ?protocol_hash:string ->
  ?balance:Tez.t ->
  ?self_address:string ->
  ?source:string ->
  ?payer:string ->
  ?prefix:string ->
  ?now:string ->
  ?trace_stack:bool ->
  ?level:int ->
  ?other_contracts:string ->
  ?extra_big_maps:string ->
  storage:string ->
  input:string ->
  t ->
  string list ->
  Protocol.t ->
  Process.t

(** Run [mavkit-client run michelson code .. on stack ..]. *)
val run_code :
  ?hooks:Process.hooks ->
  ?protocol_hash:string ->
  ?no_base_dir_warnings:bool ->
  ?amount:Tez.t ->
  ?balance:Tez.t ->
  ?source:string ->
  ?payer:string ->
  ?self_address:string ->
  ?gas:int ->
  ?mode:normalize_mode ->
  ?level:int ->
  ?now:string ->
  ?other_contracts:string ->
  ?extra_big_maps:string ->
  src:string ->
  stack:string ->
  t ->
  string Lwt.t

(** Same as [run_code] but do not wait for the process to exit. *)
val spawn_run_code :
  ?hooks:Process.hooks ->
  ?protocol_hash:string ->
  ?no_base_dir_warnings:bool ->
  ?amount:Tez.t ->
  ?balance:Tez.t ->
  ?source:string ->
  ?payer:string ->
  ?self_address:string ->
  ?gas:int ->
  ?mode:normalize_mode ->
  ?level:int ->
  ?now:string ->
  ?other_contracts:string ->
  ?extra_big_maps:string ->
  src:string ->
  stack:string ->
  t ->
  Process.t

(** Run [mavkit-client register global constant value from src].
    Returns the address hash of the new constant. *)
val register_global_constant :
  ?wait:string ->
  ?burn_cap:Tez.t ->
  src:string ->
  value:string ->
  t ->
  string Lwt.t

(** Same as [register_global_constant] but do not wait for the process to exit. *)
val spawn_register_global_constant :
  ?wait:string ->
  ?burn_cap:Tez.t ->
  value:string ->
  src:string ->
  t ->
  Process.t

(** Represents the result of a [mavkit-client hash data .. of type ...] call.

    Given the output:
{v
<<<<<<< HEAD
    $ ./mavryk-client hash data Unit of type unit
=======
    $ ./octez-client hash data Unit of type unit
>>>>>>> 1a991a03
    Raw packed data: 0x05030b
    Script-expression-ID-Hash: expruaDPoTWXcTR6fiQPy4KZSW72U6Swc1rVmMiP...
    Raw Script-expression-ID-Hash: 0x8b456a4530fb6d0fea9a0dcd0e9d6ff6b3...
    Ledger Blake2b hash: ANf4YSkDc71Uy14uWg3wL8u49LUAHdVVnVHbSwNKyEJo
    Raw Sha256 hash: 0x5f6d1c5a35306dc8be3a54058774f9cb8f1bc71a6a743a25...
    Raw Sha512 hash: 0xe89c39b714a041046cf421532526b466a8ad29a89a4f0279...
    Gas remaining: 1039999.624 units remaining
v}

    we obtain a [hash_data_result] record with each field filled from
    the corresponding line above (omitting the last [Gas remaining
    line]). *)
type hash_data_result = {
  packed : string;
  script_expr_hash : string;
  raw_script_expr_hash : string;
  ledger_blake2b_hash : string;
  raw_sha256_hash : string;
  raw_sha512_hash : string;
}

(** Run [mavkit-client hash data .. of type ...] *)
val hash_data :
  ?hooks:Process.hooks ->
  data:string ->
  typ:string ->
  t ->
  hash_data_result Lwt.t

(** Same as [hash_data], but do not wait for the process to exit. *)
val spawn_hash_data :
  ?hooks:Process.hooks -> data:string -> typ:string -> t -> Process.t

(** Arguments to the [hash_script]'s and [hash_data]'s [?for_script] *)
type hash_script_format = TSV | CSV

(** Run [mavkit-client hash script ..]*)
val hash_script :
  ?hooks:Process_hooks.t ->
  ?for_script:hash_script_format ->
  script:string ->
  t ->
  string Lwt.t

(** Same as [hash_script], but do not wait for the process to exit. *)
val spawn_hash_script :
  ?hooks:Process_hooks.t ->
  ?for_script:hash_script_format ->
  script:string ->
  t ->
  Process.t

(** Run [mavkit-client get contract script hash for ..]*)
val get_contract_hash :
  ?hooks:Process_hooks.t -> contract:string -> t -> string Lwt.t

(** Same as [get_contract_hash], but do not wait for the process to exit. *)
val spawn_get_contract_hash :
  ?hooks:Process_hooks.t -> contract:string -> t -> Process.t

(** Run [mavkit-client hash script ..] with a list of scripts to hash *)
val hash_scripts :
  ?hooks:Process_hooks.t ->
  ?display_names:bool ->
  ?for_script:hash_script_format ->
  string list ->
  t ->
  string list Lwt.t

(** Same as [hash_scripts], but do not wait for the process to exit. *)
val spawn_hash_scripts :
  ?hooks:Process_hooks.t ->
  ?display_names:bool ->
  ?for_script:hash_script_format ->
  string list ->
  t ->
  Process.t

(** Run [mavkit-client normalize data .. of type ...]*)
val normalize_data :
  ?hooks:Process_hooks.t ->
  ?mode:normalize_mode ->
  ?legacy:bool ->
  data:string ->
  typ:string ->
  t ->
  string Lwt.t

(** Same as [normalize_data], but do not wait for the process to exit. *)
val spawn_normalize_data :
  ?hooks:Process_hooks.t ->
  ?mode:normalize_mode ->
  ?legacy:bool ->
  data:string ->
  typ:string ->
  t ->
  Process.t

(** Run [mavkit-client normalize stack ...]*)
val normalize_stack :
  ?hooks:Process_hooks.t ->
  ?mode:normalize_mode ->
  ?legacy:bool ->
  stack:string ->
  t ->
  string Lwt.t

(** Same as [normalize_stack], but do not wait for the process to exit. *)
val spawn_normalize_stack :
  ?hooks:Process_hooks.t ->
  ?mode:normalize_mode ->
  ?legacy:bool ->
  stack:string ->
  t ->
  Process.t

(** Run [mavkit-client normalize script ..]*)
val normalize_script :
  ?hooks:Process_hooks.t ->
  ?mode:normalize_mode ->
  script:string ->
  t ->
  string Lwt.t

(** Same as [normalize_script], but do not wait for the process to exit. *)
val spawn_normalize_script :
  ?hooks:Process_hooks.t ->
  ?mode:normalize_mode ->
  script:string ->
  t ->
  Process.t

(** Run [mavkit-client normalize type ..]*)
val normalize_type : ?hooks:Process_hooks.t -> typ:string -> t -> string Lwt.t

(** Same as [normalize_type], but do not wait for the process to exit. *)
val spawn_normalize_type :
  ?hooks:Process_hooks.t -> typ:string -> t -> Process.t

(** Run [mavkit-client typecheck data ..]*)
val typecheck_data :
  data:string -> typ:string -> ?gas:int -> ?legacy:bool -> t -> unit Lwt.t

(** Same as [typecheck_data], but do not wait for the process to exit. *)
val spawn_typecheck_data :
  data:string -> typ:string -> ?gas:int -> ?legacy:bool -> t -> Process.t

(** Run [mavkit-client typecheck script ..]*)
val typecheck_script :
  ?hooks:Process.hooks ->
  ?protocol_hash:string ->
  scripts:string list ->
  ?no_base_dir_warnings:bool ->
  ?details:bool ->
  ?emacs:bool ->
  ?no_print_source:bool ->
  ?gas:int ->
  ?legacy:bool ->
  ?display_names:bool ->
  t ->
  unit Lwt.t

(** Same as [typecheck_script], but do not wait for the process to exit. *)
val spawn_typecheck_script :
  ?hooks:Process.hooks ->
  ?protocol_hash:string ->
  scripts:string list ->
  ?no_base_dir_warnings:bool ->
  ?details:bool ->
  ?emacs:bool ->
  ?no_print_source:bool ->
  ?gas:int ->
  ?legacy:bool ->
  ?display_names:bool ->
  t ->
  Process.t

(** Same as [run_tzip4_view] but does not wait for the process to exit. *)
val spawn_run_tzip4_view :
  ?hooks:Process.hooks ->
  ?source:string ->
  ?payer:string ->
  ?gas:int ->
  ?unparsing_mode:normalize_mode ->
  ?other_contracts:string ->
  ?extra_big_maps:string ->
  entrypoint:string ->
  contract:string ->
  ?input:string ->
  ?unlimited_gas:bool ->
  t ->
  Process.t

<<<<<<< HEAD
(** Run [mavryk-client run tzip4 view .. on contract .. with input .. ]
=======
(** Run [octez-client run tzip4 view .. on contract .. with input .. ]
>>>>>>> 1a991a03

    Returns the value returned by a view as a string.

    Fails if the view or the contract does not exist. If [input] is [None],
<<<<<<< HEAD
    it runs [mavryk-client run tzip4 view .. on contract ..]. *)
=======
    it runs [octez-client run tzip4 view .. on contract ..]. *)
>>>>>>> 1a991a03
val run_tzip4_view :
  ?hooks:Process.hooks ->
  ?source:string ->
  ?payer:string ->
  ?gas:int ->
  ?unparsing_mode:normalize_mode ->
  ?other_contracts:string ->
  ?extra_big_maps:string ->
  entrypoint:string ->
  contract:string ->
  ?input:string ->
  ?unlimited_gas:bool ->
  t ->
  string Lwt.t

(** Same as [run_view] but does not wait for the process to exit. *)
val spawn_run_view :
  ?hooks:Process.hooks ->
  ?source:string ->
  ?payer:string ->
  ?gas:int ->
  ?unparsing_mode:normalize_mode ->
  ?other_contracts:string ->
  ?extra_big_maps:string ->
  view:string ->
  contract:string ->
  ?input:string ->
  ?unlimited_gas:bool ->
  t ->
  Process.t

(** Run [mavkit-client run view .. on contract .. with input ..].

    Returns the value returned by a view as a string.

    Fails if the view or the contract does not exist. If [input] is [None], it
    runs [mavkit-client run view .. on contract ..]. *)
val run_view :
  ?hooks:Process.hooks ->
  ?source:string ->
  ?payer:string ->
  ?gas:int ->
  ?unparsing_mode:normalize_mode ->
  ?other_contracts:string ->
  ?extra_big_maps:string ->
  view:string ->
  contract:string ->
  ?input:string ->
  ?unlimited_gas:bool ->
  t ->
  string Lwt.t

(** Run [mavkit-client list mode protocols].

    Note: the [list protocols] command (without mode) is an admin command
    (see {!Admin.list_protocols}). *)
val list_protocols : [< `Light | `Mockup | `Proxy] -> t -> string list Lwt.t

(** Same as [list_protocols], but do not wait for the process to exit
    and do not process stdout. *)
val spawn_list_protocols : [< `Light | `Mockup | `Proxy] -> t -> Process.t

(** Run [mavkit-client list understood protocols]. *)
val list_understood_protocols : ?config_file:string -> t -> string list Lwt.t

(** Same as [list_understood_protocols], but do not wait for the process to exit
    and do not process stdout. *)
val spawn_list_understood_protocols : ?config_file:string -> t -> Process.t

(** Run [mavkit-client migrate mockup to]. *)
val migrate_mockup : next_protocol:Protocol.t -> t -> unit Lwt.t

(** Same as [migrate_mockup], but do not wait for the process to exit. *)
val spawn_migrate_mockup : next_protocol:Protocol.t -> t -> Process.t

(** Run [mavkit-client sign block <hexdata> for <delegate>]. *)
val sign_block : t -> string -> delegate:string -> string Lwt.t

(** Same as [sign_block], but do not wait for the process to exit. *)
val spawn_sign_block : t -> string -> delegate:string -> Process.t

(** Run [mavkit-client sign message <message> for <src>]. *)
val sign_message : ?branch:string -> t -> string -> src:string -> string Lwt.t

(** Same as [sign_message], but do not wait for the process to exit. *)
val spawn_sign_message :
  ?branch:string -> t -> string -> src:string -> Process.t

(** Run [mavkit-client check that message <message> was signed by <src> to produce <signature>]. *)
val check_message :
  ?branch:string -> t -> src:string -> signature:string -> string -> unit Lwt.t

(** Same as [check_message], but do not wait for the process to exit. *)
val spawn_check_message :
  ?branch:string -> t -> src:string -> signature:string -> string -> Process.t

val transfer_tickets :
  ?wait:string ->
  ?burn_cap:Tez.t ->
  ?hooks:Process.hooks ->
  ?expect_failure:bool ->
  qty:int64 ->
  src:string ->
  destination:string ->
  entrypoint:string ->
  contents:string ->
  ty:string ->
  ticketer:string ->
  t ->
  unit Runnable.process

(** Run [mavkit-client show voting period] and return the period name. *)
val show_voting_period : ?endpoint:endpoint -> t -> string Lwt.t

(** Same as [show_voting_period], but do not wait for the process to exit. *)
val spawn_show_voting_period : ?endpoint:endpoint -> t -> Process.t

module Sc_rollup : sig
  (** Run [mavkit-client remember smart rollup <alias> <address>]. *)
  val remember_smart_rollup :
    ?hooks:Process.hooks ->
    ?force:bool ->
    t ->
    alias:string ->
    address:string ->
    unit Runnable.process

  (** Run [mavkit-client list known smart rollups]. *)
  val list_known_smart_rollups :
    ?hooks:Process.hooks -> t -> (string * string) list Runnable.process

  (** Run [mavkit-client forget all smart rollups]. *)
  val forget_all_smart_rollups :
    ?hooks:Process.hooks -> ?force:bool -> t -> unit Runnable.process

  (** Run [mavkit-client show known smart rollup <alias>]. *)
  val show_known_smart_rollup :
    ?hooks:Process.hooks -> t -> alias:string -> string Runnable.process

  (** Run [mavkit-client originate sc rollup <alias> from <src> of kind <kind> booting with <boot_sector>]. *)
  val originate :
    ?hooks:Process.hooks ->
    ?wait:string ->
    ?force:bool ->
    ?burn_cap:Tez.t ->
    ?whitelist:string list ->
    alias:string ->
    src:string ->
    kind:string ->
    parameters_ty:string ->
    boot_sector:string ->
    t ->
    string Lwt.t

  (** Same as [originate], but do not wait for the process to exit. *)
  val spawn_originate :
    ?hooks:Process.hooks ->
    ?wait:string ->
    ?force:bool ->
    ?burn_cap:Tez.t ->
    ?whitelist:string list ->
    alias:string ->
    src:string ->
    kind:string ->
    parameters_ty:string ->
    boot_sector:string ->
    t ->
    Process.t

  (** Run [mavkit-client send rollup message <msg> from <src>]. *)
  val send_message :
    ?hooks:Process.hooks ->
    ?wait:string ->
    ?burn_cap:Tez.t ->
    ?fee:Tez.t ->
    ?fee_cap:Tez.t ->
    msg:string ->
    src:string ->
    t ->
    unit Lwt.t

  (** Same as [send_message], but do not wait for the process to exit. *)
  val spawn_send_message :
    ?hooks:Process.hooks ->
    ?wait:string ->
    ?burn_cap:Tez.t ->
    ?fee:Tez.t ->
    ?fee_cap:Tez.t ->
    msg:string ->
    src:string ->
    t ->
    Process.t

  (** Run [mavkit-client publish commitment from <src> for sc rollup <sc_rollup>
      with compressed state <compressed_state> at inbox level <inbox_level>
      and predecessor <predecessor> and number of ticks <number_of_ticks>]. *)
  val publish_commitment :
    ?hooks:Process.hooks ->
    ?wait:string ->
    ?burn_cap:Tez.t ->
    src:string ->
    sc_rollup:string ->
    compressed_state:string ->
    inbox_level:int ->
    predecessor:string ->
    number_of_ticks:int ->
    t ->
    unit Runnable.process

  (** Run [mavkit-client cement commitment <hash> from <src> for sc rollup <rollup>]. *)
  val cement_commitment :
    Protocol.t ->
    ?hooks:Process.hooks ->
    ?wait:string ->
    ?burn_cap:Tez.t ->
    hash:string ->
    src:string ->
    dst:string ->
    t ->
    unit Runnable.process

  (** Run [mavkit-client timeout dispute on sc rollup <dst> with
     <staker1> against <staker2> from <src>]. *)
  val timeout :
    ?expect_failure:bool ->
    ?hooks:Process.hooks ->
    ?wait:string ->
    ?burn_cap:Tez.t ->
    staker1:string ->
    staker2:string ->
    src:string ->
    dst:string ->
    t ->
    unit Runnable.process

  (** Run [mavkit-client submit sc rollup recover bond of <staker> for <sc_rollup> from <src>]. *)
  val submit_recover_bond :
    ?wait:string ->
    ?burn_cap:Tez.t ->
    ?storage_limit:int ->
    ?fee:Tez.t ->
    ?hooks:Process.hooks ->
    rollup:string ->
    src:string ->
    staker:string ->
    t ->
    unit Runnable.process

  (** Run [mavkit-client execute outbox message of sc rollup <rollup> from <src>
      for commitment hash <hash> and output proof <proof>]. *)
  val execute_outbox_message :
    ?wait:string ->
    ?burn_cap:Tez.t ->
    ?storage_limit:int ->
    ?fee:Tez.t ->
    ?hooks:Process.hooks ->
    rollup:string ->
    src:string ->
    commitment_hash:string ->
    proof:string ->
    t ->
    unit Runnable.process
end

(** {2 Commands for managing FA1.2-compatible smart contracts} *)

(** Run [mavkit-client check contract <contract> implements fa1.2]. *)
val check_contract_implements_fa1_2 : contract:string -> t -> unit Lwt.t

(** Same as [check_contract_implements_fa1_2], but do not wait for the process to exit. *)
val spawn_check_contract_implements_fa1_2 : contract:string -> t -> Process.t

(** Run [mavkit-client from fa1.2 contract <contract> get balance for <from>]. *)
val from_fa1_2_contract_get_balance :
  contract:string -> from:string -> t -> int Lwt.t

(** Same as [from_fa1_2_contract_get_balance], but do not wait for the process to exit. *)
val spawn_from_fa1_2_contract_get_balance :
  contract:string -> from:string -> t -> Process.t

(** Run [mavkit-client from fa1.2 contract <contract> get allowance on <owner> as <operator>]. *)
val from_fa1_2_contract_get_allowance :
  contract:string -> owner:string -> operator:string -> t -> int Lwt.t

(** Same as [from_fa1_2_contract_get_allowance], but do not wait for the process to exit. *)
val spawn_from_fa1_2_contract_get_allowance :
  contract:string -> owner:string -> operator:string -> t -> Process.t

(** Run [mavkit-client from fa1.2 contract <contract> get total supply]. *)
val from_fa1_2_contract_get_total_supply : contract:string -> t -> int Lwt.t

(** Same as [from_fa1_2_contract_get_total_supply], but do not wait for the process to exit. *)
val spawn_from_fa1_2_contract_get_total_supply :
  contract:string -> t -> Process.t

(** Run [mavkit-client from fa1.2 contract <contract> get balance for <from> callback on <callback>]. *)
val from_fa1_2_contract_get_balance_callback :
  ?burn_cap:Tez.t ->
  contract:string ->
  from:string ->
  callback:string ->
  t ->
  unit Lwt.t

(** Same as [from_fa1_2_contract_get_balance_callback], but do not wait for the process to exit. *)
val spawn_from_fa1_2_contract_get_balance_callback :
  ?burn_cap:Tez.t ->
  contract:string ->
  from:string ->
  callback:string ->
  t ->
  Process.t

(** Run [mavkit-client from fa1.2 contract <contract> get allowance on <from> as <to> callback on <callback>]. *)
val from_fa1_2_contract_get_allowance_callback :
  ?burn_cap:Tez.t ->
  contract:string ->
  from:string ->
  to_:string ->
  callback:string ->
  t ->
  unit Lwt.t

(** Same as [from_fa1_2_contract_get_allowance_callback], but do not wait for the process to exit. *)
val spawn_from_fa1_2_contract_get_allowance_callback :
  ?burn_cap:Tez.t ->
  contract:string ->
  from:string ->
  to_:string ->
  callback:string ->
  t ->
  Process.t

(** Run [mavkit-client from fa1.2 contract <contract> get total supply as <from> callback on <callback>]. *)
val from_fa1_2_contract_get_total_supply_callback :
  ?burn_cap:Tez.t ->
  contract:string ->
  from:string ->
  callback:string ->
  t ->
  unit Lwt.t

(** Same as [from_fa1_2_contract_get_total_supply_callback], but do not wait for the process to exit. *)
val spawn_from_fa1_2_contract_get_total_supply_callback :
  ?burn_cap:Tez.t ->
  contract:string ->
  from:string ->
  callback:string ->
  t ->
  Process.t

(** Run [mavkit-client from fa1.2 contract <contract> transfer <amount> from <from> to <to>]. *)
val from_fa1_2_contract_transfer :
  ?wait:string ->
  ?burn_cap:Tez.t ->
  contract:string ->
  amount:int ->
  from:string ->
  to_:string ->
  ?as_:string ->
  t ->
  unit Lwt.t

(** Same as [from_fa1_2_contract_transfer], but do not wait for the process to exit. *)
val spawn_from_fa1_2_contract_transfer :
  ?wait:string ->
  ?burn_cap:Tez.t ->
  contract:string ->
  amount:int ->
  from:string ->
  to_:string ->
  ?as_:string ->
  t ->
  Process.t

(** Run [mavkit-client from fa1.2 contract <contract> as <as> approve <amount> from <from>]. *)
val from_fa1_2_contract_approve :
  ?wait:string ->
  ?burn_cap:Tez.t ->
  contract:string ->
  as_:string ->
  amount:int ->
  from:string ->
  t ->
  unit Lwt.t

(** Same as [from_fa1_2_contract_approve], but do not wait for the process to exit. *)
val spawn_from_fa1_2_contract_approve :
  ?wait:string ->
  ?burn_cap:Tez.t ->
  contract:string ->
  as_:string ->
  amount:int ->
  from:string ->
  t ->
  Process.t

(** Run [mavkit-client multiple fa1.2 transfers from <src> using <transfers.json>]. *)
val multiple_fa1_2_transfers :
  ?burn_cap:Tez.t ->
  src:string ->
  transfers_json:string ->
  ?as_:string ->
  t ->
  unit Lwt.t

(** Same as [multiple_fa1_2_transfers], but do not wait for the process to exit. *)
val spawn_multiple_fa1_2_transfers :
  ?burn_cap:Tez.t ->
  src:string ->
  transfers_json:string ->
  ?as_:string ->
  t ->
  Process.t

module Zk_rollup : sig
  (** Run
      [mavkit-client originate epoxy <alias> from <src>
        public_parameters file:<public_parameters_file>
        init_state file:<init_state_file>
        circuits_info file:<circuits_info_file>
        nb_ops <nb_ops>
        -G <gas_cap> --burn_cap <burn_cap> --S <storage_limit>]
      and return the ZKRU address. *)
  val originate :
    ?expect_failure:bool ->
    t ->
    src:string ->
    alias:string ->
    public_parameters_file:string ->
    init_state_file:string ->
    circuits_info_file:string ->
    nb_ops:int ->
    gas_cap:int ->
    burn_cap:int ->
    storage_limit:int ->
    string option Lwt.t

  (** Run
      [mavkit-client epoxy publish from <src>
        rollup <zk_rollup>
        ops file:<ops_file>
        -G <gas_cap> --burn_cap <burn_cap>]. *)
  val publish :
    ?expect_failure:bool ->
    t ->
    src:string ->
    zk_rollup:string ->
    ops_file:string ->
    gas_cap:int ->
    burn_cap:int ->
    unit Lwt.t

  (** Run
      [mavkit-client epoxy update from <src>
        rollup <zk_rollup>
        update file:<update_files>
        -G <gas_cap> --burn_cap <burn_cap>]. *)
  val update :
    ?expect_failure:bool ->
    t ->
    src:string ->
    zk_rollup:string ->
    update_file:string ->
    gas_cap:int ->
    burn_cap:int ->
    unit Lwt.t
end

(** {2 Commands for working with Sapling transactions} *)

(** Run [mavkit-client sapling gen key <name>].

    Returns mnemonic of the generated key. *)
val sapling_gen_key :
  name:string -> ?force:bool -> ?unencrypted:bool -> t -> string list Lwt.t

(** Same as [sapling_gen_key], but do not wait for the process to exit. *)
val spawn_sapling_gen_key :
  name:string -> ?force:bool -> ?unencrypted:bool -> t -> Process.t

(** Run [mavkit-client sapling use key <sapling-key> for contract <contract>]. *)
val sapling_use_key :
  sapling_key:string -> contract:string -> ?memo_size:int -> t -> unit Lwt.t

(** Same as [sapling_use_key], but do not wait for the process to exit. *)
val spawn_sapling_use_key :
  sapling_key:string -> contract:string -> ?memo_size:int -> t -> Process.t

(** Run [mavkit-client sapling import key <new>]. *)
val sapling_import_key :
  new_:string ->
  ?force:bool ->
  ?unencrypted:bool ->
  ?mnemonic:string list ->
  t ->
  unit Lwt.t

(** Same as [sapling_import_key], but do not wait for the process to exit. *)
val spawn_sapling_import_key :
  new_:string ->
  ?force:bool ->
  ?unencrypted:bool ->
  ?mnemonic:string list ->
  t ->
  Process.t

(** Run [mavkit-client sapling derive key <new> from <name> at index <child-index>]. *)
val sapling_derive_key :
  new_:string ->
  name:string ->
  child_index:int ->
  ?force:bool ->
  ?for_contract:string ->
  ?unencrypted:bool ->
  ?memo_size:int ->
  t ->
  string Lwt.t

(** Same as [sapling_derive_key], but do not wait for the process to exit. *)
val spawn_sapling_derive_key :
  new_:string ->
  name:string ->
  child_index:int ->
  ?force:bool ->
  ?for_contract:string ->
  ?unencrypted:bool ->
  ?memo_size:int ->
  t ->
  Process.t

(** Run [mavkit-client sapling gen address <name>].

    Returns the generated address and its index. *)
val sapling_gen_address :
  name:string -> ?address_index:int -> t -> (string * int) Lwt.t

(** Same as [sapling_gen_address], but do not wait for the process to exit. *)
val spawn_sapling_gen_address :
  name:string -> ?address_index:int -> t -> Process.t

(** Run [mavkit-client sapling export key <name> in <file>]. *)
val sapling_export_key : name:string -> file:string -> t -> unit Lwt.t

(** Same as [sapling_export_key], but do not wait for the process to exit. *)
val spawn_sapling_export_key : name:string -> file:string -> t -> Process.t

(** Run [mavkit-client sapling get balance for <sapling-key> in contract <contract>]. *)
val sapling_get_balance :
  sapling_key:string -> contract:string -> ?verbose:bool -> t -> Tez.t Lwt.t

(** Same as [sapling_get_balance], but do not wait for the process to exit. *)
val spawn_sapling_get_balance :
  sapling_key:string -> contract:string -> ?verbose:bool -> t -> Process.t

(** Run [mavkit-client sapling list keys]. *)
val sapling_list_keys : t -> string list Lwt.t

(** Same as [sapling_list_keys], but do not wait for the process to exit. *)
val spawn_sapling_list_keys : t -> Process.t

(** Run [mavkit-client sapling shield <qty> from <src-tz> to <dst-sap> using <sapling contract>].

    Returns [(balance_diff, fees)] where [balance_diff] is [sapling_contract]'s diff in balance and
    [fees] is the amount of fees paid. *)
val sapling_shield :
  ?wait:string ->
  ?burn_cap:Tez.t ->
  qty:Tez.t ->
  src_tz:string ->
  dst_sap:string ->
  sapling_contract:string ->
  ?message:string ->
  t ->
  (Tez.t * Tez.t) Lwt.t

(** Same as [sapling_shield], but do not wait for the process to exit. *)
val spawn_sapling_shield :
  ?wait:string ->
  ?burn_cap:Tez.t ->
  qty:Tez.t ->
  src_tz:string ->
  dst_sap:string ->
  sapling_contract:string ->
  ?message:string ->
  t ->
  Process.t

(** Run [mavkit-client sapling unshield <qty> from <src-sap> to <dst-tz> using <sapling_contract>].

    Returns [(balance_diff, fees)] where [balance_diff] is [sapling_contract]'s diff in balance and
    [fees] is the amount of fees payed.
 *)
val sapling_unshield :
  ?wait:string ->
  ?burn_cap:Tez.t ->
  qty:Tez.t ->
  src_sap:string ->
  dst_tz:string ->
  sapling_contract:string ->
  t ->
  (Tez.t * Tez.t) Lwt.t

(** Same as [sapling_unshield], but do not wait for the process to exit. *)
val spawn_sapling_unshield :
  ?wait:string ->
  ?burn_cap:Tez.t ->
  qty:Tez.t ->
  src_sap:string ->
  dst_tz:string ->
  sapling_contract:string ->
  t ->
  Process.t

(** Run [mavkit-client sapling forge transaction <qty> from <src-sap> to <dst-sap> using <sapling contract>]. *)
val sapling_forge_transaction :
  ?wait:string ->
  ?burn_cap:Tez.t ->
  qty:Tez.t ->
  src_sap:string ->
  dst_sap:string ->
  sapling_contract:string ->
  ?file:string ->
  ?json:bool ->
  t ->
  unit Lwt.t

(** Same as [sapling_forge_transaction], but do not wait for the process to exit. *)
val spawn_sapling_forge_transaction :
  ?wait:string ->
  ?burn_cap:Tez.t ->
  qty:Tez.t ->
  src_sap:string ->
  dst_sap:string ->
  sapling_contract:string ->
  ?file:string ->
  ?json:bool ->
  t ->
  Process.t

(** Run [mavkit-client sapling submit <file> from <alias-tz> using <sapling contract>]. *)
val sapling_submit :
  ?wait:string ->
  ?burn_cap:Tez.t ->
  file:string ->
  alias_tz:string ->
  sapling_contract:string ->
  ?json:bool ->
  t ->
  unit Lwt.t

(** Same as [sapling_submit], but do not wait for the process to exit. *)
val spawn_sapling_submit :
  ?wait:string ->
  ?burn_cap:Tez.t ->
  file:string ->
  alias_tz:string ->
  sapling_contract:string ->
  ?json:bool ->
  t ->
  Process.t

(** {2 High-Level Functions} *)

(** Create a client with mode [Client] and import all secret keys
    listed in {!Constant.all_secret_keys}. *)
val init :
  ?path:string ->
  ?admin_path:string ->
  ?name:string ->
  ?color:Log.Color.t ->
  ?base_dir:string ->
  ?endpoint:endpoint ->
  ?media_type:media_type ->
  unit ->
  t Lwt.t

(** Set up a client and node(s).

    - Create a client with mode [Client], [Light], or [Proxy].
    - Import all secret [?keys] (by default, {!Constant.all_secret_keys}).

    In addition to the client, returns the first created node
    (if [`Light] is passed, a second node has been created, but it is
    not exposed). *)
val init_with_node :
  ?path:string ->
  ?admin_path:string ->
  ?name:string ->
  ?color:Log.Color.t ->
  ?base_dir:string ->
  ?event_level:Daemon.Level.default_level ->
  ?event_sections_levels:(string * Daemon.Level.level) list ->
  ?nodes_args:Node.argument list ->
  ?keys:Account.key list ->
  ?rpc_external:bool ->
  [`Client | `Light | `Proxy] ->
  unit ->
  (Node.t * t) Lwt.t

(** Set up a client and node(s) and activate a protocol.

    - Create a client with mode [Client], [Light], or [Proxy]
    - Import all secret keys listed in {!Constant.all_secret_keys}
    - Create [additional_bootstrap_account_count] unrevealed accounts and
      [additional_revealed_bootstrap_account_count] revealed accounts. These
      accounts are created with [default_accounts_balance].
    - Activate the given protocol with [additional_account_count]
      additional bootstrap accounts whose aliases are given by
     [Account.bootstrap].

    In addition to the client, returns the first created node
    (if [`Light] is passed, a second node has been created, but it is
    not exposed). *)
val init_with_protocol :
  ?path:string ->
  ?admin_path:string ->
  ?name:string ->
  ?color:Log.Color.t ->
  ?base_dir:string ->
  ?event_level:Daemon.Level.default_level ->
  ?event_sections_levels:(string * Daemon.Level.level) list ->
  ?nodes_args:Node.argument list ->
  ?additional_bootstrap_account_count:int ->
  ?additional_revealed_bootstrap_account_count:int ->
  ?default_accounts_balance:int ->
  ?parameter_file:string ->
  ?timestamp:timestamp ->
  ?keys:Account.key list ->
  ?rpc_external:bool ->
  [`Client | `Light | `Proxy] ->
  protocol:Protocol.t ->
  unit ->
  (Node.t * t) Lwt.t

(** Create a client with mode [Mockup] and run [create mockup].

    Contrary to [init], this does not import any secret key, because
   [mavkit-client create mockup] already initializes the mockup with bootstrap
   keys.
*)
val init_mockup :
  ?path:string ->
  ?admin_path:string ->
  ?name:string ->
  ?color:Log.Color.t ->
  ?base_dir:string ->
  ?sync_mode:mockup_sync_mode ->
  ?parameter_file:string ->
  ?constants:Protocol.constants ->
  protocol:Protocol.t ->
  unit ->
  t Lwt.t

(** Create a client with mode [Light]. In addition to the client, created
    nodes are returned, as they are created by this call; and
    the light mode needs tight interaction with the nodes. The [nodes_args]
    argument allows to configure the created nodes, but note
    that arguments [Node.Connections] and [Node.Synchronisation_threshold]
    are ignored. *)
val init_light :
  ?path:string ->
  ?admin_path:string ->
  ?name:string ->
  ?color:Log.Color.t ->
  ?base_dir:string ->
  ?min_agreement:float ->
  ?event_level:Daemon.Level.default_level ->
  ?event_sections_levels:(string * Daemon.Level.level) list ->
  ?nodes_args:Node.argument list ->
  unit ->
  (t * Node.t * Node.t) Lwt.t

(** Spawn a low-level client command.

   Prefer using higher-level functions defined in this module, or adding a new
   one, to deferring to [spawn_command].

   It can be used, for example, for low-level one-shot customization of client
   commands.  *)
val spawn_command :
  ?log_command:bool ->
  ?log_status_on_exit:bool ->
  ?log_output:bool ->
  ?env:string String_map.t ->
  ?endpoint:endpoint ->
  ?hooks:Process.hooks ->
  ?admin:bool ->
  ?protocol_hash:string ->
  ?config_file:string ->
  ?no_base_dir_warnings:bool ->
  ?block:string ->
  t ->
  string list ->
  Process.t

(** Spawn a low-level client command as in [spawn_command] but with a channel to send data to the process [stdin]. *)
val spawn_command_with_stdin :
  ?log_command:bool ->
  ?log_status_on_exit:bool ->
  ?log_output:bool ->
  ?env:string String_map.t ->
  ?endpoint:endpoint ->
  ?hooks:Process.hooks ->
  ?admin:bool ->
  ?protocol_hash:string ->
  t ->
  string list ->
  Process.t * Lwt_io.output_channel

(** Register public key for given account with given client. *)
val spawn_register_key :
  ?hooks:Process.hooks -> ?consensus:string -> string -> t -> Process.t

(** Register public key for given account with given client. *)
val register_key :
  ?hooks:Process.hooks ->
  ?expect_failure:bool ->
  ?consensus:string ->
  string ->
  t ->
  unit Lwt.t

(** Get contract storage for a contract. Returns a Micheline expression
    representing the storage as a string. *)
val contract_storage :
  ?hooks:Process.hooks ->
  ?unparsing_mode:normalize_mode ->
  string ->
  t ->
  string Lwt.t

(** Get contract code for a contract. Returns a Micheline expression
    representing the code as a string. *)
val contract_code :
  ?unparsing_mode:normalize_mode -> string -> t -> string Lwt.t

(** Get contract entrypoint type for a contract. *)
val contract_entrypoint_type :
  entrypoint:string -> contract:string -> t -> string Lwt.t

(** Same as [contract_entrypoint_type], but do not wait for the process to exit. *)
val spawn_contract_entrypoint_type :
  entrypoint:string -> contract:string -> t -> Process.t

(** Sign a string of bytes with secret key of the given account. *)
val sign_bytes : signer:string -> data:string -> t -> string Lwt.t

(** Show a conversion format as used for the [convert*] function
    family *)
val conversion_format_to_string :
  [< `Binary | `Json | `Michelson | `OCaml] -> string

(** Use mavkit-client to convert a script between given forms. *)
val convert_script :
  script:string ->
  src_format:[`Michelson | `Json | `Binary] ->
  dst_format:[`Michelson | `Json | `Binary | `OCaml] ->
  ?typecheck:string ->
  t ->
  string Lwt.t

(** Use mavkit-client to convert a script between given forms. *)
val convert_data :
  data:string ->
  src_format:[`Michelson | `Json | `Binary] ->
  dst_format:[`Michelson | `Json | `Binary | `OCaml] ->
  ?typecheck:string ->
  t ->
  string Lwt.t

(** Convert the given smart contract from Michelson to JSON string. *)
val convert_script_to_json :
  ?endpoint:endpoint -> script:string -> t -> JSON.u Lwt.t

(** Convert the given Michelson constant to JSON string. *)
val convert_data_to_json :
  ?endpoint:endpoint -> data:string -> ?typecheck:string -> t -> JSON.u Lwt.t

(** Run [mavkit-client bootstrapped]. *)
val bootstrapped : t -> unit Lwt.t

<<<<<<< HEAD
(** Run [mavryk-client config show]. *)
=======
(** Run [octez-client config show]. *)
>>>>>>> 1a991a03
val config_show :
  ?config_file:string -> ?protocol:Protocol.t -> t -> string Lwt.t

(** Same as [config_show], but do not wait for the process to exit. *)
val spawn_config_show :
  ?config_file:string -> ?protocol:Protocol.t -> t -> Process.t

<<<<<<< HEAD
(** Run [mavryk-client config show]. *)
=======
(** Run [octez-client config show]. *)
>>>>>>> 1a991a03
val config_init :
  ?config_file:string ->
  ?protocol:Protocol.t ->
  ?bootstrap_accounts:string ->
  ?protocol_constants:string ->
  ?output:string ->
  t ->
  unit Lwt.t

(** Same as [config_init], but do not wait for the process to exit. *)
val spawn_config_init :
  ?config_file:string ->
  ?protocol:Protocol.t ->
  ?bootstrap_accounts:string ->
  ?protocol_constants:string ->
  ?output:string ->
  t ->
  Process.t

<<<<<<< HEAD
(** Run [mavryk-client compute chain id from block hash]. *)
=======
(** Run [octez-client compute chain id from block hash]. *)
>>>>>>> 1a991a03
val compute_chain_id_from_block_hash :
  ?endpoint:endpoint -> t -> string -> string Lwt.t

(** Same as [compute_chain_id_from_block_hash], but do not wait for the process to exit. *)
val spawn_compute_chain_id_from_block_hash :
  ?endpoint:endpoint -> t -> string -> Process.t

<<<<<<< HEAD
(** Run [mavryk-client compute chain id from seed]. *)
=======
(** Run [octez-client compute chain id from seed]. *)
>>>>>>> 1a991a03
val compute_chain_id_from_seed :
  ?endpoint:endpoint -> t -> string -> string Lwt.t

(** Same as [compute_chain_id_from_seed], but do not wait for the process to exit. *)
val spawn_compute_chain_id_from_seed :
  ?endpoint:endpoint -> t -> string -> Process.t

(** {2 Commands for managing a multisig smart contract} *)

(** Run [mavkit-client show supported multisig hashes]. *)
val show_supported_multisig_hashes : t -> unit Lwt.t

(** Same as [show_supported_multisig_hashes], but do not wait for the
    process to exit. *)
val spawn_show_supported_multisig_hashes : t -> Process.t

(** Run [mavkit-client show multisig script]. *)
val show_multisig_script : t -> unit Lwt.t

(** Same as [show_multisig_script], but do not wait for the process to
    exit. *)
val spawn_show_multisig_script : t -> Process.t

(** Run [mavkit-client deploy multisig <new_multisig> transferring
    <qty> from <src> with threshold <threshold> on public keys
    <key>]. *)
val deploy_multisig :
  new_multisig:string ->
  qty:Tez.t ->
  src:string ->
  threshold:int ->
  keys:string list ->
  ?delegate:string ->
  ?force:bool ->
  ?burn_cap:Tez.t ->
  t ->
  unit Lwt.t

(** Same as [deploy_multisig], but do not wait for the process to exit. *)
val spawn_deploy_multisig :
  new_multisig:string ->
  qty:Tez.t ->
  src:string ->
  threshold:int ->
  keys:string list ->
  ?delegate:string ->
  ?force:bool ->
  ?burn_cap:Tez.t ->
  t ->
  Process.t

(** Run [mavkit-client sign multisig transaction on <multisig>
    transferring <qty> to <dst> using secret key <key>]. *)
val sign_multisig_transaction_transfer :
  multisig:string ->
  qty:Tez.t ->
  dst:string ->
  key:string ->
  ?arg:string ->
  ?entrypoint:string ->
  t ->
  string Lwt.t

(** Same as [sign_multisig_transaction_transfer],
    but do not wait for the process to exit. *)
val spawn_sign_multisig_transaction_transfer :
  multisig:string ->
  qty:Tez.t ->
  dst:string ->
  key:string ->
  ?arg:string ->
  ?entrypoint:string ->
  t ->
  Process.t

(** Run [mavkit-client sign multisig transaction on <multisig> running
    lambda <lambda> using secret key <key>]. *)
val sign_multisig_transaction_run_lambda :
  multisig:string -> lambda:string -> key:string -> t -> string Lwt.t

(** Same as [sign_multisig_transaction_run_lambda],
    but do not wait for the process to exit. *)
val spawn_sign_multisig_transaction_run_lambda :
  multisig:string -> lambda:string -> key:string -> t -> Process.t

(** Run [mavkit-client sign multisig transaction on <multisig> setting
    delegate to <dlgt> using secret key <key>]. *)
val sign_multisig_transaction_set_delegate :
  multisig:string -> dlgt:string -> key:string -> t -> string Lwt.t

(** Same as [sign_multisig_transaction_set_delegate],
    but do not wait for the process to exit. *)
val spawn_sign_multisig_transaction_set_delegate :
  multisig:string -> dlgt:string -> key:string -> t -> Process.t

(** Run [mavkit-client sign multisig transaction on <multisig>
    withdrawing delegate using secret key <key>]. *)
val sign_multisig_transaction_withdraw_delegate :
  multisig:string -> key:string -> t -> string Lwt.t

(** Same as [sign_multisig_transaction_withdraw_delegate],
    but do not wait for the process to exit. *)
val spawn_sign_multisig_transaction_withdraw_delegate :
  multisig:string -> key:string -> t -> Process.t

(** Run [mavkit-client sign multisig transaction on <multisig> using
    secret key <key> setting threshold to <threshold> and public keys
    to <key>]. *)
val sign_multisig_transaction_set_threshold_and_public_keys :
  multisig:string ->
  signing_key:string ->
  threshold:int ->
  public_keys:string list ->
  t ->
  string Lwt.t

(** Same as [sign_multisig_transaction_set_threshold_and_public_keys],
    but do not wait for the process to exit. *)
val spawn_sign_multisig_transaction_set_threshold_and_public_keys :
  multisig:string ->
  signing_key:string ->
  threshold:int ->
  public_keys:string list ->
  t ->
  Process.t

(** Run [mavkit-client from multisig contract <multisig> transfer <qty>
    to <dst> on behalf of <src> with signatures <signature>]. *)
val from_multisig_transfer :
  multisig:string ->
  qty:Tez.t ->
  dst:string ->
  src:string ->
  signatures:string list ->
  ?arg:string ->
  ?burn_cap:Tez.t ->
  ?entrypoint:string ->
  t ->
  unit Lwt.t

(** Same as [from_multisig_transfer],
    but do not wait for the process to exit. *)
val spawn_from_multisig_transfer :
  multisig:string ->
  qty:Tez.t ->
  dst:string ->
  src:string ->
  signatures:string list ->
  ?arg:string ->
  ?burn_cap:Tez.t ->
  ?entrypoint:string ->
  t ->
  Process.t

(** Run [mavkit-client from multisig contract <multisig> run lambda
    <lambda> on behalf of <src> with signatures <signature>]. *)
val from_multisig_run_lambda :
  multisig:string ->
  lambda:string ->
  src:string ->
  signatures:string list ->
  ?burn_cap:Tez.t ->
  t ->
  unit Lwt.t

(** Same as [from_multisig_run_lambda],
    but do not wait for the process to exit. *)
val spawn_from_multisig_run_lambda :
  multisig:string ->
  lambda:string ->
  src:string ->
  signatures:string list ->
  ?burn_cap:Tez.t ->
  t ->
  Process.t

(** Run [mavkit-client set delegate of multisig contract <multisig> to
    <dlgt> on behalf of <src> with signatures <signature>]. *)
val set_delegate_of_multisig :
  multisig:string ->
  dlgt:string ->
  src:string ->
  signatures:string list ->
  ?burn_cap:Tez.t ->
  t ->
  unit Lwt.t

(** Same as [set_delegate_of_multisig],
    but do not wait for the process to exit. *)
val spawn_set_delegate_of_multisig :
  multisig:string ->
  dlgt:string ->
  src:string ->
  signatures:string list ->
  ?burn_cap:Tez.t ->
  t ->
  Process.t

(** Run [mavkit-client withdraw delegate of multisig contract
    <multisig> on behalf of <src> with signatures <signature>]. *)
val withdraw_delegate_of_multisig :
  multisig:string ->
  src:string ->
  signatures:string list ->
  ?burn_cap:Tez.t ->
  t ->
  unit Lwt.t

(** Same as [withdraw_delegate_of_multisig],
    but do not wait for the process to exit. *)
val spawn_withdraw_delegate_of_multisig :
  multisig:string ->
  src:string ->
  signatures:string list ->
  ?burn_cap:Tez.t ->
  t ->
  Process.t

(** Run [mavkit-client set threshold of multisig contract <multisig> to
    <threshold> and public keys to <public_keys> on behalf of <src> with
    signatures <signature>]. *)
val set_threshold_of_multisig :
  multisig:string ->
  threshold:int ->
  public_keys:string list ->
  src:string ->
  signatures:string list ->
  ?burn_cap:Tez.t ->
  t ->
  unit Lwt.t

(** Same as [set_threshold_of_multisig],
    but do not wait for the process to exit. *)
val spawn_set_threshold_of_multisig :
  multisig:string ->
  threshold:int ->
  public_keys:string list ->
  src:string ->
  signatures:string list ->
  ?burn_cap:Tez.t ->
  t ->
  Process.t

(** Run [mavkit-client run transaction <bytes> on multisig contract
    <multisig> on behalf of <src> with signatures <signature>]. *)
val run_transaction_on_multisig :
  bytes:string ->
  multisig:string ->
  src:string ->
  signatures:string list ->
  ?burn_cap:Tez.t ->
  t ->
  unit Lwt.t

(** Same as [run_transaction_on_multisig],
    but do not wait for the process to exit. *)
val spawn_run_transaction_on_multisig :
  bytes:string ->
  multisig:string ->
  src:string ->
  signatures:string list ->
  ?burn_cap:Tez.t ->
  t ->
  Process.t

(** Run [mavkit-client prepare multisig transaction on <multisig>
    transferring <qty> to <dst>]. *)
val prepare_multisig_transaction :
  multisig:string ->
  qty:Tez.t ->
  dst:string ->
  ?arg:string ->
  ?entrypoint:string ->
  ?bytes_only:bool ->
  t ->
  string Lwt.t

(** Same as [prepare_multisig_transaction], but do
    not wait for the process to exit. *)
val spawn_prepare_multisig_transaction :
  multisig:string ->
  qty:Tez.t ->
  dst:string ->
  ?arg:string ->
  ?entrypoint:string ->
  ?bytes_only:bool ->
  t ->
  Process.t

(** Run [mavkit-client prepare multisig transaction on <multisig>
    running lambda <lambda>]. *)
val prepare_multisig_transaction_run_lambda :
  multisig:string -> lambda:string -> ?bytes_only:bool -> t -> string Lwt.t

(** Same as [prepare_multisig_transaction_run_lambda], but do
    not wait for the process to exit. *)
val spawn_prepare_multisig_transaction_run_lambda :
  multisig:string -> lambda:string -> ?bytes_only:bool -> t -> Process.t

(** Run [mavkit-client prepare multisig transaction on <multisig>
    setting delegate to <dlgt>]. *)
val prepare_multisig_transaction_set_delegate :
  multisig:string -> dlgt:string -> ?bytes_only:bool -> t -> string Lwt.t

(** Same as [prepare_multisig_transaction_set_delegate], but
    do not wait for the process to exit. *)
val spawn_prepare_multisig_transaction_set_delegate :
  multisig:string -> dlgt:string -> ?bytes_only:bool -> t -> Process.t

(** Run [mavkit-client prepare multisig transaction on <multisig>
    withdrawing delegate]. *)
val prepare_multisig_transaction_withdraw_delegate :
  multisig:string -> ?bytes_only:bool -> t -> string Lwt.t

(** Same as [prepare_multisig_transaction_withdraw_delegate],
    but do not wait for the process to exit. *)
val spawn_prepare_multisig_transaction_withdraw_delegate :
  multisig:string -> ?bytes_only:bool -> t -> Process.t

(** Run [mavkit-client prepare multisig transaction on <multisig>
    setting threshold to <threshold> and public keys to <public_keys>]. *)
val prepare_multisig_transaction_set_threshold_and_public_keys :
  multisig:string ->
  threshold:int ->
  public_keys:string list ->
  ?bytes_only:bool ->
  t ->
  string Lwt.t

(** Same as
    [prepare_multisig_transaction_set_threshold_and_public_keys],
    but do not wait for the process to exit. *)
val spawn_prepare_multisig_transaction_set_threshold_and_public_keys :
  multisig:string ->
  threshold:int ->
  public_keys:string list ->
  ?bytes_only:bool ->
  t ->
  Process.t

<<<<<<< HEAD
(** Run [mavryk-client expand macros in <script>]. *)
=======
(** Run [octez-client expand macros in <script>]. *)
>>>>>>> 1a991a03
val expand_macros :
  ?endpoint:endpoint ->
  ?hooks:Process_hooks.t ->
  ?protocol_hash:string ->
  ?no_base_dir_warnings:bool ->
  t ->
  string ->
  string Lwt.t

(** Same as [expand_macros], but do not wait for the process to exit. *)
val spawn_expand_macros :
  ?endpoint:endpoint ->
  ?hooks:Process_hooks.t ->
  ?protocol_hash:string ->
  ?no_base_dir_warnings:bool ->
  t ->
  string ->
  Process.t

<<<<<<< HEAD
(** Run [mavryk-client get timestamp]. *)
=======
(** Run [octez-client get timestamp]. *)
>>>>>>> 1a991a03
val get_timestamp :
  ?endpoint:endpoint -> ?block:string -> ?seconds:bool -> t -> string Lwt.t

(** Same as [get_timestamp], but do not wait for the process to exit. *)
val spawn_get_timestamp :
  ?endpoint:endpoint -> ?block:string -> ?seconds:bool -> t -> Process.t

(** Run [mavkit-client publish dal commitment <commitment> from <src> for slot
    <slot_index> with proof <proof>]. *)
val publish_dal_commitment :
  ?hooks:Process_hooks.t ->
  ?wait:string ->
  ?burn_cap:Tez.t ->
  src:string ->
  commitment:string ->
  slot_index:int ->
  proof:string ->
  t ->
  unit Runnable.process

(** Return the information stored in the given endpoint as a foreign
    endpoint. *)
val as_foreign_endpoint : endpoint -> Endpoint.t

<<<<<<< HEAD
=======
(** Run [octez-client get receipt for <operation> --check-previous <blocks>]. *)
val get_receipt_for :
  operation:string -> ?check_previous:int -> t -> string Lwt.t

(** Run [octez-client stake <amount> for <staker>]. *)
val stake :
  ?wait:string ->
  ?hooks:Process_hooks.t ->
  Tez.t ->
  staker:string ->
  t ->
  unit Lwt.t

(** Same as [stake], but do not wait for the process to exit. *)
val spawn_stake :
  ?wait:string ->
  ?hooks:Process_hooks.t ->
  Tez.t ->
  staker:string ->
  t ->
  Process.t

(** Run [octez-client unstake <amount> for <staker>]. *)
val unstake : ?wait:string -> Tez.t -> staker:string -> t -> unit Lwt.t

(** Same as [unstake], but do not wait for the process to exit. *)
val spawn_unstake : ?wait:string -> Tez.t -> staker:string -> t -> Process.t

(** Run [octez-client finalize_unstake for <staker>]. *)
val finalize_unstake : ?wait:string -> staker:string -> t -> unit Lwt.t

(** Same as [finalize_unstake], but do not wait for the process to exit. *)
val spawn_finalize_unstake : ?wait:string -> staker:string -> t -> Process.t

(** Run [octez-client set delegate parameters for <delegate> --limit-of-staking-over-baking <limit> --edge-of-baking-over-staking <edge>]. *)
val set_delegate_parameters :
  delegate:string -> limit:string -> edge:string -> t -> unit Lwt.t

(** Same as [set_delegate_parameters], but do not wait for the process to exit. *)
val spawn_set_delegate_parameters :
  delegate:string -> limit:string -> edge:string -> t -> Process.t

>>>>>>> 1a991a03
module RPC : sig
  (** Perform RPC calls using [mavkit-client]. *)

  (** RPC calls performed this way are slower and should only be used to test
      the [rpc] command of the client. *)

  (** Call an RPC using [mavkit-client rpc].

      The response body is parsed as JSON, then decoded using the decode function
      of the RPC description.

      The following arguments:
      - [log_command];
      - [log_status_on_exit];
      - [log_output];
      - [better_errors];
      - [endpoint];
      - [hooks];
      - [env];
      - [protocol_hash];
      are passed to [Client.rpc]. *)
  val call :
    ?log_command:bool ->
    ?log_status_on_exit:bool ->
    ?log_output:bool ->
    ?better_errors:bool ->
    ?endpoint:endpoint ->
    ?hooks:Process.hooks ->
    ?env:string String_map.t ->
    ?protocol_hash:string ->
    t ->
    'result RPC_core.t ->
    'result Lwt.t

  (** Call an RPC, but do not parse the client output. *)
  val call_raw :
    ?log_command:bool ->
    ?log_status_on_exit:bool ->
    ?log_output:bool ->
    ?better_errors:bool ->
    ?endpoint:endpoint ->
    ?hooks:Process.hooks ->
    ?env:string String_map.t ->
    ?protocol_hash:string ->
    t ->
    'result RPC_core.t ->
    string Lwt.t

  (** Call an RPC, but do not decode the client output, only parse it. *)
  val call_json :
    ?log_command:bool ->
    ?log_status_on_exit:bool ->
    ?log_output:bool ->
    ?better_errors:bool ->
    ?endpoint:endpoint ->
    ?hooks:Process.hooks ->
    ?env:string String_map.t ->
    ?protocol_hash:string ->
    t ->
    'result RPC_core.t ->
    JSON.t Lwt.t

  (** Get the schema of an RPC as JSON. *)
  val schema :
    ?log_command:bool ->
    ?log_status_on_exit:bool ->
    ?log_output:bool ->
    ?better_errors:bool ->
    ?endpoint:endpoint ->
    ?hooks:Process.hooks ->
    ?env:string String_map.t ->
    ?protocol_hash:string ->
    t ->
    'result RPC_core.t ->
    JSON.t Lwt.t

  (** Same as [call_raw], but do not wait for the process to exit.

      Because this function is mostly used to test error cases, the response body
      is not decoded. *)
  val spawn :
    ?log_command:bool ->
    ?log_status_on_exit:bool ->
    ?log_output:bool ->
    ?better_errors:bool ->
    ?endpoint:endpoint ->
    ?hooks:Process.hooks ->
    ?env:string String_map.t ->
    ?protocol_hash:string ->
    t ->
    'result RPC_core.t ->
    JSON.t Runnable.process
end<|MERGE_RESOLUTION|>--- conflicted
+++ resolved
@@ -633,10 +633,6 @@
   t ->
   Process.t
 
-<<<<<<< HEAD
-(** Run [mavkit-client attest for]. Run [mavkit-client endorse for] for protocol
-    older than 001.
-=======
 (** Bake until the node is at [target_level], using
     {!bake_for_and_wait}.
 
@@ -667,9 +663,8 @@
 val bake_until_cycle_end :
   target_cycle:int -> ?keys:string list -> ?node:Node.t -> t -> unit Lwt.t
 
-(** Run [octez-client attest for]. Run [octez-client endorse for] for protocol
+(** Run [mavkit-client attest for]. Run [mavkit-client endorse for] for protocol
     older than 018.
->>>>>>> 1a991a03
 
     Default [key] is {!Constant.bootstrap1.alias}. *)
 val attest_for :
@@ -1097,9 +1092,6 @@
   t ->
   string Lwt.t
 
-<<<<<<< HEAD
-(** Run [mavkit-client unset deposits limit for <src>]. *)
-=======
 (* Same as [set_deposits_limit], but do not wait for the process to exit. *)
 val spawn_set_deposits_limit :
   ?hooks:Process.hooks ->
@@ -1110,8 +1102,7 @@
   t ->
   Process.t
 
-(** Run [octez-client unset deposits limit for <src>]. *)
->>>>>>> 1a991a03
+(** Run [mavkit-client unset deposits limit for <src>]. *)
 val unset_deposits_limit :
   ?hooks:Process.hooks ->
   ?endpoint:endpoint ->
@@ -1348,11 +1339,7 @@
   t ->
   Process.t
 
-<<<<<<< HEAD
-(** Run [mavryk-client stresstest gen keys <nb_keys>].
-=======
-(** Run [octez-client stresstest gen keys <nb_keys>].
->>>>>>> 1a991a03
+(** Run [mavkit-client stresstest gen keys <nb_keys>].
 
     [nb_keys] contains the number of new keys to be generated.
 
@@ -1570,11 +1557,7 @@
 
     Given the output:
 {v
-<<<<<<< HEAD
-    $ ./mavryk-client hash data Unit of type unit
-=======
-    $ ./octez-client hash data Unit of type unit
->>>>>>> 1a991a03
+    $ ./mavkit-client hash data Unit of type unit
     Raw packed data: 0x05030b
     Script-expression-ID-Hash: expruaDPoTWXcTR6fiQPy4KZSW72U6Swc1rVmMiP...
     Raw Script-expression-ID-Hash: 0x8b456a4530fb6d0fea9a0dcd0e9d6ff6b3...
@@ -1768,20 +1751,12 @@
   t ->
   Process.t
 
-<<<<<<< HEAD
-(** Run [mavryk-client run tzip4 view .. on contract .. with input .. ]
-=======
-(** Run [octez-client run tzip4 view .. on contract .. with input .. ]
->>>>>>> 1a991a03
+(** Run [mavkit-client run tzip4 view .. on contract .. with input .. ]
 
     Returns the value returned by a view as a string.
 
     Fails if the view or the contract does not exist. If [input] is [None],
-<<<<<<< HEAD
-    it runs [mavryk-client run tzip4 view .. on contract ..]. *)
-=======
-    it runs [octez-client run tzip4 view .. on contract ..]. *)
->>>>>>> 1a991a03
+    it runs [mavkit-client run tzip4 view .. on contract ..]. *)
 val run_tzip4_view :
   ?hooks:Process.hooks ->
   ?source:string ->
@@ -2664,11 +2639,7 @@
 (** Run [mavkit-client bootstrapped]. *)
 val bootstrapped : t -> unit Lwt.t
 
-<<<<<<< HEAD
-(** Run [mavryk-client config show]. *)
-=======
-(** Run [octez-client config show]. *)
->>>>>>> 1a991a03
+(** Run [mavkit-client config show]. *)
 val config_show :
   ?config_file:string -> ?protocol:Protocol.t -> t -> string Lwt.t
 
@@ -2676,11 +2647,7 @@
 val spawn_config_show :
   ?config_file:string -> ?protocol:Protocol.t -> t -> Process.t
 
-<<<<<<< HEAD
-(** Run [mavryk-client config show]. *)
-=======
-(** Run [octez-client config show]. *)
->>>>>>> 1a991a03
+(** Run [mavkit-client config show]. *)
 val config_init :
   ?config_file:string ->
   ?protocol:Protocol.t ->
@@ -2700,11 +2667,7 @@
   t ->
   Process.t
 
-<<<<<<< HEAD
-(** Run [mavryk-client compute chain id from block hash]. *)
-=======
-(** Run [octez-client compute chain id from block hash]. *)
->>>>>>> 1a991a03
+(** Run [mavkit-client compute chain id from block hash]. *)
 val compute_chain_id_from_block_hash :
   ?endpoint:endpoint -> t -> string -> string Lwt.t
 
@@ -2712,11 +2675,7 @@
 val spawn_compute_chain_id_from_block_hash :
   ?endpoint:endpoint -> t -> string -> Process.t
 
-<<<<<<< HEAD
-(** Run [mavryk-client compute chain id from seed]. *)
-=======
-(** Run [octez-client compute chain id from seed]. *)
->>>>>>> 1a991a03
+(** Run [mavkit-client compute chain id from seed]. *)
 val compute_chain_id_from_seed :
   ?endpoint:endpoint -> t -> string -> string Lwt.t
 
@@ -3057,11 +3016,7 @@
   t ->
   Process.t
 
-<<<<<<< HEAD
-(** Run [mavryk-client expand macros in <script>]. *)
-=======
-(** Run [octez-client expand macros in <script>]. *)
->>>>>>> 1a991a03
+(** Run [mavkit-client expand macros in <script>]. *)
 val expand_macros :
   ?endpoint:endpoint ->
   ?hooks:Process_hooks.t ->
@@ -3081,11 +3036,7 @@
   string ->
   Process.t
 
-<<<<<<< HEAD
-(** Run [mavryk-client get timestamp]. *)
-=======
-(** Run [octez-client get timestamp]. *)
->>>>>>> 1a991a03
+(** Run [mavkit-client get timestamp]. *)
 val get_timestamp :
   ?endpoint:endpoint -> ?block:string -> ?seconds:bool -> t -> string Lwt.t
 
@@ -3110,13 +3061,11 @@
     endpoint. *)
 val as_foreign_endpoint : endpoint -> Endpoint.t
 
-<<<<<<< HEAD
-=======
-(** Run [octez-client get receipt for <operation> --check-previous <blocks>]. *)
+(** Run [mavkit-client get receipt for <operation> --check-previous <blocks>]. *)
 val get_receipt_for :
   operation:string -> ?check_previous:int -> t -> string Lwt.t
 
-(** Run [octez-client stake <amount> for <staker>]. *)
+(** Run [mavkit-client stake <amount> for <staker>]. *)
 val stake :
   ?wait:string ->
   ?hooks:Process_hooks.t ->
@@ -3134,19 +3083,19 @@
   t ->
   Process.t
 
-(** Run [octez-client unstake <amount> for <staker>]. *)
+(** Run [mavkit-client unstake <amount> for <staker>]. *)
 val unstake : ?wait:string -> Tez.t -> staker:string -> t -> unit Lwt.t
 
 (** Same as [unstake], but do not wait for the process to exit. *)
 val spawn_unstake : ?wait:string -> Tez.t -> staker:string -> t -> Process.t
 
-(** Run [octez-client finalize_unstake for <staker>]. *)
+(** Run [mavkit-client finalize_unstake for <staker>]. *)
 val finalize_unstake : ?wait:string -> staker:string -> t -> unit Lwt.t
 
 (** Same as [finalize_unstake], but do not wait for the process to exit. *)
 val spawn_finalize_unstake : ?wait:string -> staker:string -> t -> Process.t
 
-(** Run [octez-client set delegate parameters for <delegate> --limit-of-staking-over-baking <limit> --edge-of-baking-over-staking <edge>]. *)
+(** Run [mavkit-client set delegate parameters for <delegate> --limit-of-staking-over-baking <limit> --edge-of-baking-over-staking <edge>]. *)
 val set_delegate_parameters :
   delegate:string -> limit:string -> edge:string -> t -> unit Lwt.t
 
@@ -3154,7 +3103,6 @@
 val spawn_set_delegate_parameters :
   delegate:string -> limit:string -> edge:string -> t -> Process.t
 
->>>>>>> 1a991a03
 module RPC : sig
   (** Perform RPC calls using [mavkit-client]. *)
 
