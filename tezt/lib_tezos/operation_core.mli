--- conflicted
+++ resolved
@@ -243,15 +243,6 @@
   (** A representation of a consensus operation. *)
   type t
 
-<<<<<<< HEAD
-  (** [dal_attestation ~attestation ~level ~slot] crafts a slot attestation
-     operation to attest at [level] slot headers published at level
-     [level - attestation_lag].  For each slot, the value of the
-     booleans indicates whether the data is deemed available. *)
-  val dal_attestation : attestation:bool array -> level:int -> slot:int -> t
-
-=======
->>>>>>> 1a991a03
   (** [consensus ~kind ~use_legacy_name ~level ~round ~slot ~block_payload_hash]
       crafts a consensus operation with the [kind] at [level] on the [round]
       with the [slot] and [block_payload_hash]. If [use_legacy_name] is set, the
