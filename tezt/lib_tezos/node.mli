(*****************************************************************************)
(*                                                                           *)
(* Open Source License                                                       *)
(* Copyright (c) 2021 Nomadic Labs <contact@nomadic-labs.com>                *)
(*                                                                           *)
(* Permission is hereby granted, free of charge, to any person obtaining a   *)
(* copy of this software and associated documentation files (the "Software"),*)
(* to deal in the Software without restriction, including without limitation *)
(* the rights to use, copy, modify, merge, publish, distribute, sublicense,  *)
(* and/or sell copies of the Software, and to permit persons to whom the     *)
(* Software is furnished to do so, subject to the following conditions:      *)
(*                                                                           *)
(* The above copyright notice and this permission notice shall be included   *)
(* in all copies or substantial portions of the Software.                    *)
(*                                                                           *)
(* THE SOFTWARE IS PROVIDED "AS IS", WITHOUT WARRANTY OF ANY KIND, EXPRESS OR*)
(* IMPLIED, INCLUDING BUT NOT LIMITED TO THE WARRANTIES OF MERCHANTABILITY,  *)
(* FITNESS FOR A PARTICULAR PURPOSE AND NONINFRINGEMENT. IN NO EVENT SHALL   *)
(* THE AUTHORS OR COPYRIGHT HOLDERS BE LIABLE FOR ANY CLAIM, DAMAGES OR OTHER*)
(* LIABILITY, WHETHER IN AN ACTION OF CONTRACT, TORT OR OTHERWISE, ARISING   *)
(* FROM, OUT OF OR IN CONNECTION WITH THE SOFTWARE OR THE USE OR OTHER       *)
(* DEALINGS IN THE SOFTWARE.                                                 *)
(*                                                                           *)
(*****************************************************************************)

(** Spawn Mavryk nodes and control them. *)

(** Convention: in this module, some functions implement node commands;
    those functions are named after those commands.
    For instance, [Node.config_init] corresponds to [mavkit-node config init],
    and [Node.run] corresponds to [mavkit-node run].

    The arguments of those functions are also named after the actual arguments.
    For instance, [?network] is named after [--network], to make
    [Node.config_init ~network:"carthagenet"] look as close as possible
    to [mavkit-node config init --network carthagenet].

    Most options have default values which are not necessarily the default values
    of [mavkit-node]. Indeed, the latter are tailored for Mainnet, but here we
    use defaults which are tailored for the sandbox. In particular, the default
    value for [?network] is ["sandbox"].
    However, if you specify an option such as [~network] or [~history_mode],
    they are passed to the node unchanged, to reduce surprises.

    These conventions are also followed in the [Client] module. *)

(** History modes for the node. *)

(** The parameter for [Full] And [Rolling] mode is called [additional_cycles].

    For the [Full] (resp. [Rolling]) mode it controls the number of
    contexts (resp. blocks) we preserved behind the [checkpoint] (aka
    the no fork point). Default in sandbox mode is [2] and [5] for
    mainnet parameters (see [preserved_cycles] in the protocol
    parameters). *)
type history_mode = Archive | Full of int option | Rolling of int option

(** Values that can be passed to the node's [--media-type] argument *)
type media_type = Json | Binary | Any

(** Mavryk node command-line arguments.

    Not all arguments are available here.
    Some are simply not implemented, and some are handled separately
    because they need special care. The latter are implemented as optional
    labeled arguments (e.g. [?net_port] and [?data_dir]). *)
type argument =
  | Network of string  (** [--network] *)
  | History_mode of history_mode  (** [--history-mode] *)
  | Expected_pow of int  (** [--expected-pow] *)
  | Singleprocess  (** [--singleprocess] *)
  | Bootstrap_threshold of int  (** [--bootstrap-threshold] (deprecated) *)
  | Synchronisation_threshold of int  (** [--synchronisation-threshold] *)
  | Sync_latency of int  (** [--sync-latency] *)
  | Connections of int  (** [--connections] *)
  | Private_mode  (** [--private-mode] *)
  | Disable_p2p_maintenance  (** [--disable-p2p-maintenance] *)
  | Disable_p2p_swap  (** [--disable-p2p-swap] *)
  | Peer of string  (** [--peer] *)
  | No_bootstrap_peers  (** [--no-bootstrap-peers] *)
  | Media_type of media_type  (** [--media-type] *)
  | Metadata_size_limit of int option  (** --metadata-size-limit *)
  | Metrics_addr of string  (** [--metrics-addr] *)
  | Cors_origin of string  (** [--cors-origin] *)
  | Disable_mempool  (** [--disable-mempool] *)
  | Version  (** [--version] *)
  | RPC_additional_addr of string  (** [--rpc-addr] *)
  | RPC_additional_addr_external of string  (** [--external-rpc-addr] *)
  | Max_active_rpc_connections of int  (** [--max-active-rpc-connections] *)

(** A TLS configuration for the node: paths to a [.crt] and a [.key] file.

    Passed to [run] like commands through the [--rpc-tls] argument. *)
type tls_config = {certificate_path : string; key_path : string}

(** Mavryk node states. *)
type t

(** Create a node.

    This function just creates the [t] value, it does not call
    [identity_generate] nor [config_init] nor [run].

    The standard output and standard error output of the node will
    be logged with prefix [name] and color [color].

    Default [data_dir] is a temporary directory
    which is always the same for each [name].

    Default [event_pipe] is a temporary file
    whose name is derived from [name]. It will be created
    as a named pipe so that node events can be received.

    Default value for [net_addr] is either [127.0.0.1] if no [runner] is
    provided, or a value allowing the local Tezt program to connect to it
    if it is.

    Default [rpc_external] is [false]. If [rpc_external] is [true],
    the node will spawn a process for non-blocking RPCs.

    Default values for [net_port] or [rpc_port] are chosen automatically
    with values starting from 16384 (configurable with `--starting-port`).
    They are used by [config_init]
    and by functions from the [Client] module. They are not used by [run],
    so if you do not call [config_init] or generate the configuration file
    through some other means, your node will not listen.

    Default value for [allow_all_rpc] is [true].

    Default value for [max_active_rpc_connections] is [500].

    The argument list is a list of configuration options that the node
    should run with. It is passed to the first run of [mavkit-node config init].
    It is also passed to all runs of [mavkit-node run] that occur before
    [mavkit-node config init]. If [Expected_pow] is given, it is also used as
    the default value for {!identity_generate}.

    If [runner] is specified, the node will be spawned on this
    runner using SSH. *)
val create :
  ?runner:Runner.t ->
  ?path:string ->
  ?name:string ->
  ?color:Log.Color.t ->
  ?data_dir:string ->
  ?event_pipe:string ->
  ?net_addr:string ->
  ?net_port:int ->
  ?advertised_net_port:int ->
  ?metrics_addr:string ->
  ?metrics_port:int ->
  ?rpc_external:bool ->
  ?rpc_host:string ->
  ?rpc_port:int ->
  ?rpc_tls:tls_config ->
  ?allow_all_rpc:bool ->
  ?max_active_rpc_connections:int ->
  argument list ->
  t

(** Add an argument to a node as if it was passed to {!create}.

    The argument is passed to the next run of [mavkit-node config init].
    It is also passed to all runs of [mavkit-node run] that occur before
    the next [mavkit-node config init]. *)
val add_argument : t -> argument -> unit

(** Add a [--peer] argument to a node.

    Usage: [add_peer node peer]

    Same as [add_argument node (Peer "127.0.0.1:<PORT>")]
    where [<PORT>] is the P2P port of [peer]. *)
val add_peer : t -> t -> unit

(** Returns the list of address of all [Peer <addr>] arguments. *)
val get_peers : t -> string list

(** Add a [--peer] argument to a node.

    Usage: [add_peer node peer]

    Same as [add_argument node (Peer "127.0.0.1:<PORT>#<ID>")]
    where [<PORT>] is the P2P port and [<ID>] is the identity of [peer]. *)
val add_peer_with_id : t -> t -> unit Lwt.t

(** Removes the file peers.json that is at the root of data-dir.
    This file contains the list of peers known by the node. *)
val remove_peers_json_file : t -> unit

(** Get the P2P point and id for a node.

    Return ["<ADDRESS>:<PORT>#<ID>"] where [<PORT>] is the P2P
    port and [<ID>] is the identity of the node.

    [<ADDRESS>] is obtained using [Runner.address runner] with [?from]
    being the runner of [from] and [runner] is the runner of the node.
    In other words it is the address where [from] can contact [node]. *)
val point_and_id : ?from:t -> t -> string Lwt.t

(** Get the P2P point of a node.

    Return [(<ADDRESS>,<PORT>)] where [<PORT>] is the P2P
    port and [<ADDRESS>] is the reachable address of the node.

    [<ADDRESS>] is obtained using [Runner.address runner] with [?from]
    being the runner of [from] and [runner] is the runner of the node.
    In other words it is the address where [from] can contact [node]. *)
val point : ?from:t -> t -> string * int

(** Same as [point] but returns a string representation of the point
    ["<ADDRESS>:<PORT>"]. *)
val point_str : ?from:t -> t -> string

(** See [Daemon.Make.name] *)
val name : t -> string

(** Get the network port given as [--net-addr] to a node. *)
val net_port : t -> int

(** Get the network port given as [--advertised-net-port] to a node. *)
val advertised_net_port : t -> int option

(** Get the RPC scheme of a node.

    Returns [https] if node is started with [--rpc-tls], otherwise [http] *)
val rpc_scheme : t -> string

(** Returns [True] if RPCs are handled by a dedicated process. *)
val rpc_external : t -> bool

(** Get the RPC host given as [--rpc-addr] to a node. *)
val rpc_host : t -> string

(** Get the RPC port given as [--rpc-port] to a node. *)
val rpc_port : t -> int

(** Get the node's RPC endpoint URI.

    These are composed of the node's [--rpc-tls], [--rpc-addr]
    and [--rpc-port] arguments. *)
val rpc_endpoint : t -> string

(** Get the data-dir of a node. *)
val data_dir : t -> string

(** Get the runner associated to a node.

    Return [None] if the node runs on the local machine. *)
val runner : t -> Runner.t option

(** Wait until a node terminates and check its status.

    If the node is not running,
    or if the process returns an exit code which is not [exit_code],
    or if [msg] does not match the stderr output, fail the test.

    If [exit_code] is not specified, any non-zero code is accepted.
    If no [msg] is given, the stderr is ignored.*)
val check_error : ?exit_code:int -> ?msg:Base.rex -> t -> unit Lwt.t

(** Wait until a node terminates and return its status. If the node is not
   running, make the test fail. *)
val wait : t -> Unix.process_status Lwt.t

(** Send SIGTERM and wait for the process to terminate.

    Default [timeout] is 30 seconds, after which SIGKILL is sent. *)
val terminate : ?timeout:float -> t -> unit Lwt.t

(** Send SIGKILL and wait for the process to terminate. *)
val kill : t -> unit Lwt.t

(** {2 Commands} *)

(** Run [mavkit-node identity generate]. *)
val identity_generate : ?expected_pow:int -> t -> unit Lwt.t

(** Same as [identity_generate], but do not wait for the process to exit. *)
val spawn_identity_generate : ?expected_pow:int -> t -> Process.t

(** Convert an history mode into a string.

    The result is suitable to be passed to the node on the command-line. *)
val show_history_mode : history_mode -> string

(** Run [mavkit-node config init]. *)
val config_init : t -> argument list -> unit Lwt.t

<<<<<<< HEAD
(** Run [mavryk-node config update]. *)
val config_update : t -> argument list -> unit Lwt.t

(** Run [mavryk-node config reset]. *)
=======
(** Run [octez-node config update]. *)
val config_update : t -> argument list -> unit Lwt.t

(** Run [octez-node config reset]. *)
>>>>>>> 1a991a03
val config_reset : t -> argument list -> unit Lwt.t

(** Run [mavkit-node config show]. Returns the node configuration. *)
val config_show : t -> JSON.t Lwt.t

module Config_file : sig
  (** Node configuration files. *)

  (** Read the configuration file ([config.json]) of a node. *)
  val read : t -> JSON.t Lwt.t

  (** Write the configuration file of a node, replacing the existing one. *)
  val write : t -> JSON.t -> unit Lwt.t

  (** Update the configuration file of a node. If the node is already
     running, it needs to be restarted manually.

      Example: [Node.Config_file.update node (JSON.put ("p2p", new_p2p_config))] *)
  val update : t -> (JSON.t -> JSON.t) -> unit Lwt.t

  (** Set the network config to a sandbox with the given user
      activated upgrades. *)
  val set_sandbox_network_with_user_activated_upgrades :
    (int * Protocol.t) list -> JSON.t -> JSON.t

  (** Set the network config to a sandbox with the given user
      activated protocol overrides. *)
  val set_sandbox_network_with_user_activated_overrides :
    (string * string) list -> JSON.t -> JSON.t

  (** Set the network config to a sandbox with the given dal config. *)
  val set_sandbox_network_with_dal_config :
    Mavryk_crypto_dal.Cryptobox.Config.t -> JSON.t -> JSON.t

  (** Update the network config with the given user
      activated upgrades. *)
  val update_network_with_user_activated_upgrades :
    (int * Protocol.t) list -> JSON.t -> JSON.t

  (** Set the prevalidator configuration in the given configuration. *)
  val set_prevalidator :
    ?operations_request_timeout:float ->
    ?max_refused_operations:int ->
    ?operations_batch_size:int ->
    JSON.t ->
    JSON.t

  (** Set the peer_validator configuration in the given configuration. *)
  val set_peer_validator : ?new_head_request_timeout:float -> JSON.t -> JSON.t

  (** Set the network config to a sandbox with the same chain_id than Basenet.

      [user_activated_upgrades] can be given to add user-activated upgrades. *)
  val set_basenet_sandbox_network :
    ?user_activated_upgrades:(int * Protocol.t) list -> unit -> JSON.t -> JSON.t
end

(** Same as [config_init], but do not wait for the process to exit. *)
val spawn_config_init : t -> argument list -> Process.t

(** Same as [config_update], but do not wait for the process to exit. *)
val spawn_config_update : t -> argument list -> Process.t

(** Same as [config_reset], but do not wait for the process to exit. *)
val spawn_config_reset : t -> argument list -> Process.t

(** A snapshot history mode for exports *)
type snapshot_history_mode = Rolling_history | Full_history

(** A snapshot file format for exports *)
type export_format = Tar | Raw

(** Run [mavkit-node snapshot export]. *)
val snapshot_export :
  ?history_mode:snapshot_history_mode ->
  ?export_level:int ->
  ?export_format:export_format ->
  t ->
  string ->
  unit Lwt.t

(** Same as [snapshot_export], but do not wait for the process to exit. *)
val spawn_snapshot_export :
  ?history_mode:snapshot_history_mode ->
  ?export_level:int ->
  ?export_format:export_format ->
  t ->
  string ->
  Process.t

(** Run [mavkit-node snapshot info]. *)
val snapshot_info : ?json:bool -> t -> string -> unit Lwt.t

(** Same as [snapshot_info], but do not wait for the process to
    exit. *)
val spawn_snapshot_info : ?json:bool -> t -> string -> Process.t

(** Run [mavkit-node snapshot import]. *)
val snapshot_import :
  ?no_check:bool -> ?reconstruct:bool -> t -> string -> unit Lwt.t

(** Same as [snapshot_import], but do not wait for the process to exit. *)
val spawn_snapshot_import :
  ?no_check:bool -> ?reconstruct:bool -> t -> string -> Process.t

(** Run [mavkit-node reconstruct]. *)
val reconstruct : t -> unit Lwt.t

(** Same as [reconstruct], but do not wait for the process to exit. *)
val spawn_reconstruct : t -> Process.t

(** Spawn [mavkit-node run].

    The resulting promise is fulfilled as soon as the node has been spawned.
    It continues running in the background.

    [event_level] specifies the verbosity of the file descriptor sink.
    This must be at least [`Notice], which is the level of event
    ["node_is_ready.v0"], needed for {!wait_for_ready}.
    The default value is [`Info] which is also the default event level
    of the node.

    [event_sections_levels] specifies the verbosity for events in sections whose
    prefix is in the list. For instance
    [~event_sections_levels:[("prevalidator", `Debug); ("validator.block", `Debug)]]
    will activate the logs at debug level for events whose section starts with
    ["prevalidator"] or ["validator.block"].
    See {!Mavryk_stdlib_unix.File_descriptor_sink} and
    {{:https://protocol.mavryk.org/user/logging.html#file-descriptor-sinks}the logging documentation}
    for a more precise semantic.
 *)
val run :
  ?patch_config:(JSON.t -> JSON.t) ->
  ?on_terminate:(Unix.process_status -> unit) ->
  ?event_level:Daemon.Level.default_level ->
  ?event_sections_levels:(string * Daemon.Level.level) list ->
  t ->
  argument list ->
  unit Lwt.t

(** Spawn [mavkit-node replay].

    Same as {!run} but for the [replay] command.
    In particular it also supports events.
    One key difference is that the node will eventually stop.

    Note that the `--network` argument is infered by the `node replay`
    command itself, thanks to the configuration value.

    See {!run} for a description of the arguments. *)
val replay :
  ?on_terminate:(Unix.process_status -> unit) ->
  ?event_level:Daemon.Level.default_level ->
  ?event_sections_levels:(string * Daemon.Level.level) list ->
  ?strict:bool ->
  ?blocks:string list ->
  t ->
  unit Lwt.t

(** {2 Events} *)

exception
  Terminated_before_event of {
    daemon : string;
    event : string;
    where : string option;
  }

(** Wait until the node is ready.

    More precisely, wait until a [node_is_ready] event occurs.
    If such an event already occurred, return immediately. *)
val wait_for_ready : t -> unit Lwt.t

(** Wait for a given chain level.

    More precisely, wait until a [head_increment] or [branch_switch] with a
    [level] greater or equal to the requested level occurs. If such an event
    already occurred, return immediately. *)
val wait_for_level : t -> int -> int Lwt.t

(** Get the current known level of the node.

    Returns [0] if the node is not running or if no [head_increment] or
    [branch_switch] event was received yet. This makes this function equivalent
    to [wait_for_level node 0] except that it does not actually wait for the
    level to be known.

    Note that, as the node's status is updated only on head increments, this
    value is wrong for instance right after a node restart or snapshot
    import. Therefore it is recommended to use the function {!get_level}
    instead, which does not have this problem. A use case for this function is
    to check for a level increase, when the exact level does not matter, and
    {!get_level}'s promise may not resolve. *)
val get_last_seen_level : t -> int

(** Return a promise that is fulfilled as soon as the node is running and its
    level is known, which is then the value of the promise.

    If the node is not running or if no [head_increment] or [branch_switch]
    event was received yet, then wait until one of these events occur. It is
    equivalent to [wait_for_level node 0], and thus avoids the pitfalls of
    getting a misleading 0 value. *)
val get_level : t -> int Lwt.t

(** Wait for the node to read its identity.

    More precisely, wait until a [read_identity] event occurs.
    If such an event already occurred, return immediately.

    Return the identity. *)
val wait_for_identity : t -> string Lwt.t

(** [wait_for_request ?level ~request node] waits for [request] event
   on the [node]. *)
val wait_for_request :
  request:[< `Flush | `Inject | `Notify | `Arrived] -> t -> unit Lwt.t

(** See [Daemon.Make.wait_for_full]. *)
val wait_for_full :
  ?where:string -> t -> string -> (JSON.t -> 'a option) -> 'a Lwt.t

(** See [Daemon.Make.wait_for]. *)
val wait_for : ?where:string -> t -> string -> (JSON.t -> 'a option) -> 'a Lwt.t

(** Wait for a node to receive a given number of connections.

    [wait_for_connections node n] waits until [node] receives [n]
    ["connection"] Chain validator events. *)
val wait_for_connections : t -> int -> unit Lwt.t

(** Wait for a node to receive a given number of disconnections.

    [wait_for_disconnections node n] waits until [node] receives
    [n] ["disconnection"] Chain validator events. *)
val wait_for_disconnections : t -> int -> unit Lwt.t

(** Raw events. *)
type event = {name : string; value : JSON.t; timestamp : float}

(** See [Daemon.Make.on_event]. *)
val on_event : t -> (event -> unit) -> unit

(** See [Daemon.Make.log_events]. *)
val log_events : ?max_length:int -> t -> unit

type observe_memory_consumption = Observe of (unit -> int option Lwt.t)

(** See [Daemon.Make.memory_consumption]. *)
val memory_consumption : t -> observe_memory_consumption Lwt.t

(** {2 High-Level Functions} *)

(** Initialize a node.

    This {!create}s a node, runs {!identity_generate}, {!config_init} and {!run},
    then waits for the node to be ready, and finally returns the node.

    Arguments are passed to {!config_init}. If you specified [Expected_pow],
    it is also passed to {!identity_generate}. Arguments are not passed to {!run}.
    If you do not wish the arguments to be stored in the configuration file
    (which will affect future runs too), do not use [init].

    When [patch_config] is provided, the function is used to patch the
    configuration file generated by {!config_init} before the call to
    {!run}. This argument should only be used to test configuration
    options that cannot be set with command-line {!argument}s.

    To import a snapshot before calling {!run}, specify
    [~snapshot:(file, do_reconstruct)], where file is the path to the snapshot.
    If [reconstruct] is [true], then [--reconstruct] is passed to the import
    command.
 *)
val init :
  ?runner:Runner.t ->
  ?path:string ->
  ?name:string ->
  ?color:Log.Color.t ->
  ?data_dir:string ->
  ?event_pipe:string ->
  ?net_port:int ->
  ?advertised_net_port:int ->
  ?metrics_addr:string ->
  ?metrics_port:int ->
  ?rpc_external:bool ->
  ?rpc_host:string ->
  ?rpc_port:int ->
  ?rpc_tls:tls_config ->
  ?event_level:Daemon.Level.default_level ->
  ?event_sections_levels:(string * Daemon.Level.level) list ->
  ?patch_config:(JSON.t -> JSON.t) ->
  ?snapshot:string * bool ->
  argument list ->
  t Lwt.t

(** [send_raw_data node ~data] writes [~data] using an IP socket on the net
    port of [node]. *)
val send_raw_data : t -> data:string -> unit Lwt.t

(** [upgrade_storage node] upprades the given [node] storage. *)
val upgrade_storage : t -> unit Lwt.t

(** Run [mavkit-node --version] and return the node's version. *)
val get_version : t -> string Lwt.t

(** Expose the RPC server address of this node as a foreign endpoint. *)
val as_rpc_endpoint : t -> Endpoint.t

module RPC : sig
  include RPC_core.CALLERS with type uri_provider := t

  include module type of RPC
end<|MERGE_RESOLUTION|>--- conflicted
+++ resolved
@@ -287,17 +287,10 @@
 (** Run [mavkit-node config init]. *)
 val config_init : t -> argument list -> unit Lwt.t
 
-<<<<<<< HEAD
-(** Run [mavryk-node config update]. *)
+(** Run [mavkit-node config update]. *)
 val config_update : t -> argument list -> unit Lwt.t
 
-(** Run [mavryk-node config reset]. *)
-=======
-(** Run [octez-node config update]. *)
-val config_update : t -> argument list -> unit Lwt.t
-
-(** Run [octez-node config reset]. *)
->>>>>>> 1a991a03
+(** Run [mavkit-node config reset]. *)
 val config_reset : t -> argument list -> unit Lwt.t
 
 (** Run [mavkit-node config show]. Returns the node configuration. *)
