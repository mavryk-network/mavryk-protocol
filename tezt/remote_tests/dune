; This file was automatically generated, do not edit.
; Edit file manifest/main.ml instead.

(executable
 (name main)
 (libraries
<<<<<<< HEAD
   tezt-tezos)
 (flags (:standard -open Tezt -open Tezt_tezos -open Tezt.Base)))
=======
  tezt
  tezt-tezos)
 (link_flags
  (:standard)
  (:include %{workspace_root}/macos-link-flags.sexp))
 (flags
  (:standard)
  -open Tezt
  -open Tezt.Base
  -open Tezt_tezos))
>>>>>>> 06fb6432
<|MERGE_RESOLUTION|>--- conflicted
+++ resolved
@@ -4,10 +4,6 @@
 (executable
  (name main)
  (libraries
-<<<<<<< HEAD
-   tezt-tezos)
- (flags (:standard -open Tezt -open Tezt_tezos -open Tezt.Base)))
-=======
   tezt
   tezt-tezos)
  (link_flags
@@ -17,5 +13,4 @@
   (:standard)
   -open Tezt
   -open Tezt.Base
-  -open Tezt_tezos))
->>>>>>> 06fb6432
+  -open Tezt_tezos))