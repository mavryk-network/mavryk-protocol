--- conflicted
+++ resolved
@@ -1,7 +1,8 @@
 {
   "infrastructure": {
     "tags": [
-      "binaries"
+      "binaries",
+      "infrastructure"
     ],
     "path_patterns": [
       "^devtools/yes_wallet"
@@ -15,40 +16,32 @@
       "protocol_cache",
       "protocol_table",
       "stresstest",
-<<<<<<< HEAD
-      "transaction",
-      "transfer"
-=======
       "transfer",
       "layer1"
->>>>>>> 1a991a03
     ],
     "path_patterns": [
       "^src/lib_requester",
       "^src/proto_.*/lib_protocol",
       "^src/proto_.*/lib_delegate",
-      "^devtools/yes_wallet"
+      "^devtools/yes_wallet",
+      "^tezt/tests/bootstrap.ml$",
+      "^tezt/tests/double_bake.ml$",
+      "^tezt/tests/precheck.ml$",
+      "^tezt/tests/replace_by_fees.ml$"
     ]
   },
   "tezos2": {
     "tags": [
       "dac",
       "dac_node",
-<<<<<<< HEAD
-      "vdf"
-=======
       "dal",
       "vdf",
       "tezos2"
->>>>>>> 1a991a03
     ],
     "path_patterns": [
       "^src/bin_dal_node",
       "^src/bin_testnet_scenarios/dal.ml$",
       "^src/lib_aplonk",
-<<<<<<< HEAD
-      "^src/lib_distributed_plonk"
-=======
       "^src/lib_crypto_dal",
       "^src/lib_dal_node",
       "^src/lib_dal_node_services",
@@ -59,7 +52,6 @@
       "^tezt/tests/injector_test.ml$",
       "^tezt/manual_tests/dal.ml$",
       "^tezt/tests/dal.ml$"
->>>>>>> 1a991a03
     ]
   },
   "etherlink": {
@@ -68,15 +60,12 @@
       "sc_rollup",
       "rollup_node",
       "refutation",
-      "commitment"
+      "commitment",
+      "etherlink"
     ],
-<<<<<<< HEAD
-    "path_patterns": []
-=======
     "path_patterns": [
       "^etherlink/tezt/tests/evm_rollup.ml$",
       "^etherlink/tezt/tests/evm_sequencer.ml$"
     ]
->>>>>>> 1a991a03
   }
 }