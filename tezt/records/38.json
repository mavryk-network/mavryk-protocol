--- conflicted
+++ resolved
@@ -142,13 +142,8 @@
     }
   },
   {
-<<<<<<< HEAD
-    "file": "mavryk-shell",
-    "title": "consensus heuristic sync",
-=======
     "file": "src/proto_alpha/lib_protocol/test/integration/michelson/test_script_cache.ml",
     "title": "alpha: script cache (entries show LRU behavior)",
->>>>>>> 1a991a03
     "tags": [
       "alcotezt",
       "quick",
@@ -200,7 +195,7 @@
   },
   {
     "file": "src/proto_alpha/lib_protocol/test/integration/consensus/test_delegation.ml",
-    "title": "alpha: delegation (unregistered delegate key - credit/debit 1μꜩ (init with delegation, large fee))",
+    "title": "alpha: delegation (unregistered delegate key - credit/debit 1μṁ (init with delegation, large fee))",
     "tags": [
       "alcotezt",
       "quick",
@@ -316,12 +311,12 @@
     }
   },
   {
-    "file": "src/proto_018_Proxford/lib_protocol/test/unit/test_tez_repr.ml",
-    "title": "018-Proxford: Tez_repr.ml (Tez.add: basic behaviour (one + zero))",
-    "tags": [
-      "alcotezt",
-      "quick",
-      "oxford"
+    "file": "src/proto_001_PtAtLas/lib_protocol/test/unit/test_tez_repr.ml",
+    "title": "001-PtAtLas: Tez_repr.ml (Tez.add: basic behaviour (one + zero))",
+    "tags": [
+      "alcotezt",
+      "quick",
+      "atlas"
     ],
     "successful_runs": {
       "total_time": "167",
@@ -329,12 +324,12 @@
     }
   },
   {
-    "file": "src/proto_018_Proxford/lib_protocol/test/unit/test_sc_rollup_storage.ml",
-    "title": "018-Proxford: sc rollup storage (publish twice)",
-    "tags": [
-      "alcotezt",
-      "quick",
-      "oxford"
+    "file": "src/proto_001_PtAtLas/lib_protocol/test/unit/test_sc_rollup_storage.ml",
+    "title": "001-PtAtLas: sc rollup storage (publish twice)",
+    "tags": [
+      "alcotezt",
+      "quick",
+      "atlas"
     ],
     "successful_runs": {
       "total_time": "9328",
@@ -342,12 +337,12 @@
     }
   },
   {
-    "file": "src/proto_018_Proxford/lib_protocol/test/unit/test_sc_rollup_inbox.ml",
-    "title": "018-Proxford: sc rollup inbox (Empty merkelized payload hashes proof fails.)",
-    "tags": [
-      "alcotezt",
-      "quick",
-      "oxford"
+    "file": "src/proto_001_PtAtLas/lib_protocol/test/unit/test_sc_rollup_inbox.ml",
+    "title": "001-PtAtLas: sc rollup inbox (Empty merkelized payload hashes proof fails.)",
+    "tags": [
+      "alcotezt",
+      "quick",
+      "atlas"
     ],
     "successful_runs": {
       "total_time": "123",
@@ -355,12 +350,12 @@
     }
   },
   {
-    "file": "src/proto_018_Proxford/lib_protocol/test/unit/test_merkle_list.ml",
-    "title": "018-Proxford: merkle list (check_path_wrong_pos)",
-    "tags": [
-      "alcotezt",
-      "quick",
-      "oxford"
+    "file": "src/proto_001_PtAtLas/lib_protocol/test/unit/test_merkle_list.ml",
+    "title": "001-PtAtLas: merkle list (check_path_wrong_pos)",
+    "tags": [
+      "alcotezt",
+      "quick",
+      "atlas"
     ],
     "successful_runs": {
       "total_time": "254",
@@ -368,8 +363,8 @@
     }
   },
   {
-    "file": "src/proto_018_Proxford/lib_protocol/test/regression/test_logging.ml",
-    "title": "018_Proxford: pexec",
+    "file": "src/proto_001_PtAtLas/lib_protocol/test/regression/test_logging.ml",
+    "title": "001_PtAtLas: pexec",
     "tags": [
       "regression",
       "protocol",
@@ -382,12 +377,12 @@
     }
   },
   {
-    "file": "src/proto_018_Proxford/lib_protocol/test/integration/validate/test_manager_operation_validation.ml",
-    "title": "018-Proxford: single manager validation (scoru arith disabled)",
-    "tags": [
-      "alcotezt",
-      "quick",
-      "oxford"
+    "file": "src/proto_001_PtAtLas/lib_protocol/test/integration/validate/test_manager_operation_validation.ml",
+    "title": "001-PtAtLas: single manager validation (scoru arith disabled)",
+    "tags": [
+      "alcotezt",
+      "quick",
+      "atlas"
     ],
     "successful_runs": {
       "total_time": "17254304",
@@ -395,12 +390,12 @@
     }
   },
   {
-    "file": "src/proto_018_Proxford/lib_protocol/test/integration/operations/test_voting.ml",
-    "title": "018-Proxford: voting (voting cooldown, with supermajority)",
-    "tags": [
-      "alcotezt",
-      "quick",
-      "oxford"
+    "file": "src/proto_001_PtAtLas/lib_protocol/test/integration/operations/test_voting.ml",
+    "title": "001-PtAtLas: voting (voting cooldown, with supermajority)",
+    "tags": [
+      "alcotezt",
+      "quick",
+      "atlas"
     ],
     "successful_runs": {
       "total_time": "88377",
@@ -408,12 +403,12 @@
     }
   },
   {
-    "file": "src/proto_018_Proxford/lib_protocol/test/integration/operations/test_transfer.ml",
-    "title": "018-Proxford: transfer (ownership sender)",
-    "tags": [
-      "alcotezt",
-      "quick",
-      "oxford"
+    "file": "src/proto_001_PtAtLas/lib_protocol/test/integration/operations/test_transfer.ml",
+    "title": "001-PtAtLas: transfer (ownership sender)",
+    "tags": [
+      "alcotezt",
+      "quick",
+      "atlas"
     ],
     "successful_runs": {
       "total_time": "11319",
@@ -421,12 +416,12 @@
     }
   },
   {
-    "file": "src/proto_018_Proxford/lib_protocol/test/integration/operations/test_sc_rollup.ml",
-    "title": "018-Proxford: sc rollup (Submit a commitment with a non-whitelisted staker)",
-    "tags": [
-      "alcotezt",
-      "quick",
-      "oxford"
+    "file": "src/proto_001_PtAtLas/lib_protocol/test/integration/operations/test_sc_rollup.ml",
+    "title": "001-PtAtLas: sc rollup (Submit a commitment with a non-whitelisted staker)",
+    "tags": [
+      "alcotezt",
+      "quick",
+      "atlas"
     ],
     "successful_runs": {
       "total_time": "14237",
@@ -434,12 +429,12 @@
     }
   },
   {
-    "file": "src/proto_018_Proxford/lib_protocol/test/integration/operations/test_reveal.ml",
-    "title": "018-Proxford: revelation (cannot batch a good reveal after one emptying account)",
-    "tags": [
-      "alcotezt",
-      "quick",
-      "oxford"
+    "file": "src/proto_001_PtAtLas/lib_protocol/test/integration/operations/test_reveal.ml",
+    "title": "001-PtAtLas: revelation (cannot batch a good reveal after one emptying account)",
+    "tags": [
+      "alcotezt",
+      "quick",
+      "atlas"
     ],
     "successful_runs": {
       "total_time": "10478",
@@ -447,12 +442,12 @@
     }
   },
   {
-    "file": "src/proto_018_Proxford/lib_protocol/test/integration/michelson/test_ticket_operations_diff.ml",
-    "title": "018-Proxford: ticket operations diff (transfer fails on multiple zero tickets)",
-    "tags": [
-      "alcotezt",
-      "quick",
-      "oxford"
+    "file": "src/proto_001_PtAtLas/lib_protocol/test/integration/michelson/test_ticket_operations_diff.ml",
+    "title": "001-PtAtLas: ticket operations diff (transfer fails on multiple zero tickets)",
+    "tags": [
+      "alcotezt",
+      "quick",
+      "atlas"
     ],
     "successful_runs": {
       "total_time": "14447",
@@ -460,12 +455,12 @@
     }
   },
   {
-    "file": "src/proto_018_Proxford/lib_protocol/test/integration/michelson/test_ticket_balance.ml",
-    "title": "018-Proxford: ticket balance (send and store tickets with amount 0)",
-    "tags": [
-      "alcotezt",
-      "quick",
-      "oxford"
+    "file": "src/proto_001_PtAtLas/lib_protocol/test/integration/michelson/test_ticket_balance.ml",
+    "title": "001-PtAtLas: ticket balance (send and store tickets with amount 0)",
+    "tags": [
+      "alcotezt",
+      "quick",
+      "atlas"
     ],
     "successful_runs": {
       "total_time": "30351",
@@ -473,12 +468,12 @@
     }
   },
   {
-    "file": "src/proto_018_Proxford/lib_protocol/test/integration/michelson/test_interpretation.ml",
-    "title": "018-Proxford: interpretation (lambda_rec instruction with an infinite recursion)",
-    "tags": [
-      "alcotezt",
-      "quick",
-      "oxford"
+    "file": "src/proto_001_PtAtLas/lib_protocol/test/integration/michelson/test_interpretation.ml",
+    "title": "001-PtAtLas: interpretation (lambda_rec instruction with an infinite recursion)",
+    "tags": [
+      "alcotezt",
+      "quick",
+      "atlas"
     ],
     "successful_runs": {
       "total_time": "1640501",
@@ -486,12 +481,12 @@
     }
   },
   {
-    "file": "src/proto_018_Proxford/lib_protocol/test/integration/consensus/test_double_attestation.ml",
-    "title": "018-Proxford: double attestation (2 valid double attestation evidences lead to not being able to bake)",
-    "tags": [
-      "alcotezt",
-      "quick",
-      "oxford"
+    "file": "src/proto_001_PtAtLas/lib_protocol/test/integration/consensus/test_double_attestation.ml",
+    "title": "001-PtAtLas: double attestation (2 valid double attestation evidences lead to not being able to bake)",
+    "tags": [
+      "alcotezt",
+      "quick",
+      "atlas"
     ],
     "successful_runs": {
       "total_time": "25611",
@@ -499,12 +494,12 @@
     }
   },
   {
-    "file": "src/proto_018_Proxford/lib_protocol/test/integration/consensus/test_deactivation.ml",
-    "title": "018-Proxford: deactivation (deactivation then empty then self delegation)",
-    "tags": [
-      "alcotezt",
-      "quick",
-      "oxford"
+    "file": "src/proto_001_PtAtLas/lib_protocol/test/integration/consensus/test_deactivation.ml",
+    "title": "001-PtAtLas: deactivation (deactivation then empty then self delegation)",
+    "tags": [
+      "alcotezt",
+      "quick",
+      "atlas"
     ],
     "successful_runs": {
       "total_time": "138187",
@@ -512,12 +507,12 @@
     }
   },
   {
-    "file": "src/proto_018_Proxford/lib_protocol/test/integration/consensus/test_attestation.ml",
-    "title": "018-Proxford: attestation (Wrong payload hash)",
-    "tags": [
-      "alcotezt",
-      "quick",
-      "oxford"
+    "file": "src/proto_001_PtAtLas/lib_protocol/test/integration/consensus/test_attestation.ml",
+    "title": "001-PtAtLas: attestation (Wrong payload hash)",
+    "tags": [
+      "alcotezt",
+      "quick",
+      "atlas"
     ],
     "successful_runs": {
       "total_time": "17261",
@@ -525,12 +520,12 @@
     }
   },
   {
-    "file": "src/proto_018_Proxford/lib_protocol/test/integration/test_frozen_bonds.ml",
-    "title": "018-Proxford: frozen bonds (frozen bonds - delegated balance)",
-    "tags": [
-      "alcotezt",
-      "quick",
-      "oxford"
+    "file": "src/proto_001_PtAtLas/lib_protocol/test/integration/test_frozen_bonds.ml",
+    "title": "001-PtAtLas: frozen bonds (frozen bonds - delegated balance)",
+    "tags": [
+      "alcotezt",
+      "quick",
+      "atlas"
     ],
     "successful_runs": {
       "total_time": "6894",
@@ -538,12 +533,12 @@
     }
   },
   {
-    "file": "src/proto_018_Proxford/lib_protocol/test/integration/test_adaptive_issuance_roundtrip.ml",
-    "title": "018-Proxford: adaptive issuance roundtrip (Test simple slashing: No AI, double baking, denounce same cycle, another slash, double baking)",
-    "tags": [
-      "alcotezt",
-      "quick",
-      "oxford"
+    "file": "src/proto_001_PtAtLas/lib_protocol/test/integration/test_adaptive_issuance_roundtrip.ml",
+    "title": "001-PtAtLas: adaptive issuance roundtrip (Test simple slashing: No AI, double baking, denounce same cycle, another slash, double baking)",
+    "tags": [
+      "alcotezt",
+      "quick",
+      "atlas"
     ],
     "successful_runs": {
       "total_time": "69543",
@@ -551,12 +546,12 @@
     }
   },
   {
-    "file": "src/proto_018_Proxford/lib_protocol/test/integration/test_adaptive_issuance_roundtrip.ml",
-    "title": "018-Proxford: adaptive issuance roundtrip (Test slashed is forbidden: Many double bakes, 14 double bakes are not enough to forbid a delegate)",
-    "tags": [
-      "alcotezt",
-      "quick",
-      "oxford"
+    "file": "src/proto_001_PtAtLas/lib_protocol/test/integration/test_adaptive_issuance_roundtrip.ml",
+    "title": "001-PtAtLas: adaptive issuance roundtrip (Test slashed is forbidden: Many double bakes, 14 double bakes are not enough to forbid a delegate)",
+    "tags": [
+      "alcotezt",
+      "quick",
+      "atlas"
     ],
     "successful_runs": {
       "total_time": "68372",
@@ -564,12 +559,12 @@
     }
   },
   {
-    "file": "src/proto_018_Proxford/lib_protocol/test/integration/test_adaptive_issuance_launch.ml",
-    "title": "018-Proxford: adaptive issuance launch (the EMA reaches the vote threshold at the expected level and adaptive issuance does not launch (vote disabled))",
-    "tags": [
-      "alcotezt",
-      "quick",
-      "oxford"
+    "file": "src/proto_001_PtAtLas/lib_protocol/test/integration/test_adaptive_issuance_launch.ml",
+    "title": "001-PtAtLas: adaptive issuance launch (the EMA reaches the vote threshold at the expected level and adaptive issuance does not launch (vote disabled))",
+    "tags": [
+      "alcotezt",
+      "quick",
+      "atlas"
     ],
     "successful_runs": {
       "total_time": "69082",
@@ -577,12 +572,12 @@
     }
   },
   {
-    "file": "src/proto_018_Proxford/lib_client/test/test_michelson_v1_macros.ml",
-    "title": "018-Proxford: micheline v1 macros (set_car unexpansion)",
-    "tags": [
-      "alcotezt",
-      "quick",
-      "oxford"
+    "file": "src/proto_001_PtAtLas/lib_client/test/test_michelson_v1_macros.ml",
+    "title": "001-PtAtLas: micheline v1 macros (set_car unexpansion)",
+    "tags": [
+      "alcotezt",
+      "quick",
+      "atlas"
     ],
     "successful_runs": {
       "total_time": "302",
@@ -1718,13 +1713,13 @@
   },
   {
     "file": "tezt/tests/client_commands.ml",
-    "title": "Oxford: Transfer from public key hash alias",
+    "title": "Atlas: Transfer from public key hash alias",
     "tags": [
       "admin_client",
       "alias",
       "client",
       "node",
-      "oxford",
+      "atlas",
       "transfer"
     ],
     "successful_runs": {
@@ -1799,13 +1794,13 @@
   },
   {
     "file": "tezt/tests/comparable_datatype.ml",
-    "title": "Oxford: Run `comparable_signature`",
+    "title": "Atlas: Run `comparable_signature`",
     "tags": [
       "admin_client",
       "client",
       "comparable",
       "michelson",
-      "oxford",
+      "atlas",
       "typechecking"
     ],
     "successful_runs": {
@@ -1860,13 +1855,13 @@
   },
   {
     "file": "tezt/tests/contract_opcodes.ml",
-    "title": "Oxford: opcodes [xor--storage921624073--input688315180]",
+    "title": "Atlas: opcodes [xor--storage921624073--input688315180]",
     "tags": [
       "regression",
       "admin_client",
       "client",
       "michelson",
-      "oxford"
+      "atlas"
     ],
     "successful_runs": {
       "total_time": "305529",
@@ -1905,13 +1900,13 @@
   },
   {
     "file": "tezt/tests/contract_opcodes.ml",
-    "title": "Oxford: opcodes [map_mem_string--storage936682951--input905318451]",
+    "title": "Atlas: opcodes [map_mem_string--storage936682951--input905318451]",
     "tags": [
       "regression",
       "admin_client",
       "client",
       "michelson",
-      "oxford"
+      "atlas"
     ],
     "successful_runs": {
       "total_time": "321480",
@@ -1935,13 +1930,13 @@
   },
   {
     "file": "tezt/tests/contract_opcodes.ml",
-    "title": "Oxford: opcodes [big_map_mem_string--storage109689253--input1071610051]",
+    "title": "Atlas: opcodes [big_map_mem_string--storage109689253--input1071610051]",
     "tags": [
       "regression",
       "admin_client",
       "client",
       "michelson",
-      "oxford"
+      "atlas"
     ],
     "successful_runs": {
       "total_time": "390886",
@@ -1980,13 +1975,13 @@
   },
   {
     "file": "tezt/tests/contract_opcodes.ml",
-    "title": "Oxford: opcodes [get_map_value--storage329396864--input156280093]",
+    "title": "Atlas: opcodes [get_map_value--storage329396864--input156280093]",
     "tags": [
       "regression",
       "admin_client",
       "client",
       "michelson",
-      "oxford"
+      "atlas"
     ],
     "successful_runs": {
       "total_time": "309324",
@@ -2010,13 +2005,13 @@
   },
   {
     "file": "tezt/tests/contract_opcodes.ml",
-    "title": "Oxford: opcodes [set_cdr--storage611418174--input967284912]",
+    "title": "Atlas: opcodes [set_cdr--storage611418174--input967284912]",
     "tags": [
       "regression",
       "admin_client",
       "client",
       "michelson",
-      "oxford"
+      "atlas"
     ],
     "successful_runs": {
       "total_time": "297340",
@@ -2040,13 +2035,13 @@
   },
   {
     "file": "tezt/tests/contract_opcodes.ml",
-    "title": "Oxford: opcodes [compare--storage125992234--input125992234]",
+    "title": "Atlas: opcodes [compare--storage125992234--input125992234]",
     "tags": [
       "regression",
       "admin_client",
       "client",
       "michelson",
-      "oxford"
+      "atlas"
     ],
     "successful_runs": {
       "total_time": "311920",
@@ -2100,13 +2095,13 @@
   },
   {
     "file": "tezt/tests/contract_macros.ml",
-    "title": "Oxford: macros [compare_bytes--storage457300675--input594417954]",
+    "title": "Atlas: macros [compare_bytes--storage457300675--input594417954]",
     "tags": [
       "admin_client",
       "client",
       "macros",
       "michelson",
-      "oxford"
+      "atlas"
     ],
     "successful_runs": {
       "total_time": "310338",
@@ -2178,14 +2173,14 @@
   },
   {
     "file": "tezt/tests/external_validation.ml",
-    "title": "Oxford: external validator kill",
+    "title": "Atlas: external validator kill",
     "tags": [
       "admin_client",
       "client",
       "external",
       "kill",
       "node",
-      "oxford",
+      "atlas",
       "validator"
     ],
     "successful_runs": {
@@ -2195,13 +2190,13 @@
   },
   {
     "file": "tezt/tests/gas_bound.ml",
-    "title": "Oxford: typecheck map dup key",
+    "title": "Atlas: typecheck map dup key",
     "tags": [
       "admin_client",
       "client",
       "gas_bound",
       "michelson",
-      "oxford"
+      "atlas"
     ],
     "successful_runs": {
       "total_time": "654671",
@@ -2210,14 +2205,14 @@
   },
   {
     "file": "tezt/tests/light.ml",
-    "title": "Oxford: (Light) Wrong proto",
+    "title": "Atlas: (Light) Wrong proto",
     "tags": [
       "admin_client",
       "client",
       "layer1",
       "light",
       "node",
-      "oxford",
+      "atlas",
       "proto"
     ],
     "successful_runs": {
@@ -2227,13 +2222,13 @@
   },
   {
     "file": "tezt/tests/manager_operations.ml",
-    "title": "Oxford: Simple transfer applied",
+    "title": "Atlas: Simple transfer applied",
     "tags": [
       "admin_client",
       "client",
       "codec",
       "node",
-      "oxford",
+      "atlas",
       "transaction",
       "transfer"
     ],
@@ -2311,13 +2306,13 @@
   },
   {
     "file": "tezt/tests/normalize.ml",
-    "title": "Oxford: Test normalize type",
+    "title": "Atlas: Test normalize type",
     "tags": [
       "regression",
       "admin_client",
       "client",
       "normalize",
-      "oxford"
+      "atlas"
     ],
     "successful_runs": {
       "total_time": "3067044",
@@ -2326,14 +2321,14 @@
   },
   {
     "file": "tezt/tests/prevalidator.ml",
-    "title": "Oxford: Flush mempool",
+    "title": "Atlas: Flush mempool",
     "tags": [
       "admin_client",
       "client",
       "flush",
       "mempool",
       "node",
-      "oxford"
+      "atlas"
     ],
     "successful_runs": {
       "total_time": "15020805",
@@ -2342,7 +2337,7 @@
   },
   {
     "file": "tezt/tests/prevalidator.ml",
-    "title": "Oxford: Manager_restriction_flush_on_ban",
+    "title": "Atlas: Manager_restriction_flush_on_ban",
     "tags": [
       "admin_client",
       "ban",
@@ -2351,7 +2346,7 @@
       "manager_restriction",
       "mempool",
       "node",
-      "oxford"
+      "atlas"
     ],
     "successful_runs": {
       "total_time": "6695939",
@@ -2416,14 +2411,14 @@
   },
   {
     "file": "tezt/tests/proxy.ml",
-    "title": "Oxford: (Proxy) (/chains/main/blocks/head/helpers/current_level) Cache at most once",
+    "title": "Atlas: (Proxy) (/chains/main/blocks/head/helpers/current_level) Cache at most once",
     "tags": [
       "admin_client",
       "client",
       "get",
       "layer1",
       "node",
-      "oxford",
+      "atlas",
       "proxy",
       "rpc"
     ],
@@ -2470,12 +2465,12 @@
   },
   {
     "file": "tezt/tests/RPC_test.ml",
-    "title": "Oxford: (mode proxy) RPC tests: workers",
+    "title": "Atlas: (mode proxy) RPC tests: workers",
     "tags": [
       "admin_client",
       "client",
       "node",
-      "oxford",
+      "atlas",
       "proxy",
       "rpc",
       "workers"
@@ -2502,12 +2497,12 @@
   },
   {
     "file": "tezt/tests/script_chain_id.ml",
-    "title": "Oxford: Chain ID Opcode",
+    "title": "Atlas: Chain ID Opcode",
     "tags": [
       "admin_client",
       "client",
       "contract",
-      "oxford"
+      "atlas"
     ],
     "successful_runs": {
       "total_time": "935003",
@@ -2548,12 +2543,12 @@
   },
   {
     "file": "tezt/tests/script_illtyped.ml",
-    "title": "Oxford: Test Ill Typecheck - missing_parameter_and_storage_fields",
+    "title": "Atlas: Test Ill Typecheck - missing_parameter_and_storage_fields",
     "tags": [
       "admin_client",
       "client",
       "michelson",
-      "oxford",
+      "atlas",
       "script",
       "typechecking"
     ],
@@ -2600,7 +2595,7 @@
   },
   {
     "file": "tezt/tests/sc_rollup.ml",
-    "title": "Oxford: arith - refutation games winning strategies (pvm_proof_3)",
+    "title": "Atlas: arith - refutation games winning strategies (pvm_proof_3)",
     "tags": [
       "regression",
       "admin_client",
@@ -2608,7 +2603,7 @@
       "client",
       "etherlink",
       "node",
-      "oxford",
+      "atlas",
       "refutation",
       "sc_rollup",
       "smart_rollup_node"
@@ -2724,12 +2719,12 @@
   },
   {
     "file": "tezt/tests/zk_rollup.ml",
-    "title": "Oxford: successful_test",
+    "title": "Atlas: successful_test",
     "tags": [
       "admin_client",
       "client",
       "node",
-      "oxford",
+      "atlas",
       "zk_rollup"
     ],
     "successful_runs": {
