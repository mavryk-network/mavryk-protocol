--- conflicted
+++ resolved
@@ -182,13 +182,8 @@
     }
   },
   {
-<<<<<<< HEAD
-    "file": "mavryk-crypto",
-    "title": "mavryk-crypto: blake2b-encodings",
-=======
     "file": "src/proto_alpha/lib_protocol/test/integration/consensus/test_double_baking.ml",
     "title": "alpha: double baking (reject double injection of an evidence)",
->>>>>>> 1a991a03
     "tags": [
       "alcotezt",
       "quick",
@@ -304,12 +299,12 @@
     }
   },
   {
-    "file": "src/proto_018_Proxford/lib_protocol/test/unit/test_zk_rollup_storage.ml",
-    "title": "018-Proxford: zk rollup storage (pending_list_append)",
-    "tags": [
-      "alcotezt",
-      "quick",
-      "oxford"
+    "file": "src/proto_001_PtAtLas/lib_protocol/test/unit/test_zk_rollup_storage.ml",
+    "title": "001-PtAtLas: zk rollup storage (pending_list_append)",
+    "tags": [
+      "alcotezt",
+      "quick",
+      "atlas"
     ],
     "successful_runs": {
       "total_time": "1529402",
@@ -317,12 +312,12 @@
     }
   },
   {
-    "file": "src/proto_018_Proxford/lib_protocol/test/unit/test_sc_rollup_storage.ml",
-    "title": "018-Proxford: sc rollup storage (deposit)",
-    "tags": [
-      "alcotezt",
-      "quick",
-      "oxford"
+    "file": "src/proto_001_PtAtLas/lib_protocol/test/unit/test_sc_rollup_storage.ml",
+    "title": "001-PtAtLas: sc rollup storage (deposit)",
+    "tags": [
+      "alcotezt",
+      "quick",
+      "atlas"
     ],
     "successful_runs": {
       "total_time": "12608",
@@ -330,12 +325,12 @@
     }
   },
   {
-    "file": "src/proto_018_Proxford/lib_protocol/test/unit/test_destination_repr.ml",
-    "title": "018-Proxford: Destination_repr.ml (Binary Contract_repr to Destination_repr (null address))",
-    "tags": [
-      "alcotezt",
-      "quick",
-      "oxford"
+    "file": "src/proto_001_PtAtLas/lib_protocol/test/unit/test_destination_repr.ml",
+    "title": "001-PtAtLas: Destination_repr.ml (Binary Contract_repr to Destination_repr (null address))",
+    "tags": [
+      "alcotezt",
+      "quick",
+      "atlas"
     ],
     "successful_runs": {
       "total_time": "243",
@@ -343,12 +338,12 @@
     }
   },
   {
-    "file": "src/proto_018_Proxford/lib_protocol/test/integration/operations/test_sc_rollup.ml",
-    "title": "018-Proxford: sc rollup (win refutation game by forfeit with draw)",
-    "tags": [
-      "alcotezt",
-      "quick",
-      "oxford"
+    "file": "src/proto_001_PtAtLas/lib_protocol/test/integration/operations/test_sc_rollup.ml",
+    "title": "001-PtAtLas: sc rollup (win refutation game by forfeit with draw)",
+    "tags": [
+      "alcotezt",
+      "quick",
+      "atlas"
     ],
     "successful_runs": {
       "total_time": "98265",
@@ -356,12 +351,12 @@
     }
   },
   {
-    "file": "src/proto_018_Proxford/lib_protocol/test/integration/michelson/test_typechecking.ml",
-    "title": "018-Proxford: typechecking (parse contract data for rollup)",
-    "tags": [
-      "alcotezt",
-      "quick",
-      "oxford"
+    "file": "src/proto_001_PtAtLas/lib_protocol/test/integration/michelson/test_typechecking.ml",
+    "title": "001-PtAtLas: typechecking (parse contract data for rollup)",
+    "tags": [
+      "alcotezt",
+      "quick",
+      "atlas"
     ],
     "successful_runs": {
       "total_time": "11867",
@@ -369,12 +364,12 @@
     }
   },
   {
-    "file": "src/proto_018_Proxford/lib_protocol/test/integration/michelson/test_ticket_storage.ml",
-    "title": "018-Proxford: ticket storage (ticket balance multiple updates)",
-    "tags": [
-      "alcotezt",
-      "quick",
-      "oxford"
+    "file": "src/proto_001_PtAtLas/lib_protocol/test/integration/michelson/test_ticket_storage.ml",
+    "title": "001-PtAtLas: ticket storage (ticket balance multiple updates)",
+    "tags": [
+      "alcotezt",
+      "quick",
+      "atlas"
     ],
     "successful_runs": {
       "total_time": "10165",
@@ -382,12 +377,12 @@
     }
   },
   {
-    "file": "src/proto_018_Proxford/lib_protocol/test/integration/michelson/test_ticket_lazy_storage_diff.ml",
-    "title": "018-Proxford: ticket lazy storage diff (copy with multiple updates to same key)",
-    "tags": [
-      "alcotezt",
-      "quick",
-      "oxford"
+    "file": "src/proto_001_PtAtLas/lib_protocol/test/integration/michelson/test_ticket_lazy_storage_diff.ml",
+    "title": "001-PtAtLas: ticket lazy storage diff (copy with multiple updates to same key)",
+    "tags": [
+      "alcotezt",
+      "quick",
+      "atlas"
     ],
     "successful_runs": {
       "total_time": "13250",
@@ -395,12 +390,12 @@
     }
   },
   {
-    "file": "src/proto_018_Proxford/lib_protocol/test/integration/michelson/test_script_cache.ml",
-    "title": "018-Proxford: script cache (size limit is a protocol constant)",
-    "tags": [
-      "alcotezt",
-      "quick",
-      "oxford"
+    "file": "src/proto_001_PtAtLas/lib_protocol/test/integration/michelson/test_script_cache.ml",
+    "title": "001-PtAtLas: script cache (size limit is a protocol constant)",
+    "tags": [
+      "alcotezt",
+      "quick",
+      "atlas"
     ],
     "successful_runs": {
       "total_time": "11674",
@@ -408,12 +403,12 @@
     }
   },
   {
-    "file": "src/proto_018_Proxford/lib_protocol/test/integration/michelson/test_sapling.ml",
-    "title": "018-Proxford: sapling (state_as_arg)",
-    "tags": [
-      "alcotezt",
-      "quick",
-      "oxford"
+    "file": "src/proto_001_PtAtLas/lib_protocol/test/integration/michelson/test_sapling.ml",
+    "title": "001-PtAtLas: sapling (state_as_arg)",
+    "tags": [
+      "alcotezt",
+      "quick",
+      "atlas"
     ],
     "successful_runs": {
       "total_time": "1249828",
@@ -421,12 +416,12 @@
     }
   },
   {
-    "file": "src/proto_018_Proxford/lib_protocol/test/integration/gas/test_gas_levels.ml",
-    "title": "018-Proxford: gas levels (bake one operation list with contract infinite loop)",
-    "tags": [
-      "alcotezt",
-      "quick",
-      "oxford"
+    "file": "src/proto_001_PtAtLas/lib_protocol/test/integration/gas/test_gas_levels.ml",
+    "title": "001-PtAtLas: gas levels (bake one operation list with contract infinite loop)",
+    "tags": [
+      "alcotezt",
+      "quick",
+      "atlas"
     ],
     "successful_runs": {
       "total_time": "15640",
@@ -434,12 +429,12 @@
     }
   },
   {
-    "file": "src/proto_018_Proxford/lib_protocol/test/integration/consensus/test_preattestation.ml",
-    "title": "018-Proxford: preattestation (AppMode: ok: preattestation_in_block_with_good_slot)",
-    "tags": [
-      "alcotezt",
-      "quick",
-      "oxford"
+    "file": "src/proto_001_PtAtLas/lib_protocol/test/integration/consensus/test_preattestation.ml",
+    "title": "001-PtAtLas: preattestation (AppMode: ok: preattestation_in_block_with_good_slot)",
+    "tags": [
+      "alcotezt",
+      "quick",
+      "atlas"
     ],
     "successful_runs": {
       "total_time": "20755",
@@ -447,12 +442,12 @@
     }
   },
   {
-    "file": "src/proto_018_Proxford/lib_protocol/test/integration/consensus/test_double_preattestation.ml",
-    "title": "018-Proxford: double preattestation (AppMode: valid double preattestation injected multiple times)",
-    "tags": [
-      "alcotezt",
-      "quick",
-      "oxford"
+    "file": "src/proto_001_PtAtLas/lib_protocol/test/integration/consensus/test_double_preattestation.ml",
+    "title": "001-PtAtLas: double preattestation (AppMode: valid double preattestation injected multiple times)",
+    "tags": [
+      "alcotezt",
+      "quick",
+      "atlas"
     ],
     "successful_runs": {
       "total_time": "24121",
@@ -460,12 +455,12 @@
     }
   },
   {
-    "file": "src/proto_018_Proxford/lib_protocol/test/integration/consensus/test_delegation.ml",
-    "title": "018-Proxford: delegation (unregistered and unrevealed self-delegation (small fee))",
-    "tags": [
-      "alcotezt",
-      "quick",
-      "oxford"
+    "file": "src/proto_001_PtAtLas/lib_protocol/test/integration/consensus/test_delegation.ml",
+    "title": "001-PtAtLas: delegation (unregistered and unrevealed self-delegation (small fee))",
+    "tags": [
+      "alcotezt",
+      "quick",
+      "atlas"
     ],
     "successful_runs": {
       "total_time": "13864",
@@ -473,12 +468,12 @@
     }
   },
   {
-    "file": "src/proto_018_Proxford/lib_protocol/test/integration/consensus/test_consensus_key.ml",
-    "title": "018-Proxford: consensus key (drain delegate high balance, with ck, ck delegates)",
-    "tags": [
-      "alcotezt",
-      "quick",
-      "oxford"
+    "file": "src/proto_001_PtAtLas/lib_protocol/test/integration/consensus/test_consensus_key.ml",
+    "title": "001-PtAtLas: consensus key (drain delegate high balance, with ck, ck delegates)",
+    "tags": [
+      "alcotezt",
+      "quick",
+      "atlas"
     ],
     "successful_runs": {
       "total_time": "62269",
@@ -486,12 +481,12 @@
     }
   },
   {
-    "file": "src/proto_018_Proxford/lib_protocol/test/integration/test_liquidity_baking.ml",
-    "title": "018-Proxford: liquidity baking (liquidity baking restart with 100% of bakers voting off, then pass, then on)",
-    "tags": [
-      "alcotezt",
-      "quick",
-      "oxford"
+    "file": "src/proto_001_PtAtLas/lib_protocol/test/integration/test_liquidity_baking.ml",
+    "title": "001-PtAtLas: liquidity baking (liquidity baking restart with 100% of bakers voting off, then pass, then on)",
+    "tags": [
+      "alcotezt",
+      "quick",
+      "atlas"
     ],
     "successful_runs": {
       "total_time": "4459886",
@@ -499,12 +494,12 @@
     }
   },
   {
-    "file": "src/proto_018_Proxford/lib_protocol/test/integration/test_constants.ml",
-    "title": "018-Proxford: test constants (test liquidity_baking_subsidy parameter is 1/16th of total baking rewards)",
-    "tags": [
-      "alcotezt",
-      "quick",
-      "oxford"
+    "file": "src/proto_001_PtAtLas/lib_protocol/test/integration/test_constants.ml",
+    "title": "001-PtAtLas: test constants (test liquidity_baking_subsidy parameter is 1/16th of total baking rewards)",
+    "tags": [
+      "alcotezt",
+      "quick",
+      "atlas"
     ],
     "successful_runs": {
       "total_time": "260",
@@ -512,12 +507,12 @@
     }
   },
   {
-    "file": "src/proto_018_Proxford/lib_protocol/test/integration/test_adaptive_issuance_roundtrip.ml",
-    "title": "018-Proxford: adaptive issuance roundtrip (Test preserved balance: AI activated, external stake, 1 unstake)",
-    "tags": [
-      "alcotezt",
-      "quick",
-      "oxford"
+    "file": "src/proto_001_PtAtLas/lib_protocol/test/integration/test_adaptive_issuance_roundtrip.ml",
+    "title": "001-PtAtLas: adaptive issuance roundtrip (Test preserved balance: AI activated, external stake, 1 unstake)",
+    "tags": [
+      "alcotezt",
+      "quick",
+      "atlas"
     ],
     "successful_runs": {
       "total_time": "372875",
@@ -525,12 +520,12 @@
     }
   },
   {
-    "file": "src/proto_018_Proxford/lib_protocol/test/integration/test_adaptive_issuance_roundtrip.ml",
-    "title": "018-Proxford: adaptive issuance roundtrip (Test wait with rewards: wait AI activation, block step)",
-    "tags": [
-      "alcotezt",
-      "quick",
-      "oxford"
+    "file": "src/proto_001_PtAtLas/lib_protocol/test/integration/test_adaptive_issuance_roundtrip.ml",
+    "title": "001-PtAtLas: adaptive issuance roundtrip (Test wait with rewards: wait AI activation, block step)",
+    "tags": [
+      "alcotezt",
+      "quick",
+      "atlas"
     ],
     "successful_runs": {
       "total_time": "476783",
@@ -538,12 +533,12 @@
     }
   },
   {
-    "file": "src/proto_018_Proxford/lib_protocol/test/integration/test_adaptive_issuance_roundtrip.ml",
-    "title": "018-Proxford: adaptive issuance roundtrip (Test simple slashing: Yes AI, double preattesting, denounce next cycle, another slash, double preattesting)",
-    "tags": [
-      "alcotezt",
-      "quick",
-      "oxford"
+    "file": "src/proto_001_PtAtLas/lib_protocol/test/integration/test_adaptive_issuance_roundtrip.ml",
+    "title": "001-PtAtLas: adaptive issuance roundtrip (Test simple slashing: Yes AI, double preattesting, denounce next cycle, another slash, double preattesting)",
+    "tags": [
+      "alcotezt",
+      "quick",
+      "atlas"
     ],
     "successful_runs": {
       "total_time": "274312",
@@ -551,12 +546,12 @@
     }
   },
   {
-    "file": "src/proto_018_Proxford/lib_dal/test/test_dal_slot_frame_encoding.ml",
-    "title": "018-Proxford: [Unit] Slot_framing_protocol.ml (Slot decoding fails when first byte has wrong version (V0))",
-    "tags": [
-      "alcotezt",
-      "quick",
-      "oxford"
+    "file": "src/proto_001_PtAtLas/lib_dal/test/test_dal_slot_frame_encoding.ml",
+    "title": "001-PtAtLas: [Unit] Slot_framing_protocol.ml (Slot decoding fails when first byte has wrong version (V0))",
+    "tags": [
+      "alcotezt",
+      "quick",
+      "atlas"
     ],
     "successful_runs": {
       "total_time": "267",
@@ -564,12 +559,12 @@
     }
   },
   {
-    "file": "src/proto_018_Proxford/lib_client/test/test_michelson_v1_macros.ml",
-    "title": "018-Proxford: micheline v1 macros (compare expansion)",
-    "tags": [
-      "alcotezt",
-      "quick",
-      "oxford"
+    "file": "src/proto_001_PtAtLas/lib_client/test/test_michelson_v1_macros.ml",
+    "title": "001-PtAtLas: micheline v1 macros (compare expansion)",
+    "tags": [
+      "alcotezt",
+      "quick",
+      "atlas"
     ],
     "successful_runs": {
       "total_time": "315",
@@ -1658,13 +1653,13 @@
   },
   {
     "file": "tezt/tests/client_fa12.ml",
-    "title": "Oxford: test fa1.2, test incremental [mini_scenarios/fa12_reference]",
+    "title": "Atlas: test fa1.2, test incremental [mini_scenarios/fa12_reference]",
     "tags": [
       "admin_client",
       "client",
       "fa12",
       "fa12_reference",
-      "oxford"
+      "atlas"
     ],
     "successful_runs": {
       "total_time": "12541189",
@@ -1717,12 +1712,12 @@
   },
   {
     "file": "tezt/tests/contract_non_regressions.ml",
-    "title": "Oxford: Contract-related non-regressions, Issue 843",
+    "title": "Atlas: Contract-related non-regressions, Issue 843",
     "tags": [
       "admin_client",
       "client",
       "michelson",
-      "oxford"
+      "atlas"
     ],
     "successful_runs": {
       "total_time": "2491392",
@@ -1748,13 +1743,13 @@
   },
   {
     "file": "tezt/tests/contract_opcodes.ml",
-    "title": "Oxford: opcodes [slice_bytes--storage229749865--input198821575]",
+    "title": "Atlas: opcodes [slice_bytes--storage229749865--input198821575]",
     "tags": [
       "regression",
       "admin_client",
       "client",
       "michelson",
-      "oxford"
+      "atlas"
     ],
     "successful_runs": {
       "total_time": "328987",
@@ -1778,13 +1773,13 @@
   },
   {
     "file": "tezt/tests/contract_opcodes.ml",
-    "title": "Oxford: opcodes [or_binary--storage921624073--input832403787]",
+    "title": "Atlas: opcodes [or_binary--storage921624073--input832403787]",
     "tags": [
       "regression",
       "admin_client",
       "client",
       "michelson",
-      "oxford"
+      "atlas"
     ],
     "successful_runs": {
       "total_time": "375830",
@@ -1838,13 +1833,13 @@
   },
   {
     "file": "tezt/tests/contract_opcodes.ml",
-    "title": "Oxford: opcodes [list_size--storage492856247--input403499055]",
+    "title": "Atlas: opcodes [list_size--storage492856247--input403499055]",
     "tags": [
       "regression",
       "admin_client",
       "client",
       "michelson",
-      "oxford"
+      "atlas"
     ],
     "successful_runs": {
       "total_time": "365891",
@@ -1943,13 +1938,13 @@
   },
   {
     "file": "tezt/tests/contract_opcodes.ml",
-    "title": "Oxford: opcodes [dugn--storage680650890--input529388602]",
+    "title": "Atlas: opcodes [dugn--storage680650890--input529388602]",
     "tags": [
       "regression",
       "admin_client",
       "client",
       "michelson",
-      "oxford"
+      "atlas"
     ],
     "successful_runs": {
       "total_time": "368377",
@@ -1988,13 +1983,13 @@
   },
   {
     "file": "tezt/tests/contract_opcodes.ml",
-    "title": "Oxford: opcodes [bls12_381_z_fr_int--storage739946440--input166435292]",
+    "title": "Atlas: opcodes [bls12_381_z_fr_int--storage739946440--input166435292]",
     "tags": [
       "regression",
       "admin_client",
       "client",
       "michelson",
-      "oxford"
+      "atlas"
     ],
     "successful_runs": {
       "total_time": "342249",
@@ -2003,13 +1998,13 @@
   },
   {
     "file": "tezt/tests/contract_opcodes.ml",
-    "title": "Oxford: opcodes [add_bls12_381_fr--storage921624073--input461261325]",
+    "title": "Atlas: opcodes [add_bls12_381_fr--storage921624073--input461261325]",
     "tags": [
       "regression",
       "admin_client",
       "client",
       "michelson",
-      "oxford"
+      "atlas"
     ],
     "successful_runs": {
       "total_time": "351238",
@@ -2064,13 +2059,13 @@
   },
   {
     "file": "tezt/tests/contract_macros.ml",
-    "title": "Oxford: macro failure [assert_lt--storage125992234--input1011138251]",
+    "title": "Atlas: macro failure [assert_lt--storage125992234--input1011138251]",
     "tags": [
       "admin_client",
       "client",
       "macros",
       "michelson",
-      "oxford"
+      "atlas"
     ],
     "successful_runs": {
       "total_time": "327888",
@@ -2094,14 +2089,14 @@
   },
   {
     "file": "tezt/tests/contract_macros.ml",
-    "title": "Oxford: Macro expansion: macros/assert_cmplt",
+    "title": "Atlas: Macro expansion: macros/assert_cmplt",
     "tags": [
       "regression",
       "admin_client",
       "client",
       "macros",
       "michelson",
-      "oxford"
+      "atlas"
     ],
     "successful_runs": {
       "total_time": "341865",
@@ -2110,13 +2105,13 @@
   },
   {
     "file": "tezt/tests/encoding.ml",
-    "title": "Oxford: protocol encoding regression test: voting_period.kind",
+    "title": "Atlas: protocol encoding regression test: voting_period.kind",
     "tags": [
       "regression",
       "codec",
       "encoding",
       "kind",
-      "oxford",
+      "atlas",
       "protocol",
       "voting_period"
     ],
@@ -2158,26 +2153,15 @@
     }
   },
   {
-<<<<<<< HEAD
-    "file": "testnet_dictator.ml",
-    "title": "Alpha: testnet dictator (basenet, exploration)",
-=======
     "file": "tezt/tests/mockup.ml",
     "title": "Alpha: (Mockup) Multi transfer/multi baking (asynchronous)",
->>>>>>> 1a991a03
     "tags": [
       "admin_client",
       "alpha",
-<<<<<<< HEAD
-      "amendment",
-      "basenet",
-      "exploration"
-=======
       "asynchronous",
       "client",
       "mockup",
       "transfer"
->>>>>>> 1a991a03
     ],
     "successful_runs": {
       "total_time": "9283908",
@@ -2186,13 +2170,13 @@
   },
   {
     "file": "tezt/tests/mockup.ml",
-    "title": "Oxford: (Mockup) Register Global Constant failure",
+    "title": "Atlas: (Mockup) Register Global Constant failure",
     "tags": [
       "admin_client",
       "client",
       "global_constant",
       "mockup",
-      "oxford"
+      "atlas"
     ],
     "successful_runs": {
       "total_time": "688339",
@@ -2267,13 +2251,13 @@
   },
   {
     "file": "tezt/tests/proxy_server_test.ml",
-    "title": "Oxford: big_map_perf (node)",
+    "title": "Atlas: big_map_perf (node)",
     "tags": [
       "admin_client",
       "bigmapperf",
       "client",
       "node",
-      "oxford"
+      "atlas"
     ],
     "successful_runs": {
       "total_time": "7558126",
@@ -2282,14 +2266,14 @@
   },
   {
     "file": "tezt/tests/RPC_test.ml",
-    "title": "Oxford: (mode client) RPC regression tests: misc_protocol",
+    "title": "Atlas: (mode client) RPC regression tests: misc_protocol",
     "tags": [
       "regression",
       "admin_client",
       "client",
       "misc_protocol",
       "node",
-      "oxford",
+      "atlas",
       "rpc"
     ],
     "successful_runs": {
@@ -2350,7 +2334,7 @@
   },
   {
     "file": "tezt/tests/rpc_versioning_attestation.ml",
-    "title": "Oxford: Parse raw double consensus evidence operations",
+    "title": "Atlas: Parse raw double consensus evidence operations",
     "tags": [
       "admin_client",
       "client",
@@ -2361,7 +2345,7 @@
       "layer1",
       "node",
       "operations",
-      "oxford",
+      "atlas",
       "parse",
       "raw",
       "rpc",
@@ -2395,7 +2379,7 @@
   },
   {
     "file": "tezt/tests/rpc_versioning_attestation.ml",
-    "title": "Oxford: Block metadata consensus rewards encoding",
+    "title": "Atlas: Block metadata consensus rewards encoding",
     "tags": [
       "admin_client",
       "block",
@@ -2403,7 +2387,7 @@
       "layer1",
       "metadata",
       "node",
-      "oxford",
+      "atlas",
       "rpc",
       "versioning"
     ],
@@ -2431,14 +2415,14 @@
   },
   {
     "file": "tezt/tests/run_operation_RPC.ml",
-    "title": "Oxford: Run_operation bad revelations",
+    "title": "Atlas: Run_operation bad revelations",
     "tags": [
       "admin_client",
       "bad_revelations",
       "client",
       "manager",
       "node",
-      "oxford",
+      "atlas",
       "reveal",
       "rpc",
       "run_operation"
@@ -2450,12 +2434,12 @@
   },
   {
     "file": "tezt/tests/script_illtyped.ml",
-    "title": "Oxford: Test Deprecated Typecheck Breaks - legacy/create_account",
+    "title": "Atlas: Test Deprecated Typecheck Breaks - legacy/create_account",
     "tags": [
       "admin_client",
       "client",
       "michelson",
-      "oxford",
+      "atlas",
       "script",
       "typechecking"
     ],
@@ -2482,12 +2466,12 @@
   },
   {
     "file": "tezt/tests/script_illtyped.ml",
-    "title": "Oxford: Test Ill Typecheck - unpack_sapling_state",
+    "title": "Atlas: Test Ill Typecheck - unpack_sapling_state",
     "tags": [
       "admin_client",
       "client",
       "michelson",
-      "oxford",
+      "atlas",
       "script",
       "typechecking"
     ],
@@ -2537,13 +2521,13 @@
   },
   {
     "file": "tezt/tests/sc_rollup.ml",
-    "title": "Oxford: wasm_2_0_0 - refutation games winning strategies (parallel_games_1)",
+    "title": "Atlas: wasm_2_0_0 - refutation games winning strategies (parallel_games_1)",
     "tags": [
       "admin_client",
       "client",
       "etherlink",
       "node",
-      "oxford",
+      "atlas",
       "refutation",
       "sc_rollup",
       "smart_rollup_node",
@@ -2595,7 +2579,7 @@
   },
   {
     "file": "tezt/tests/sc_rollup.ml",
-    "title": "Oxford: arith - Whitelisted staker can publish a commitment",
+    "title": "Atlas: arith - Whitelisted staker can publish a commitment",
     "tags": [
       "regression",
       "admin_client",
@@ -2603,7 +2587,7 @@
       "client",
       "etherlink",
       "node",
-      "oxford",
+      "atlas",
       "sc_rollup",
       "whitelist"
     ],
@@ -2711,14 +2695,14 @@
   },
   {
     "file": "tezt/tests/dac.ml",
-    "title": "Oxford: Testing Full DAC infrastructure (committee member downloads pages from coordinator)",
+    "title": "Atlas: Testing Full DAC infrastructure (committee member downloads pages from coordinator)",
     "tags": [
       "admin_client",
       "client",
       "dac",
       "dac_node",
       "node",
-      "oxford",
+      "atlas",
       "smart_rollup_node"
     ],
     "successful_runs": {
