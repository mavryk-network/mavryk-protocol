--- conflicted
+++ resolved
@@ -4,12 +4,8 @@
 (executable
  (name main)
  (libraries
-<<<<<<< HEAD
-  tezt
-=======
   octez-libs.test-helpers
   octez-libs.tezt-wrapper
->>>>>>> 1a991a03
   tezt-tezos
   yes_wallet_lib)
  (link_flags
@@ -17,12 +13,7 @@
   (:include %{workspace_root}/macos-link-flags.sexp))
  (flags
   (:standard)
-<<<<<<< HEAD
-  -open Tezt
-  -open Tezt.Base
-=======
   -open Tezos_test_helpers
   -open Tezt_wrapper
   -open Tezt_wrapper.Base
->>>>>>> 1a991a03
   -open Tezt_tezos))