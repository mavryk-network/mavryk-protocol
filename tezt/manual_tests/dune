; This file was automatically generated, do not edit.
; Edit file manifest/main.ml instead.

(executable
 (name main)
 (libraries
<<<<<<< HEAD
   tezt-tezos
   yes_wallet_lib
   src_proto_alpha_lib_client_test_tezt_lib)
 (flags (:standard
          (:include %{workspace_root}/macos-link-flags.sexp)
          -open Tezt -open Tezt_tezos -open Tezt.Base)))
=======
  tezt
  tezt-tezos
  yes_wallet_lib)
 (link_flags
  (:standard)
  (:include %{workspace_root}/macos-link-flags.sexp))
 (flags
  (:standard)
  -open Tezt
  -open Tezt.Base
  -open Tezt_tezos))
>>>>>>> 06fb6432
<|MERGE_RESOLUTION|>--- conflicted
+++ resolved
@@ -4,14 +4,6 @@
 (executable
  (name main)
  (libraries
-<<<<<<< HEAD
-   tezt-tezos
-   yes_wallet_lib
-   src_proto_alpha_lib_client_test_tezt_lib)
- (flags (:standard
-          (:include %{workspace_root}/macos-link-flags.sexp)
-          -open Tezt -open Tezt_tezos -open Tezt.Base)))
-=======
   tezt
   tezt-tezos
   yes_wallet_lib)
@@ -22,5 +14,4 @@
   (:standard)
   -open Tezt
   -open Tezt.Base
-  -open Tezt_tezos))
->>>>>>> 06fb6432
+  -open Tezt_tezos))