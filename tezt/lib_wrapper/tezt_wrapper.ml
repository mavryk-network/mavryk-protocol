(*****************************************************************************)
(*                                                                           *)
(* SPDX-License-Identifier: MIT                                              *)
(* SPDX-FileCopyrightText: 2023 Nomadic Labs <contact@nomadic-labs.com>      *)
(*                                                                           *)
(*****************************************************************************)

include Tezt
open Base

<<<<<<< HEAD
=======
type error_mode = Ignore | Warn | Fail

let error_mode_for_missing_use = ref Fail

let error_mode_for_useless_use = ref Warn

let error_mode_for_non_existing_use = ref Fail

>>>>>>> 1a991a03
module Uses = struct
  type t = {tag : string; path : string}

  let make ~tag ~path = {tag; path}

  let path_handler : (t -> unit) ref = ref (fun _ -> ())

  let path uses =
    !path_handler uses ;
    uses.path

  let tag uses = uses.tag
end

(* Prepare parameters of a [Test.register]-like function. *)
let wrap ~file ~title ~tags ~uses ~run_test =
  (* Add [uses] into [tags]. *)
  let uses_tags =
    String_set.of_list (List.map (fun (uses : Uses.t) -> uses.tag) uses)
  in
  let all_tags = String_set.union (String_set.of_list tags) uses_tags in
  (* Wrap [run_test] to check tags.
     In the future, we could use [Unix.chroot] to implement a sandbox
     that prevents using files that were not declared in [uses].
     Or even just [Unix.chdir], if we assume that we only use relative paths,
     in which case we need to override [Tezt.Base.project_root] though.
     [chdir] would let tests use [/tmp] and system executables more easily. *)
  let unused_uses_tags = ref uses_tags in
  let run_test () =
    (* Check that [~uses] exist. Allows to fail earlier and with better error messages. *)
    let uses_that_do_not_exist =
      Fun.flip List.filter uses @@ fun uses -> not (Sys.file_exists uses.path)
    in
    (match uses_that_do_not_exist with
    | [] -> ()
    | _ :: _ ->
        let paths =
          Fun.flip List.map uses_that_do_not_exist @@ fun uses -> uses.path
        in
        error
          !error_mode_for_non_existing_use
          "In %S, test %S requires %s which do(es) not exist."
          file
          title
          (String.concat ", " (List.map (sf "'%s'") paths))) ;
    (* Set hook so that tests can only call [Uses.path] on allowed paths. *)
    (Uses.path_handler :=
       fun uses ->
         (* Do *not* use [Uses.path uses] here; use [uses.path].
            Otherwise you'll get a stack overflow as the hook will trigger itself. *)
         unused_uses_tags := String_set.remove uses.tag !unused_uses_tags ;
         if not (String_set.mem uses.tag uses_tags) then
           Log.warn
             "In %S, test %S is not allowed to use %S. Try to add '%s' to its \
              ~uses."
             file
             title
             uses.path
             uses.tag) ;
    (* Actually run the test. *)
    let* () = run_test () in
    (* Check for unused tags. *)
    String_set.iter
      (Log.warn
         "In %S, test %S was declared with '%s' in its ~uses but did not call \
          Uses.path on it."
         file
         title)
      !unused_uses_tags ;
    unit
  in
  (* Return information that will be needed to register tests. *)
  (String_set.elements all_tags, run_test)

module Test = struct
  include Test

  let register ~__FILE__:file ~title ~tags ?(uses = []) ?seed run_test =
    let tags, run_test = wrap ~file ~title ~tags ~uses ~run_test in
    Test.register ~__FILE__:file ~title ~tags ?seed run_test
end

module Regression = struct
  include Regression

  let register ~__FILE__:file ~title ~tags ?(uses = []) ?file:output_file
      run_test =
    let tags, run_test = wrap ~file ~title ~tags ~uses ~run_test in
    Regression.register ~__FILE__:file ~title ~tags ?file:output_file run_test
end<|MERGE_RESOLUTION|>--- conflicted
+++ resolved
@@ -8,8 +8,6 @@
 include Tezt
 open Base
 
-<<<<<<< HEAD
-=======
 type error_mode = Ignore | Warn | Fail
 
 let error_mode_for_missing_use = ref Fail
@@ -18,11 +16,29 @@
 
 let error_mode_for_non_existing_use = ref Fail
 
->>>>>>> 1a991a03
 module Uses = struct
   type t = {tag : string; path : string}
 
-  let make ~tag ~path = {tag; path}
+  (* Filled by [make] and read by [lookup]. *)
+  let known_paths : t String_map.t ref = ref String_map.empty
+
+  let canonicalize_path path =
+    String.split_on_char '/' path
+    |> List.filter (function "" | "." -> false | _ -> true)
+    |> String.concat "/"
+
+  let add_to_known_paths path uses =
+    let path = canonicalize_path path in
+    known_paths :=
+      String_map.update
+        path
+        (function None -> Some uses | Some _ as x -> x)
+        !known_paths
+
+  let make ~tag ~path =
+    let uses = {tag; path} in
+    add_to_known_paths path uses ;
+    uses
 
   let path_handler : (t -> unit) ref = ref (fun _ -> ())
 
@@ -31,10 +47,43 @@
     uses.path
 
   let tag uses = uses.tag
+
+  let lookup path = String_map.find_opt (canonicalize_path path) !known_paths
+
+  let octez_node = make ~tag:"node" ~path:"./octez-node"
+
+  let octez_client = make ~tag:"client" ~path:"./octez-client"
+
+  let octez_admin_client = make ~tag:"admin_client" ~path:"./octez-admin-client"
+
+  let register_meta_test () =
+    Regression.register
+      ~__FILE__
+      ~title:"meta: list runtime dependencies"
+      ~file:"runtime-dependency-tags"
+      ~tags:["meta"; "uses"]
+    @@ fun () ->
+    ( Fun.flip String_map.iter !known_paths @@ fun path {tag; _} ->
+      Regression.capture @@ sf "%s: %s" tag path ) ;
+    unit
 end
 
+let error mode =
+  Printf.ksprintf @@ fun message ->
+  match mode with
+  | Ignore -> ()
+  | Warn -> Log.warn "%s" message
+  | Fail -> Test.fail "%s" message
+
 (* Prepare parameters of a [Test.register]-like function. *)
-let wrap ~file ~title ~tags ~uses ~run_test =
+let wrap ~file ~title ~tags ?(uses = []) ?(uses_node = true)
+    ?(uses_client = true) ?(uses_admin_client = true) ~run_test () =
+  (* Add default uses. *)
+  let uses = if uses_node then Uses.octez_node :: uses else uses in
+  let uses = if uses_client then Uses.octez_client :: uses else uses in
+  let uses =
+    if uses_admin_client then Uses.octez_admin_client :: uses else uses
+  in
   (* Add [uses] into [tags]. *)
   let uses_tags =
     String_set.of_list (List.map (fun (uses : Uses.t) -> uses.tag) uses)
@@ -71,7 +120,8 @@
             Otherwise you'll get a stack overflow as the hook will trigger itself. *)
          unused_uses_tags := String_set.remove uses.tag !unused_uses_tags ;
          if not (String_set.mem uses.tag uses_tags) then
-           Log.warn
+           error
+             !error_mode_for_missing_use
              "In %S, test %S is not allowed to use %S. Try to add '%s' to its \
               ~uses."
              file
@@ -82,7 +132,8 @@
     let* () = run_test () in
     (* Check for unused tags. *)
     String_set.iter
-      (Log.warn
+      (error
+         !error_mode_for_useless_use
          "In %S, test %S was declared with '%s' in its ~uses but did not call \
           Uses.path on it."
          file
@@ -96,16 +147,39 @@
 module Test = struct
   include Test
 
-  let register ~__FILE__:file ~title ~tags ?(uses = []) ?seed run_test =
-    let tags, run_test = wrap ~file ~title ~tags ~uses ~run_test in
+  let register ~__FILE__:file ~title ~tags ?uses ?uses_node ?uses_client
+      ?uses_admin_client ?seed run_test =
+    let tags, run_test =
+      wrap
+        ~file
+        ~title
+        ~tags
+        ?uses
+        ?uses_node
+        ?uses_client
+        ?uses_admin_client
+        ~run_test
+        ()
+    in
     Test.register ~__FILE__:file ~title ~tags ?seed run_test
 end
 
 module Regression = struct
   include Regression
 
-  let register ~__FILE__:file ~title ~tags ?(uses = []) ?file:output_file
-      run_test =
-    let tags, run_test = wrap ~file ~title ~tags ~uses ~run_test in
+  let register ~__FILE__:file ~title ~tags ?uses ?uses_node ?uses_client
+      ?uses_admin_client ?file:output_file run_test =
+    let tags, run_test =
+      wrap
+        ~file
+        ~title
+        ~tags
+        ?uses
+        ?uses_node
+        ?uses_client
+        ?uses_admin_client
+        ~run_test
+        ()
+    in
     Regression.register ~__FILE__:file ~title ~tags ?file:output_file run_test
 end