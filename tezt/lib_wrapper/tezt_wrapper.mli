--- conflicted
+++ resolved
@@ -29,7 +29,10 @@
       in its [~uses]. And when you declare a test with [~uses:[data]],
       the test checks, at the end, that [Uses.path data] was called.
       This helps to maintain the invariant that a test that uses a given file
-      has a given tag. *)
+      has a given tag.
+
+      Note that some uses are added by default to all tests.
+      See section {!section:default} below. *)
 
   (** Test dependencies. *)
   type t
@@ -45,6 +48,47 @@
 
   (** Get the tag of a test dependency. *)
   val tag : t -> string
+
+  (** Get the first [Uses.t] that was created using [make] for a given path.
+
+      Paths are considered equal modulo some inconsequential variations.
+      For instance, ["./bin//./octez-node"] and ["bin/octez-node"]
+      are considered equivalent. *)
+  val lookup : string -> t option
+
+  (** {2:default Default Uses} *)
+
+  (** The following uses are added by default, but can be removed by specifying
+      [~uses_node:false] or [~uses_client:false]. *)
+
+  (** ["./octez-node"], with tag ["node"]. *)
+  val octez_node : t
+
+  (** ["./octez-client"], with tag ["client"]. *)
+  val octez_client : t
+
+  (** ["./octez-admin-client"], with tag ["admin_client"]. *)
+  val octez_admin_client : t
+
+  (** Register a test that generates:
+      {[
+        tezt/lib_wrapper/expected/tezt_wrapper.ml/runtime-dependency-tags.out
+      ]}
+
+      This file can be used by the manifest to deduce which tests to run.
+      By having this be a regression test, we guarantee that this list is always up-to-date
+      and that there is only one source of truth.
+
+      To regenerate the file, run:
+      {[
+        dune exec tezt/tests/main.exe -- \
+          --reset-regressions -t 'meta: list runtime dependencies'
+      ]}
+
+      Since the contents of the file depends on the tests which are registered,
+      but the file is always the same, this function should only be called
+      by the executable that is linked with all tests, i.e. [tezt/tests/main.exe]. *)
+  val register_meta_test : unit -> unit
 end
 
 module Test : sig
@@ -56,6 +100,9 @@
     title:string ->
     tags:string list ->
     ?uses:Uses.t list ->
+    ?uses_node:bool ->
+    ?uses_client:bool ->
+    ?uses_admin_client:bool ->
     ?seed:seed ->
     (unit -> unit Lwt.t) ->
     unit
@@ -70,12 +117,12 @@
     title:string ->
     tags:string list ->
     ?uses:Uses.t list ->
+    ?uses_node:bool ->
+    ?uses_client:bool ->
+    ?uses_admin_client:bool ->
     ?file:string ->
     (unit -> unit Lwt.t) ->
     unit
-<<<<<<< HEAD
-end
-=======
 end
 
 (** Error modes.
@@ -107,5 +154,4 @@
 (** What to do if a test declares a [~uses] with a path that does not exist.
 
     Recommended setting is [Fail], which is the default. *)
-val error_mode_for_non_existing_use : error_mode ref
->>>>>>> 1a991a03
+val error_mode_for_non_existing_use : error_mode ref