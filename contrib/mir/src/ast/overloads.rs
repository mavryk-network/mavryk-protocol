--- conflicted
+++ resolved
@@ -11,10 +11,7 @@
     NatNat,
     IntNat,
     NatInt,
-<<<<<<< HEAD
     MumavMumav,
-=======
-    MutezMutez,
     Bls12381G1,
     Bls12381G2,
     Bls12381Fr,
@@ -75,8 +72,8 @@
     NatInt,
     IntNat,
     IntInt,
-    MutezNat,
-    NatMutez,
+    MumavNat,
+    NatMumav,
     Bls12381G1Bls12381Fr,
     Bls12381G2Bls12381Fr,
     Bls12381FrBls12381Fr,
@@ -92,8 +89,8 @@
     NatInt,
     IntNat,
     IntInt,
-    MutezNat,
-    MutezMutez,
+    MumavNat,
+    MumavMumav,
 }
 
 #[derive(Debug, PartialEq, Eq, Clone, Copy)]
@@ -103,7 +100,6 @@
     Bls12381G1,
     Bls12381G2,
     Bls12381Fr,
->>>>>>> 1a991a03
 }
 
 #[derive(Debug, PartialEq, Eq, Clone, Copy)]
