/******************************************************************************/
/*                                                                            */
/* SPDX-License-Identifier: MIT                                               */
/* Copyright (c) [2023] Serokell <hi@serokell.io>                             */
/*                                                                            */
/******************************************************************************/

use typed_arena::Arena;

use crate::lexer::Prim;

#[derive(Debug, Clone, Eq, PartialEq)]
pub enum Micheline<'a> {
    Int(i128),
    String(String),
    Bytes(Vec<u8>),
    /// Application of a Micheline primitive to some arguments with optional
    /// annotations. The primitive is the first field, arguments are the second
    /// field, annotations are the last field.
    App(Prim, &'a [Micheline<'a>], Vec<&'a str>),
    Seq(&'a [Micheline<'a>]),
}

impl<'a> Micheline<'a> {
    pub fn prim0(prim: Prim) -> Self {
        Micheline::App(prim, &[], vec![])
    }

    pub fn prim1(arena: &'a Arena<Micheline<'a>>, prim: Prim, arg: Micheline<'a>) -> Self {
        Micheline::App(prim, arena.alloc_extend([arg]), vec![])
    }

    pub fn prim2(
        arena: &'a Arena<Micheline<'a>>,
        prim: Prim,
        arg1: Micheline<'a>,
        arg2: Micheline<'a>,
    ) -> Self {
        Micheline::App(prim, arena.alloc_extend([arg1, arg2]), vec![])
    }
}

impl<'a> From<i128> for Micheline<'a> {
    fn from(x: i128) -> Self {
        Micheline::Int(x)
    }
}

impl<'a> From<String> for Micheline<'a> {
    fn from(x: String) -> Self {
        Micheline::String(x)
    }
}

impl<'a> From<Vec<u8>> for Micheline<'a> {
    fn from(x: Vec<u8>) -> Self {
        Micheline::Bytes(x)
    }
}

impl<'a> From<bool> for Micheline<'a> {
    fn from(x: bool) -> Self {
        Micheline::prim0(if x { Prim::True } else { Prim::False })
    }
}

impl<'a> From<&str> for Micheline<'a> {
    fn from(s: &str) -> Self {
        Micheline::from(s.to_owned())
    }
}

/// Pattern synonym matching all type primitive applications. Useful for total
/// matches.
macro_rules! micheline_types {
    () => {
        Micheline::App(
            Prim::int
                | Prim::nat
                | Prim::bool
                | Prim::mumav
                | Prim::string
                | Prim::operation
                | Prim::unit
                | Prim::address
                | Prim::chain_id
                | Prim::pair
                | Prim::or
                | Prim::option
                | Prim::list
                | Prim::contract
                | Prim::map,
            ..,
        )
    };
}

/// Pattern synonym matching all Micheline literals. Useful for total
/// matches.
macro_rules! micheline_literals {
    () => {
        Micheline::Int(..) | Micheline::String(..) | Micheline::Bytes(..)
    };
}

/// Pattern synonym matching all field primitive applications. Useful for total
/// matches.
macro_rules! micheline_fields {
    () => {
<<<<<<< HEAD
        Micheline::App(Prim::parameter | Prim::storage | Prim::code, ..)
=======
        Micheline::App(
            Prim::parameter | Prim::storage | Prim::code | Prim::view | Prim::constant,
            ..,
        )
    };
}

/// Pattern synonym matching all instruction which are not yet
/// supported. Useful for total match in the typechecker.
macro_rules! micheline_unsupported_instructions {
    () => {
        Prim::EMPTY_MAP
            | Prim::SAPLING_EMPTY_STATE
            | Prim::SAPLING_VERIFY_UPDATE
            | Prim::OPEN_CHEST
            | Prim::VIEW
            | Prim::CREATE_ACCOUNT
            | Prim::STEPS_TO_QUOTA
            | Prim::TICKET_DEPRECATED
            | Prim::CAST
            | Prim::RENAME
>>>>>>> 1a991a03
    };
}

/// Pattern synonym matching all instruction primitive applications. Useful for total
/// matches.
macro_rules! micheline_instructions {
    () => {
        Micheline::App(
            Prim::PUSH
                | Prim::INT
                | Prim::GT
                | Prim::LOOP
                | Prim::DIP
                | Prim::ADD
                | Prim::DROP
                | Prim::IF
                | Prim::IF_CONS
                | Prim::IF_LEFT
                | Prim::IF_NONE
                | Prim::FAILWITH
                | Prim::DUP
                | Prim::UNIT
                | Prim::CAR
                | Prim::CDR
                | Prim::PAIR
                | Prim::SOME
                | Prim::COMPARE
                | Prim::AMOUNT
                | Prim::NIL
                | Prim::GET
                | Prim::UPDATE
                | Prim::UNPAIR
                | Prim::CONS
                | Prim::ITER
                | Prim::CHAIN_ID
                | Prim::SELF
                | Prim::SWAP,
            ..,
        )
    };
}

/// Pattern synonym matching all value constructor primitive applications.
/// Useful for total matches.
macro_rules! micheline_values {
    () => {
        Micheline::App(
            Prim::True
                | Prim::False
                | Prim::Unit
                | Prim::None
                | Prim::Pair
                | Prim::Some
                | Prim::Elt
                | Prim::Left
                | Prim::Right,
            ..,
        )
    };
}

pub(crate) use {
    micheline_fields, micheline_instructions, micheline_literals, micheline_types, micheline_values,
};

#[cfg(test)]
pub mod test_helpers {

    /// Helper to reduce syntactic noise when constructing Micheline applications in tests.
    ///
    /// See the test below for examples.
    macro_rules! app {
        ($prim:ident [$($args:expr),* $(,)*]) => {
            $crate::ast::micheline::Micheline::App(
                $crate::lexer::Prim::$prim, &[$($crate::ast::micheline::Micheline::from($args)),*],
                vec![],
            )
        };
        ($prim:ident) => {
            $crate::ast::micheline::Micheline::App($crate::lexer::Prim::$prim, &[], vec![])
        };
    }

    #[test]
    fn test_app() {
        use super::*;
        assert_eq!(app!(True), Micheline::App(Prim::True, &[], vec![]));
        assert_eq!(
            app!(DUP[3]),
            Micheline::App(Prim::DUP, &[Micheline::Int(3)], vec![])
        );
        assert_eq!(
            app!(DIP[3, seq!{ app!(DROP) }]),
            Micheline::App(
                Prim::DIP,
                &[
                    Micheline::Int(3),
                    Micheline::Seq(&[Micheline::App(Prim::DROP, &[], vec![])])
                ],
                vec![]
            )
        );
    }

    /// Helper to reduce syntactic noise when constructing Micheline sequences in tests.
    ///
    /// See the test below for examples.
    macro_rules! seq {
        {$($elt:expr);* $(;)*} => {
            $crate::ast::micheline::Micheline::Seq(&[$($crate::ast::micheline::Micheline::from($elt)),*])
        }
    }

    #[test]
    fn test_seq() {
        use super::*;
        assert_eq!(seq! {}, Micheline::Seq(&[]));
        assert_eq!(
            seq! { app!(CAR) },
            Micheline::Seq(&[Micheline::App(Prim::CAR, &[], vec![])])
        );
        assert_eq!(
            seq! { app!(CAR); app!(DUP); },
            Micheline::Seq(&[
                Micheline::App(Prim::CAR, &[], vec![]),
                Micheline::App(Prim::DUP, &[], vec![]),
            ])
        );
    }

    pub(crate) use {app, seq};
}

#[cfg(test)]
mod tests {
    use super::*;

    #[allow(dead_code)]
    /// Static test to check that `micheline_*` pattern synonyms cover all
    /// constructors except Seq.
    fn pattern_synonym_coverage(micheline: Micheline) {
        match micheline {
            micheline_fields!()
            | micheline_instructions!()
            | micheline_literals!()
            | micheline_types!()
            | micheline_values!()
            | Micheline::Seq(..) => (),
        }
    }
}<|MERGE_RESOLUTION|>--- conflicted
+++ resolved
@@ -107,9 +107,6 @@
 /// matches.
 macro_rules! micheline_fields {
     () => {
-<<<<<<< HEAD
-        Micheline::App(Prim::parameter | Prim::storage | Prim::code, ..)
-=======
         Micheline::App(
             Prim::parameter | Prim::storage | Prim::code | Prim::view | Prim::constant,
             ..,
@@ -131,7 +128,6 @@
             | Prim::TICKET_DEPRECATED
             | Prim::CAST
             | Prim::RENAME
->>>>>>> 1a991a03
     };
 }
 
