/******************************************************************************/
/*                                                                            */
/* SPDX-License-Identifier: MIT                                               */
/* Copyright (c) [2023] Serokell <hi@serokell.io>                             */
/*                                                                            */
/******************************************************************************/

pub mod comparable;
pub mod micheline;
pub mod michelson_address;
pub mod michelson_list;
pub mod or;
pub mod overloads;

pub use micheline::Micheline;
use std::collections::BTreeMap;
pub use mavryk_crypto_rs::hash::ChainId;
use typed_arena::Arena;

use crate::lexer::Prim;

pub use michelson_address::*;
pub use michelson_list::MichelsonList;
pub use or::Or;

#[derive(Debug, Clone, Eq, PartialEq)]
pub enum Type {
    Nat,
    Int,
    Bool,
    Mumav,
    String,
    Unit,
    Pair(Box<(Type, Type)>),
    Option(Box<Type>),
    List(Box<Type>),
    Operation,
    Map(Box<(Type, Type)>),
    Or(Box<(Type, Type)>),
    Contract(Box<Type>),
    Address,
    ChainId,
}

impl Type {
    /// Returns abstract size of the type representation. Used for gas cost
    /// estimation.
    pub fn size_for_gas(&self) -> usize {
        use Type::*;
        match self {
            Nat | Int | Bool | Mumav | String | Unit | Operation | Address | ChainId => 1,
            Pair(p) | Or(p) | Map(p) => 1 + p.0.size_for_gas() + p.1.size_for_gas(),
            Option(x) | List(x) | Contract(x) => 1 + x.size_for_gas(),
        }
    }

    pub fn new_pair(l: Self, r: Self) -> Self {
        Self::Pair(Box::new((l, r)))
    }

    pub fn new_option(x: Self) -> Self {
        Self::Option(Box::new(x))
    }

    pub fn new_list(x: Self) -> Self {
        Self::List(Box::new(x))
    }

    pub fn new_map(k: Self, v: Self) -> Self {
        Self::Map(Box::new((k, v)))
    }

    pub fn new_or(l: Self, r: Self) -> Self {
        Self::Or(Box::new((l, r)))
    }

    pub fn new_contract(ty: Self) -> Self {
        Self::Contract(Box::new(ty))
    }
}

#[derive(Debug, Clone, Eq, PartialEq)]
pub enum TypedValue {
    Int(i128),
    Nat(u128),
    Mumav(i64),
    Bool(bool),
    String(String),
    Unit,
    Pair(Box<(TypedValue, TypedValue)>),
    Option(Option<Box<TypedValue>>),
    List(MichelsonList<TypedValue>),
    Map(BTreeMap<TypedValue, TypedValue>),
    Or(Box<Or<TypedValue, TypedValue>>),
    Address(Address),
    ChainId(ChainId),
    Contract(Address),
}

pub fn typed_value_to_value_optimized<'a>(
    arena: &'a Arena<Micheline<'a>>,
    tv: TypedValue,
) -> Micheline<'a> {
    use Micheline as V;
    use TypedValue as TV;
    let go = |x| typed_value_to_value_optimized(arena, x);
    match tv {
        TV::Int(i) => V::Int(i),
        TV::Nat(u) => V::Int(u.try_into().unwrap()),
        TV::Mumav(u) => V::Int(u.try_into().unwrap()),
        TV::Bool(true) => V::prim0(Prim::True),
        TV::Bool(false) => V::prim0(Prim::False),
        TV::String(s) => V::String(s),
        TV::Unit => V::prim0(Prim::Unit),
        // This transformation for pairs deviates from the optimized representation of the
        // reference implementation, because reference implementation optimizes the size of combs
        // and uses an untyped representation that is the shortest.
        TV::Pair(b) => V::prim2(arena, Prim::Pair, go(b.0), go(b.1)),
        TV::List(l) => V::Seq(arena.alloc_extend(l.into_iter().map(go))),
        TV::Map(m) => V::Seq(
            arena.alloc_extend(
                m.into_iter()
                    .map(|(key, val)| V::prim2(arena, Prim::Elt, go(key), go(val))),
            ),
        ),
        TV::Option(None) => V::prim0(Prim::None),
        TV::Option(Some(x)) => V::prim1(arena, Prim::Some, go(*x)),
        TV::Or(or) => match *or {
            Or::Left(x) => V::prim1(arena, Prim::Left, go(x)),
            Or::Right(x) => V::prim1(arena, Prim::Right, go(x)),
        },
        TV::Address(x) => V::Bytes(x.to_bytes_vec()),
        TV::ChainId(x) => V::Bytes(x.into()),
        TV::Contract(x) => go(TV::Address(x)),
    }
}

impl TypedValue {
    pub fn new_pair(l: Self, r: Self) -> Self {
        Self::Pair(Box::new((l, r)))
    }

    pub fn new_option(x: Option<Self>) -> Self {
        Self::Option(x.map(Box::new))
    }

    pub fn new_or(x: Or<Self, Self>) -> Self {
        Self::Or(Box::new(x))
    }
}

#[derive(Debug, Eq, PartialEq, Clone)]
pub enum Instruction {
    Add(overloads::Add),
<<<<<<< HEAD
=======
    Sub(overloads::Sub),
    Mul(overloads::Mul),
    EDiv(overloads::EDiv),
    Neg(overloads::Neg),
    Lsl(overloads::Lsl),
    Lsr(overloads::Lsr),
    SubMutez,
>>>>>>> 1a991a03
    Dip(Option<u16>, Vec<Self>),
    Drop(Option<u16>),
    Dup(Option<u16>),
    Gt,
    If(Vec<Self>, Vec<Self>),
    IfNone(Vec<Self>, Vec<Self>),
    Int,
    Loop(Vec<Self>),
    Push(TypedValue),
    Swap,
    Failwith(Type),
    Unit,
    Car,
    Cdr,
    Pair,
    /// `ISome` because `Some` is already taken
    ISome,
    Compare,
    Amount,
    Nil,
    Get(overloads::Get),
    Update(overloads::Update),
    Seq(Vec<Self>),
    Unpair,
    Cons,
    IfCons(Vec<Self>, Vec<Self>),
    Iter(overloads::Iter, Vec<Self>),
    IfLeft(Vec<Self>, Vec<Self>),
    ChainId,
    /// `ISelf` because `Self` is a reserved keyword
    ISelf,
}

#[derive(Debug, Clone, PartialEq, Eq)]
pub struct ContractScript {
    pub parameter: Type,
    pub storage: Type,
    pub code: Instruction,
}<|MERGE_RESOLUTION|>--- conflicted
+++ resolved
@@ -152,8 +152,6 @@
 #[derive(Debug, Eq, PartialEq, Clone)]
 pub enum Instruction {
     Add(overloads::Add),
-<<<<<<< HEAD
-=======
     Sub(overloads::Sub),
     Mul(overloads::Mul),
     EDiv(overloads::EDiv),
@@ -161,7 +159,6 @@
     Lsl(overloads::Lsl),
     Lsr(overloads::Lsr),
     SubMutez,
->>>>>>> 1a991a03
     Dip(Option<u16>, Vec<Self>),
     Drop(Option<u16>),
     Dup(Option<u16>),
