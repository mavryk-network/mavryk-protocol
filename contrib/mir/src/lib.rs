/******************************************************************************/
/*                                                                            */
/* SPDX-License-Identifier: MIT                                               */
/* Copyright (c) [2023] Serokell <hi@serokell.io>                             */
/*                                                                            */
/******************************************************************************/
<<<<<<< HEAD
=======
#![warn(clippy::redundant_clone)]
#![warn(missing_docs)]
#![deny(clippy::disallowed_methods)]

//! # M.I.R. -- Michelson in Rust
//!
//! Rust implementation of the typechecker and interpreter for the Michelson
//! smart contract language.
//!
//! The library is currently incomplete. The following instructions are not
//! supported:
//!
//! - `EMPTY_MAP`
//! - `SAPLING_EMPTY_STATE`
//! - `SAPLING_VERIFY_UPDATE`
//! - `OPEN_CHEST`
//! - `VIEW`
//!
//! The following types are currently not supported:
//!
//! - `chest`
//! - `chest_key`
//! - `tx_rollup_l2_address`
//! - `sapling_state`
//! - `sapling_transaction`
//!
//! # Usage
//!
//! The general pipeline is as follows: parse → typecheck → interpret →
//! serialize result.
//!
//! There are essentially two parsers available, one, in [parser::Parser], which
//! can be used to parse Michelson source code from strings. Another one is
//! implemented as [ast::Micheline::decode_raw], which can be used to
//! deserialize Michelson from bytes.
//!
//! Whether parsed from string or bytes, the result of a parse is
//! [ast::Micheline]. Since Micheline can represent any part of a Michelson
//! script, several associated functions exist for typechecking:
//!
//! - [ast::Micheline::typecheck_value] can be used to typecheck a Michelson
//!   value, e.g. `1` or `Some "string"`.
//! - [ast::Micheline::typecheck_instruction] can be used to typecheck a Michelson
//!   instruction or a sequence of instructions.
//! - [ast::Micheline::typecheck_script] can be used to typecheck a full
//!   Michelson script, i.e. something that defines `parameter`, `storage` and
//!   `code` fields.
//!
//! Any of these functions requires a reference to the external context,
//! [context::Ctx]. Context keeps track of the used gas, and also carries
//! information about the world outside of the interpreter. You can construct a
//! context with reasonable defaults using [`context::Ctx::default()`]. After that, you
//! may want to adjust some things. Refer to [context::Ctx] documentation.
//!
//! Once `Micheline` is typechecked, it will result in either [ast::TypedValue],
//! [ast::Instruction], or [ast::ContractScript]. The latter two have
//! [ast::Instruction::interpret] and [ast::ContractScript::interpret]
//! associated functions that serve as main entry-points for the interpreter.
//!
//! The result of interpretation is either a [ast::TypedValue] or a stack of
//! them. [ast::IntoMicheline::into_micheline_optimized_legacy] can be used to
//! convert [ast::TypedValue] into [ast::Micheline], at which point,
//! [ast::Micheline::encode] can be employed to serialize the data.
//!
//! Some functions require access to a [typed_arena::Arena]. [parser::Parser]
//! already has one, so that one can be reused. If memory consumption is a
//! concern, and depending on the workload, it may be slightly more economical
//! to create a new `Arena` for different stages.
//!
//! Here's a simple example, running a Fibonacci contract:
//!
//! ```
//! use mir::ast::*;
//! use mir::context::Ctx;
//! use mir::parser::Parser;
//! use typed_arena::Arena;
//! let script = r#"
//! parameter nat;
//! storage int;
//! code { CAR ; INT ; PUSH int 0 ; DUP 2 ; GT ;
//!        IF { DIP { PUSH int -1 ; ADD } ;
//!             PUSH int 1 ;
//!             DUP 3 ;
//!             GT ;
//!             LOOP { SWAP ; DUP 2 ; ADD ; DIP 2 { PUSH int -1 ; ADD } ; DUP 3 ; GT } ;
//!             DIP { DROP 2 } }
//!           { DIP { DROP } };
//!         NIL operation;
//!         PAIR }
//! "#;
//! let parser = Parser::new();
//! let contract_micheline = parser.parse_top_level(script).unwrap();
//! let mut ctx = Ctx::default();
//! // You can change various things about the context here, see [Ctx]
//! // documentation.
//! let contract_typechecked = contract_micheline.typecheck_script(&mut ctx).unwrap();
//! // We construct parameter and storage manually, but you'd probably
//! // parse or deserialize them from some sort of input/storage, so we use
//! // parser and decoder respectively.
//! // Note that you can opt to use a new parser and/or a new arena for
//! // parameter and storage. However, they _must_ outlive `ctx`.
//! let parameter = parser.parse("123").unwrap();
//! let storage = Micheline::decode_raw(&parser.arena, &[0x00, 0x00]).unwrap(); // integer 0
//! // Note: the arena passed in here _must_ outlive `ctx`. We reuse the one
//! // from `parser` for simplicity, you may also opt to create a new one to
//! // potentially save a bit of memory (depends on the workload).
//! let (operations_iter, new_storage) = contract_typechecked
//!     .interpret(&mut ctx, &parser.arena, parameter, storage)
//!     .unwrap();
//! let TypedValue::Int(new_storage_int) = &new_storage else { unreachable!() };
//! assert_eq!(new_storage_int, &22698374052006863956975682u128.into());
//! assert_eq!(operations_iter.collect::<Vec<_>>(), vec![]);
//! // Arena passed in here does not need to outlive `ctx`. Could reuse the one
//! // from `parser` again, but we create a new one to mix things up. If you're
//! // not concerned about memory consumption, it may be faster to reuse the
//! // same arena everywhere.
//! let packed_new_storage = new_storage
//!     .into_micheline_optimized_legacy(&Arena::new())
//!     .encode();
//! assert_eq!(
//!     packed_new_storage,
//!     vec![0x00, 0x82, 0x81, 0x8d, 0xe6, 0xdf, 0x96, 0x8c, 0xad, 0xa5, 0xc5, 0xb4, 0xac, 0x02]
//! );
//! ```
//!
//! You can find more examples in
//! <https://gitlab.com/tezos/tezos/-/tree/master/contrib/mir/examples>
>>>>>>> 1a991a03

pub mod ast;
pub mod context;
pub mod gas;
pub mod interpreter;
pub mod irrefutable_match;
pub mod lexer;
pub mod parser;
pub mod stack;
pub mod syntax;
pub mod typechecker;
pub mod tzt;

#[cfg(test)]
mod tests {
    use crate::ast::micheline::test_helpers::*;
    use crate::ast::*;
    use crate::context::Ctx;
    use crate::gas::Gas;
    use crate::interpreter;
    use crate::parser::test_helpers::{parse, parse_contract_script};
    use crate::stack::{stk, tc_stk};
    use crate::typechecker;

    fn report_gas<R, F: FnOnce(&mut Ctx) -> R>(ctx: &mut Ctx, f: F) -> R {
        let initial_milligas = ctx.gas.milligas();
        let r = f(ctx);
        let gas_diff = initial_milligas - ctx.gas.milligas();
        println!("Gas consumed: {}.{:0>3}", gas_diff / 1000, gas_diff % 1000);
        r
    }

    #[test]
    fn interpret_test_expect_success() {
        let ast = parse(FIBONACCI_SRC).unwrap();
        let ast = ast
            .typecheck_instruction(&mut Ctx::default(), None, &[app!(nat)])
            .unwrap();
        let mut istack = stk![TypedValue::Nat(10)];
        assert!(ast.interpret(&mut Ctx::default(), &mut istack).is_ok());
        assert!(istack.len() == 1 && istack[0] == TypedValue::Int(55));
    }

    #[test]
    fn interpret_mumav_push_add() {
        let ast = parse("{ PUSH mumav 100; PUSH mumav 500; ADD }").unwrap();
        let mut ctx = Ctx::default();
        let ast = ast.typecheck_instruction(&mut ctx, None, &[]).unwrap();
        let mut istack = stk![];
        assert!(ast.interpret(&mut ctx, &mut istack).is_ok());
        assert_eq!(istack, stk![TypedValue::Mumav(600)]);
    }

    #[test]
    fn interpret_test_gas_consumption() {
        let ast = parse(FIBONACCI_SRC).unwrap();
        let ast = ast
            .typecheck_instruction(&mut Ctx::default(), None, &[app!(nat)])
            .unwrap();
        let mut istack = stk![TypedValue::Nat(5)];
        let mut ctx = Ctx::default();
        report_gas(&mut ctx, |ctx| {
            assert!(ast.interpret(ctx, &mut istack).is_ok());
        });
        assert_eq!(Gas::default().milligas() - ctx.gas.milligas(), 1359);
    }

    #[test]
    fn interpret_test_gas_out_of_gas() {
        let ast = parse(FIBONACCI_SRC).unwrap();
        let ast = ast
            .typecheck_instruction(&mut Ctx::default(), None, &[app!(nat)])
            .unwrap();
        let mut istack = stk![TypedValue::Nat(5)];
        let mut ctx = Ctx {
            gas: Gas::new(1),
            ..Ctx::default()
        };
        assert_eq!(
            ast.interpret(&mut ctx, &mut istack),
            Err(interpreter::InterpretError::OutOfGas(crate::gas::OutOfGas)),
        );
    }

    #[test]
    fn typecheck_test_expect_success() {
        let ast = parse(FIBONACCI_SRC).unwrap();
        let mut stack = tc_stk![Type::Nat];
        assert!(
            typechecker::typecheck_instruction(&ast, &mut Ctx::default(), None, &mut stack).is_ok()
        );
        assert_eq!(stack, tc_stk![Type::Int])
    }

    #[test]
    fn typecheck_gas() {
        let ast = parse(FIBONACCI_SRC).unwrap();
        let mut ctx = Ctx::default();
        let start_milligas = ctx.gas.milligas();
        report_gas(&mut ctx, |ctx| {
            assert!(ast.typecheck_instruction(ctx, None, &[app!(nat)]).is_ok());
        });
        assert_eq!(start_milligas - ctx.gas.milligas(), 12680);
    }

    #[test]
    fn typecheck_out_of_gas() {
        let ast = parse(FIBONACCI_SRC).unwrap();
        let mut ctx = Ctx {
            gas: Gas::new(1000),
            ..Ctx::default()
        };
        assert_eq!(
            ast.typecheck_instruction(&mut ctx, None, &[app!(nat)]),
            Err(typechecker::TcError::OutOfGas(crate::gas::OutOfGas))
        );
    }

    #[test]
    fn typecheck_test_expect_fail() {
        use typechecker::{NoMatchingOverloadReason, TcError};
        let ast = parse(FIBONACCI_ILLTYPED_SRC).unwrap();
        assert_eq!(
            ast.typecheck_instruction(&mut Ctx::default(), None, &[app!(nat)]),
            Err(TcError::NoMatchingOverload {
                instr: crate::lexer::Prim::DUP,
                stack: stk![Type::Int, Type::Int, Type::Int],
                reason: Some(NoMatchingOverloadReason::StackTooShort { expected: 4 })
            })
        );
    }

    #[test]
    fn parser_test_expect_success() {
        use crate::ast::micheline::test_helpers::*;

        let ast = parse(FIBONACCI_SRC).unwrap();
        // use built in pretty printer to validate the expected AST.
        assert_eq!(
            ast,
            seq! {
                app!(INT);
                app!(PUSH[app!(int), 0]);
                app!(DUP[2]);
                app!(GT);
                app!(IF[
                    seq!{
                        app!(DIP[seq!{app!(PUSH[app!(int), -1]); app!(ADD) }]);
                        app!(PUSH[app!(int), 1]);
                        app!(DUP[3]);
                        app!(GT);
                        app!(LOOP[seq!{
                            app!(SWAP);
                            app!(DUP[2]);
                            app!(ADD);
                            app!(DIP[2, seq!{
                                app!(PUSH[app!(int), -1]);
                                app!(ADD)
                            }]);
                            app!(DUP[3]);
                            app!(GT);
                        }]);
                        app!(DIP[seq!{app!(DROP[2])}]);
                    },
                    seq!{
                        app!(DIP[seq!{ app!(DROP) }])
                    },
                ]);
            }
        );
    }

    #[test]
    fn parser_test_expect_fail() {
        use crate::ast::micheline::test_helpers::app;
        assert_eq!(
            parse(FIBONACCI_MALFORMED_SRC)
                .unwrap()
                .typecheck_instruction(&mut Ctx::default(), None, &[app!(nat)]),
            Err(typechecker::TcError::UnexpectedMicheline(format!(
                "{:?}",
                app!(DUP[4, app!(GT)])
            )))
        );
    }

    #[test]
    fn parser_test_dip_dup_drop_args() {
        use crate::ast::micheline::test_helpers::*;

        assert_eq!(parse("DROP 1023"), Ok(app!(DROP[1023])));
        assert_eq!(parse("DIP 1023 {}"), Ok(app!(DIP[1023, seq!{}])));
        assert_eq!(parse("DUP 1023"), Ok(app!(DUP[1023])));
    }

    #[test]
    fn vote_contract() {
        use crate::ast::micheline::test_helpers::*;
        let mut ctx = Ctx {
            amount: 5_000_000,
            ..Ctx::default()
        };
        let interp_res = parse_contract_script(VOTE_SRC)
            .unwrap()
            .typecheck_script(&mut ctx)
            .unwrap()
            .interpret(
                &mut ctx,
                "foo".into(),
                seq! {app!(Elt["bar", 0]); app!(Elt["baz", 0]); app!(Elt["foo", 0])},
            );
        use TypedValue as TV;
        match interp_res.unwrap() {
            (_, TV::Map(m)) => {
                assert_eq!(m.get(&TV::String("foo".to_owned())).unwrap(), &TV::Int(1))
            }
            _ => panic!("unexpected contract output"),
        }
    }

    const FIBONACCI_SRC: &str = "{ INT ; PUSH int 0 ; DUP 2 ; GT ;
           IF { DIP { PUSH int -1 ; ADD } ;
            PUSH int 1 ;
            DUP 3 ;
            GT ;
            LOOP { SWAP ; DUP 2 ; ADD ; DIP 2 { PUSH int -1 ; ADD } ; DUP 3 ; GT } ;
            DIP { DROP 2 } }
          { DIP { DROP } } }";

    const FIBONACCI_ILLTYPED_SRC: &str = "{ INT ; PUSH int 0 ; DUP 2 ; GT ;
           IF { DIP { PUSH int -1 ; ADD } ;
            PUSH int 1 ;
            DUP 4 ;
            GT ;
            LOOP { SWAP ; DUP 2 ; ADD ; DIP 2 { PUSH int -1 ; ADD } ; DUP 3 ; GT } ;
            DIP { DROP 2 } }
          { DIP { DROP } } }";

    const FIBONACCI_MALFORMED_SRC: &str = "{ INT ; PUSH int 0 ; DUP 2 ; GT ;
           IF { DIP { PUSH int -1 ; ADD } ;
            PUSH int 1 ;
            DUP 4
            GT ;
            LOOP { SWAP ; DUP 2 ; ADD ; DIP 2 { PUSH int -1 ; ADD } ; DUP 3 ; GT } ;
            DIP { DROP 2 } }
          { DIP { DROP } } }";

    const VOTE_SRC: &str = "{
          parameter (string %vote);
          storage (map string int);
          code {
              AMOUNT;
              PUSH mumav 5000000;
              COMPARE; GT;
              IF { { UNIT; FAILWITH } } {};
              DUP; DIP { CDR; DUP }; CAR; DUP;
              DIP {
                  GET; { IF_NONE { { UNIT ; FAILWITH } } {} };
                  PUSH int 1; ADD; SOME
              };
              UPDATE;
              NIL operation; PAIR
          }
      }";
}<|MERGE_RESOLUTION|>--- conflicted
+++ resolved
@@ -4,8 +4,6 @@
 /* Copyright (c) [2023] Serokell <hi@serokell.io>                             */
 /*                                                                            */
 /******************************************************************************/
-<<<<<<< HEAD
-=======
 #![warn(clippy::redundant_clone)]
 #![warn(missing_docs)]
 #![deny(clippy::disallowed_methods)]
@@ -133,7 +131,6 @@
 //!
 //! You can find more examples in
 //! <https://gitlab.com/tezos/tezos/-/tree/master/contrib/mir/examples>
->>>>>>> 1a991a03
 
 pub mod ast;
 pub mod context;
