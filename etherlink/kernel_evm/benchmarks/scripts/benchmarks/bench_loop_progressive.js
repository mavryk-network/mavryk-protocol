// SPDX-FileCopyrightText: 2023 Marigold <contact@marigold.dev>
//
// SPDX-License-Identifier: MIT

// usage: node benchmarks/bench_loop.js

// create contract and call it
// "loop.sol" example

const utils = require('./utils');
const addr = require('../lib/address');
<<<<<<< HEAD
let faucet = require('./players/faucet.json');
=======

var faucet;

let mode = utils.bench_args(process.argv,
    [
        {flag: '--for-reboot-limits-test', desc: 'Generate the raw inputs for the reboot Tezt test', default: false},
        {flag: '--reboot-limits-debugger', desc: 'Generate the raw inputs for the reboot test for the debugger', default: false},
        {flag: '--for-reboot-discard-test', desc: 'Generate the raw inputs for the transaction discard Tezt test', default: false},
        {flag: '--reboot-discard-debugger', desc: 'Generate the raw inputs for the transaction discard test in the debugger', default: false},
    ]
);

if (mode.extra.forRebootLimitsTest || mode.extra.forRebootDiscardTest) {
    // for tests
    faucet = require('./players/tezt_bootstraped.json');
} else {
    // for benchmarking
    faucet = require('./players/faucet.json');
}

>>>>>>> 1a991a03
let player1 = require('./players/player1.json');
const { contracts_directory, compile_contract_file } = require("../lib/contract");

let contract = compile_contract_file(contracts_directory, 'loop.sol')[0];

let create_data = contract.bytecode;

// create call data with different values
let call_data = function (n) {
    return contract.interface.encodeFunctionData("loop", [n]);
}

let txs = [];

// initialisation
txs.push(utils.transfer(faucet, player1, 100000000))
let create = utils.create(player1, 0, create_data)
txs.push(create.tx)

let max = 100
// send calls
for (let i = 0; i <= max; i++) {
    txs.push(utils.send(player1, create.addr, 0, call_data(i)))
}


<<<<<<< HEAD
utils.print_bench([txs])
=======
function test_reboot_limits(player1, player2, txs, create_addr) {
    txs.push(utils.send(player1, create_addr, 0, call_data(1300), { gasLimit: 1_000_000 }))
    txs.push(utils.send(player2, create_addr, 0, call_data(4600), { gasLimit: 2_800_000 }))
}

function test_reboot_discard(player1, txs, create_addr) {
    txs.push(utils.send(player1, create_addr, 0, call_data(5800), { gasLimit: 4_000_000 }))
}

if (mode.extra.forRebootLimitsTest) {
    let addr = init(txs, 9000);
    test_reboot_limits(player1, player2, txs, addr);
    utils.print_raw_txs(txs)
} else if (mode.extra.rebootLimitsDebugger) {
    let addr = init(txs, 1000000);
    test_reboot_limits(player1, player2, txs, addr);
    utils.print_bench([txs], mode)
} else if (mode.extra.forRebootDiscardTest) {
    let addr = init(txs, 9000);
    test_reboot_discard(player1, txs, addr);
    utils.print_raw_txs(txs)
} else if (mode.extra.rebootDiscardDebugger) {
    let addr = init(txs, 1000000);
    test_reboot_discard(player1, txs, addr);
    utils.print_bench([txs], mode)
} else {
    txs.push(utils.transfer(faucet, player1, 1000000))
    let create = utils.create(player1, 0, create_data, { gasLimit: 160000 })
    txs.push(create.tx);
    let max = 100;
    // send calls
    for (let i = 0; i <= max; i++) {
        txs.push(utils.send(player1, create.addr, 0, call_data(i)))
    }

    utils.print_bench([txs], mode)
}
>>>>>>> 1a991a03
<|MERGE_RESOLUTION|>--- conflicted
+++ resolved
@@ -9,9 +9,6 @@
 
 const utils = require('./utils');
 const addr = require('../lib/address');
-<<<<<<< HEAD
-let faucet = require('./players/faucet.json');
-=======
 
 var faucet;
 
@@ -32,8 +29,8 @@
     faucet = require('./players/faucet.json');
 }
 
->>>>>>> 1a991a03
 let player1 = require('./players/player1.json');
+let player2 = require('./players/player2.json');
 const { contracts_directory, compile_contract_file } = require("../lib/contract");
 
 let contract = compile_contract_file(contracts_directory, 'loop.sol')[0];
@@ -47,21 +44,28 @@
 
 let txs = [];
 
+// Scenario for tests
+// Due to the 1 operation per address per block in the node, the semantics for tezt are the following:
+//
+// **Block 1**:
+// - Faucet -> player1
+// - player1 -> player2
+//
+// **Block 2**:
+// - player1: loop(1300) ~800k gas, 2G ticks
+// - player2: loop(4800) ~2274k gas, 6.87G ticks
+//    -> under the 4M gas limit but  above the 8.5G ticks, induces a reboot as it cannot fit in the same run as the first loop
+
 // initialisation
-txs.push(utils.transfer(faucet, player1, 100000000))
-let create = utils.create(player1, 0, create_data)
-txs.push(create.tx)
-
-let max = 100
-// send calls
-for (let i = 0; i <= max; i++) {
-    txs.push(utils.send(player1, create.addr, 0, call_data(i)))
+function init(txs, amount) {
+    txs.push(utils.transfer(faucet, player2, amount))
+    txs.push(utils.transfer(player2, player1, (Math.floor (amount * 2 / 3))))
+    let create = utils.create(player1, 0, create_data, { gasLimit: 160000 })
+    txs.push(create.tx);
+    return create.addr
 }
 
 
-<<<<<<< HEAD
-utils.print_bench([txs])
-=======
 function test_reboot_limits(player1, player2, txs, create_addr) {
     txs.push(utils.send(player1, create_addr, 0, call_data(1300), { gasLimit: 1_000_000 }))
     txs.push(utils.send(player2, create_addr, 0, call_data(4600), { gasLimit: 2_800_000 }))
@@ -98,5 +102,4 @@
     }
 
     utils.print_bench([txs], mode)
-}
->>>>>>> 1a991a03
+}